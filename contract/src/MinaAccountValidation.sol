// SPDX-License-Identifier: UNLICENSED
pragma solidity ^0.8.12;

import "aligned_layer/contracts/src/core/AlignedLayerServiceManager.sol";

contract MinaAccountValidation {
    struct AlignedArgs {
        bytes32 proofCommitment;
        bytes32 provingSystemAuxDataCommitment;
        bytes20 proofGeneratorAddr;
        bytes32 batchMerkleRoot;
        bytes merkleProof;
        uint256 verificationDataBatchIndex;
        bytes pubInput;
        address batcherPaymentService;
    }

    /// @notice Reference to the AlignedLayerServiceManager contract.
    AlignedLayerServiceManager aligned;

    constructor(address payable _alignedServiceAddr) {
        aligned = AlignedLayerServiceManager(_alignedServiceAddr);
    }

<<<<<<< HEAD
    function validateAccount(AlignedArgs calldata args) external view returns (Account memory) {
        bytes calldata encodedAccount = args.pubInput[32 + 8:];

=======
    function validateAccount(
        AlignedArgs calldata args
    ) external view returns (bool) {
        bytes32 pubInputCommitment = keccak256(args.pubInput);

        return
            aligned.verifyBatchInclusion(
                args.proofCommitment,
                pubInputCommitment,
                args.provingSystemAuxDataCommitment,
                args.proofGeneratorAddr,
                args.batchMerkleRoot,
                args.merkleProof,
                args.verificationDataBatchIndex,
                args.batcherPaymentService
            );
    }

    function validateAccountAndReturn(
        AlignedArgs calldata args
    ) external view returns (Account memory) {
>>>>>>> 48e5c431
        bytes32 pubInputCommitment = keccak256(args.pubInput);

        bool isAccountVerified = aligned.verifyBatchInclusion(
            args.proofCommitment,
            pubInputCommitment,
            args.provingSystemAuxDataCommitment,
            args.proofGeneratorAddr,
            args.batchMerkleRoot,
            args.merkleProof,
            args.verificationDataBatchIndex,
            args.batcherPaymentService
        );

        if (isAccountVerified) {
            return abi.decode(args.pubInput[32 + 8:], (Account));
        } else {
            revert();
        }
    }

    struct Account {
        CompressedECPoint publicKey;
        bytes32 tokenIdKeyHash;
        string tokenSymbol;
        uint64 balance;
        uint32 nonce;
        bytes32 receiptChainHash;
        CompressedECPoint delegate;
        bytes32 votingFor;
        Timing timing;
        Permissions permissions;
        ZkappAccount zkapp;
    }

    struct CompressedECPoint {
        bytes32 x;
        bool isOdd;
    }

    struct Timing {
        uint64 initialMinimumBalance;
        uint32 cliffTime;
        uint64 cliffAmount;
        uint32 vestingPeriod;
        uint64 vestingIncrement;
    }

    enum AuthRequired {
        None,
        Either,
        Proof,
        Signature,
        Impossible
    }

    struct Permissions {
        AuthRequired editState;
        AuthRequired access;
        AuthRequired send;
        AuthRequired rreceive;
        AuthRequired setDelegate;
        AuthRequired setPermissions;
        AuthRequired setVerificationKeyAuth;
        uint32 setVerificationKeyUint;
        AuthRequired setZkappUri;
        AuthRequired editActionState;
        AuthRequired setTokenSymbol;
        AuthRequired incrementNonce;
        AuthRequired setVotingFor;
        AuthRequired setTiming;
    }

    struct ZkappAccount {
        bytes32[8] appState;
        VerificationKey verificationKey;
        uint32 zkappVersion;
        bytes32[5] actionState;
        uint32 lastActionSlot;
        bool provedState;
        bytes zkappUri;
    }

    struct VerificationKey {
        ProofsVerified maxProofsVerified;
        ProofsVerified actualWrapDomainSize;
        WrapIndex wrapIndex;
    }

    enum ProofsVerified {
        N0,
        N1,
        N2
    }

    struct WrapIndex {
        Commitment[7] sigmaComm;
        Commitment[15] coefficientsComm;
        Commitment genericComm;
        Commitment psmComm;
        Commitment completeAddComm;
        Commitment mulComm;
        Commitment emulComm;
        Commitment endomulScalarComm;
    }

    struct Commitment {
        bytes32 x;
        bytes32 y;
    }
}<|MERGE_RESOLUTION|>--- conflicted
+++ resolved
@@ -22,33 +22,22 @@
         aligned = AlignedLayerServiceManager(_alignedServiceAddr);
     }
 
-<<<<<<< HEAD
-    function validateAccount(AlignedArgs calldata args) external view returns (Account memory) {
-        bytes calldata encodedAccount = args.pubInput[32 + 8:];
-
-=======
-    function validateAccount(
-        AlignedArgs calldata args
-    ) external view returns (bool) {
+    function validateAccount(AlignedArgs calldata args) external view returns (bool) {
         bytes32 pubInputCommitment = keccak256(args.pubInput);
 
-        return
-            aligned.verifyBatchInclusion(
-                args.proofCommitment,
-                pubInputCommitment,
-                args.provingSystemAuxDataCommitment,
-                args.proofGeneratorAddr,
-                args.batchMerkleRoot,
-                args.merkleProof,
-                args.verificationDataBatchIndex,
-                args.batcherPaymentService
-            );
+        return aligned.verifyBatchInclusion(
+            args.proofCommitment,
+            pubInputCommitment,
+            args.provingSystemAuxDataCommitment,
+            args.proofGeneratorAddr,
+            args.batchMerkleRoot,
+            args.merkleProof,
+            args.verificationDataBatchIndex,
+            args.batcherPaymentService
+        );
     }
 
-    function validateAccountAndReturn(
-        AlignedArgs calldata args
-    ) external view returns (Account memory) {
->>>>>>> 48e5c431
+    function validateAccountAndReturn(AlignedArgs calldata args) external view returns (Account memory) {
         bytes32 pubInputCommitment = keccak256(args.pubInput);
 
         bool isAccountVerified = aligned.verifyBatchInclusion(
