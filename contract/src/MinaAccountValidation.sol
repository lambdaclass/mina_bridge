// SPDX-License-Identifier: UNLICENSED
pragma solidity ^0.8.12;

import "aligned_layer/contracts/src/core/AlignedLayerServiceManager.sol";

contract MinaAccountValidation {
    struct AlignedArgs {
        bytes32 proofCommitment;
        bytes32 provingSystemAuxDataCommitment;
        bytes20 proofGeneratorAddr;
        bytes32 batchMerkleRoot;
        bytes merkleProof;
        uint256 verificationDataBatchIndex;
        bytes pubInput;
        address batcherPaymentService;
    }

    /// @notice Reference to the AlignedLayerServiceManager contract.
    AlignedLayerServiceManager aligned;

    constructor(address payable _alignedServiceAddr) {
        aligned = AlignedLayerServiceManager(_alignedServiceAddr);
    }

<<<<<<< HEAD
    function validateAccount(
        bytes32 proofCommitment,
        bytes32 provingSystemAuxDataCommitment,
        bytes20 proofGeneratorAddr,
        bytes32 batchMerkleRoot,
        bytes memory merkleProof,
        uint256 verificationDataBatchIndex,
        bytes calldata pubInput
    ) external view returns (bool) {
        bytes32 pubInputCommitment = keccak256(pubInput);

        return
            aligned.verifyBatchInclusion(
                proofCommitment,
                pubInputCommitment,
                provingSystemAuxDataCommitment,
                proofGeneratorAddr,
                batchMerkleRoot,
                merkleProof,
                verificationDataBatchIndex,
                address(0)
            );
    }

    function validateAccountAndReturn(
        bytes32 proofCommitment,
        bytes32 provingSystemAuxDataCommitment,
        bytes20 proofGeneratorAddr,
        bytes32 batchMerkleRoot,
        bytes memory merkleProof,
        uint256 verificationDataBatchIndex,
        bytes calldata pubInput
    ) external view returns (Account memory) {
        bytes32 pubInputCommitment = keccak256(pubInput);
=======
    function validateAccount(AlignedArgs calldata args) external view returns (Account memory) {
        bytes calldata encodedAccount = args.pubInput[32 + 8:];

        bytes32 pubInputCommitment = keccak256(args.pubInput);
>>>>>>> 066a86df

        bool isAccountVerified = aligned.verifyBatchInclusion(
            args.proofCommitment,
            pubInputCommitment,
            args.provingSystemAuxDataCommitment,
            args.proofGeneratorAddr,
            args.batchMerkleRoot,
            args.merkleProof,
            args.verificationDataBatchIndex,
            args.batcherPaymentService
        );

        if (isAccountVerified) {
            return abi.decode(pubInput[32 + 8:], (Account));
        } else {
            revert();
        }
    }

    struct Account {
        CompressedECPoint publicKey;
        bytes32 tokenIdKeyHash;
        string tokenSymbol;
        uint64 balance;
        uint32 nonce;
        bytes32 receiptChainHash;
        CompressedECPoint delegate;
        bytes32 votingFor;
        Timing timing;
        Permissions permissions;
        ZkappAccount zkapp;
    }

    struct CompressedECPoint {
        bytes32 x;
        bool isOdd;
    }

    struct Timing {
        uint64 initialMinimumBalance;
        uint32 cliffTime;
        uint64 cliffAmount;
        uint32 vestingPeriod;
        uint64 vestingIncrement;
    }

    enum AuthRequired {
        None,
        Either,
        Proof,
        Signature,
        Impossible
    }

    struct Permissions {
        AuthRequired editState;
        AuthRequired access;
        AuthRequired send;
        AuthRequired rreceive;
        AuthRequired setDelegate;
        AuthRequired setPermissions;
        AuthRequired setVerificationKeyAuth;
        uint32 setVerificationKeyUint;
        AuthRequired setZkappUri;
        AuthRequired editActionState;
        AuthRequired setTokenSymbol;
        AuthRequired incrementNonce;
        AuthRequired setVotingFor;
        AuthRequired setTiming;
    }

    struct ZkappAccount {
        bytes32[8] appState;
        VerificationKey verificationKey;
        uint32 zkappVersion;
        bytes32[5] actionState;
        uint32 lastActionSlot;
        bool provedState;
        bytes zkappUri;
    }

    struct VerificationKey {
        ProofsVerified maxProofsVerified;
        ProofsVerified actualWrapDomainSize;
        WrapIndex wrapIndex;
    }

    enum ProofsVerified {
        N0,
        N1,
        N2
    }

    struct WrapIndex {
        Commitment[7] sigmaComm;
        Commitment[15] coefficientsComm;
        Commitment genericComm;
        Commitment psmComm;
        Commitment completeAddComm;
        Commitment mulComm;
        Commitment emulComm;
        Commitment endomulScalarComm;
    }

    struct Commitment {
        bytes32 x;
        bytes32 y;
    }
}<|MERGE_RESOLUTION|>--- conflicted
+++ resolved
@@ -22,47 +22,28 @@
         aligned = AlignedLayerServiceManager(_alignedServiceAddr);
     }
 
-<<<<<<< HEAD
     function validateAccount(
-        bytes32 proofCommitment,
-        bytes32 provingSystemAuxDataCommitment,
-        bytes20 proofGeneratorAddr,
-        bytes32 batchMerkleRoot,
-        bytes memory merkleProof,
-        uint256 verificationDataBatchIndex,
-        bytes calldata pubInput
+        AlignedArgs calldata args
     ) external view returns (bool) {
-        bytes32 pubInputCommitment = keccak256(pubInput);
+        bytes32 pubInputCommitment = keccak256(args.pubInput);
 
         return
             aligned.verifyBatchInclusion(
-                proofCommitment,
+                args.proofCommitment,
                 pubInputCommitment,
-                provingSystemAuxDataCommitment,
-                proofGeneratorAddr,
-                batchMerkleRoot,
-                merkleProof,
-                verificationDataBatchIndex,
-                address(0)
+                args.provingSystemAuxDataCommitment,
+                args.proofGeneratorAddr,
+                args.batchMerkleRoot,
+                args.merkleProof,
+                args.verificationDataBatchIndex,
+                args.batcherPaymentService
             );
     }
 
     function validateAccountAndReturn(
-        bytes32 proofCommitment,
-        bytes32 provingSystemAuxDataCommitment,
-        bytes20 proofGeneratorAddr,
-        bytes32 batchMerkleRoot,
-        bytes memory merkleProof,
-        uint256 verificationDataBatchIndex,
-        bytes calldata pubInput
+        AlignedArgs calldata args
     ) external view returns (Account memory) {
-        bytes32 pubInputCommitment = keccak256(pubInput);
-=======
-    function validateAccount(AlignedArgs calldata args) external view returns (Account memory) {
-        bytes calldata encodedAccount = args.pubInput[32 + 8:];
-
         bytes32 pubInputCommitment = keccak256(args.pubInput);
->>>>>>> 066a86df
 
         bool isAccountVerified = aligned.verifyBatchInclusion(
             args.proofCommitment,
@@ -76,7 +57,7 @@
         );
 
         if (isAccountVerified) {
-            return abi.decode(pubInput[32 + 8:], (Account));
+            return abi.decode(args.pubInput[32 + 8:], (Account));
         } else {
             revert();
         }
