<div align="center">

# mina_bridge 🌉

## Zero-knowledge state bridge from Mina to Ethereum

</div>

## About

This project introduces the verification of [Mina Protocol](https://minaprotocol.com/) states and accounts in Ethereum, which will serve as a foundation for applications and infrastructure that take advantage of bridged blockchain and zkApp state.

The bridge leverages [Aligned Layer](https://github.com/yetanotherco/aligned_layer) to verify Mina Proofs of State and Mina Proofs of Account in Ethereum.

## Usage

### Setup

### Mina node

- If you want the Bridge to use Mina Devnet then use a node that runs a Devnet instance corresponding to the commit `599a76d` [of the Mina repo](https://github.com/MinaProtocol/mina/tree/599a76dd47be99183d2102d9eb93eda679dd46ec) or a newer one (e.g.: [this Docker image](https://console.cloud.google.com/gcr/images/o1labs-192920/GLOBAL/mina-daemon:3.0.1-compatible-599a76d-bullseye-devnet/details)). See [how to connect to Mina Devnet](https://docs.minaprotocol.com/node-operators/block-producer-node/connecting-to-devnet#docker) if you want to run an instance yourself.
- If you want the Bridge to use Mina Mainnet use a node that runs a Mainnet instance corresponding to the commit `65c84ad` [of the Mina repo](https://github.com/MinaProtocol/mina/tree/65c84adacd55272160d9f77c31063d94a942afb6) or a newer one (e.g.: [this Docker image](http://gcr.io/o1labs-192920/mina-daemon:3.0.1-beta1-sai-query-snarked-ledger-c439ce5-bullseye-mainnet)). See [how to connect to Mina Mainnet](https://docs.minaprotocol.com/node-operators/block-producer-node/connecting-to-the-network#docker) if you want to run an instance yourself.

You can bridge Mina accounts to Ethereum Devnet or Ethereum Testnet. The following subsections describe how to config the Bridge for each network.

#### Ethereum Devnet

1. [Setup Aligned (Devnet) infrastructure locally](https://docs.alignedlayer.com/guides/6_setup_aligned)
1. Setup the `.env` file of the Bridge. A template is available in `.env.template`.
    1. Set `ETH_CHAIN` to `devnet`.
    1. Set `MINA_RPC_URL` to the URL of the Mina node GraphQL API (See [Mina node section](#mina-node)).

#### Ethereum Testnet

Because the Bridge uses for now a forked version of Aligned, you may need to setup a local instance of Aligned to verify Mina proofs.

##### Setup Aligned Testnet infrastructure locally

You will need two Ethereum accounts: One to fund the Aligned operator (`operator_account_address`) and another to fund the Aligned batcher (`batcher_account_address`).

1. Clone the [forked Aligned repo](https://github.com/lambdaclass/aligned_layer). Checkout to the `mina` branch.
1. Run:

    ```sh
    make deps go_deps
    ```

1. Copy the EigenLayer Holešky deployment config file into Aligned:

    ```sh
    cp contracts/lib/eigenlayer-middleware/lib/eigenlayer-contracts/script/configs/holesky/Holesky_current_deployment.config.json contracts/script/output/holesky
    ```

1. Set `contracts/script/deploy/config/holesky/aligned.holesky.config.json` to:

    ```json
    {
      "chainInfo": {
        "chainId": 17000
      },
      "permissions": {
        "owner": "<operator_account_address>",
        "aggregator": "<operator_account_address>",
        "upgrader": "<operator_account_address>",
        "churner": "<operator_account_address>",
        "ejector": "<operator_account_address>",
        "deployer": "<operator_account_address>",
        "initalPausedStatus": 0
      },
      "minimumStakes": [
        1
      ],
      "strategyWeights": [
        [
          {
            "0_strategy": "0x80528D6e9A2BAbFc766965E0E26d5aB08D9CFaF9",
            "1_multiplier": 1e+18
          }
        ]
      ],
      "operatorSetParams": [
        {
          "0_maxOperatorCount": 200,
          "1_kickBIPsOfOperatorStake": 11000,
          "2_kickBIPsOfTotalStake": 50
        }
      ],
      "uri": ""
    }
    ```

1. Setup the `contracts/scripts/.env` file. A template is available in `contracts/scripts/.env.example.holesky`. Set `PRIVATE_KEY` to the private key of the account you chose to fund the operator (the one with address `operator_account_address`).

<<<<<<< HEAD
1. Deploy the contracts with `make deploy_aligned_contracts`.

  `contracts/script/output/holesky/alignedlayer_deployment_output.json` should have been updated automatically. Set the `permissions` field on that file:

  ```json
  {
    "addresses": {
      // ...
    },
    "chainInfo": {
      // ...
    },
    "permissions": {
      "alignedLayerAggregator": "<operator_account_address>",
      "alignedLayerChurner": "<operator_account_address>",
      "alignedLayerEjector": "<operator_account_address>",
      "alignedLayerOwner": "<operator_account_address>",
      "alignedLayerUpgrader": "<operator_account_address>",
      "pauserRegistry": "0x85Ef7299F8311B25642679edBF02B62FA2212F06"
    }
  }
 ```
=======
    ```sh
    make deploy_aligned_contracts
    ```

    This will create `contracts/script/output/holesky/alignedlayer_deployment_output.json`.
>>>>>>> b8fd7963

1. Create 3 EigenLayer keystores:
    1. Aggregator and operator ECDSA:

        ```sh
        eigenlayer operator keys import --key-type ecdsa mina_bridge <operator_account_private_key>
        ```

    1. Aggregator and operator BLS:

        ```sh
        eigenlayer operator keys import --key-type bls mina_bridge <operator_account_private_key>
        ```

    1. Batcher ECDSA:

        ```sh
        eigenlayer operator keys import --key-type ecdsa mina_bridge.batcher <batcher_account_private_key>
        ```

1. Create `config-files/holesky/config.yaml` and set it to:

    ```yaml
    # Common variables for all the services
    # 'production' only prints info and above. 'development' also prints debug
    environment: "production"
    aligned_layer_deployment_config_file_path: "./contracts/script/output/holesky/alignedlayer_deployment_output.json"
    eigen_layer_deployment_config_file_path: "./contracts/script/output/holesky/eigenlayer_deployment_output.json"
    eth_rpc_url: "<http_eth_rpc_url>"
    eth_rpc_url_fallback: "<http_eth_rpc_url>"
    eth_ws_url: "<ws_eth_rpc_url>"
    eth_ws_url_fallback: "<ws_eth_rpc_url>"
    eigen_metrics_ip_port_address: "localhost:9090"

    ## ECDSA Configurations
    ecdsa:
      private_key_store_path: "<home>/.eigenlayer/operator_keys/mina_bridge.ecdsa.key.json"
      private_key_store_password: <password_used_to_create_keystore>

    ## BLS Configurations
    bls:
      private_key_store_path: "<home>/.eigenlayer/operator_keys/mina_bridge.bls.key.json"
      private_key_store_password: <password_used_to_create_keystore>

    ## Batcher configurations
    batcher:
      block_interval: 3
      batch_size_interval: 10
      max_proof_size: 67108864 # 64 MiB
      max_batch_size: 268435456 # 256 MiB
      eth_ws_reconnects: 99999999999999
      pre_verification_is_enabled: true

    ## Aggregator Configurations
    aggregator:
      server_ip_port_address: localhost:8090
      bls_public_key_compendium_address: 0x322813Fd9A801c5507c9de605d63CEA4f2CE6c44
      avs_service_manager_address: 0xc3e53F4d16Ae77Db1c982e75a937B9f60FE63690
      enable_metrics: true
      metrics_ip_port_address: localhost:9091

    ## Operator Configurations
    operator:
      aggregator_rpc_server_ip_port_address: localhost:8090
      address: <operator_account_address>
      earnings_receiver_address: 0xf39Fd6e51aad88F6F4ce6aB8827279cffFb92266
      delegation_approver_address: "0x0000000000000000000000000000000000000000"
      staker_opt_out_window_blocks: 0
      metadata_url: "https://yetanotherco.github.io/operator_metadata/metadata.json"
      enable_metrics: true
      metrics_ip_port_address: localhost:9092
      max_batch_size: 268435456 # 256 MiB
    # Operators variables needed for register it in EigenLayer
    el_delegation_manager_address: "0xA44151489861Fe9e3055d95adC98FbD462B948e7"
    private_key_store_path: <home>/.eigenlayer/operator_keys/mina_bridge.ecdsa.key.json
    bls_private_key_store_path: <home>/.eigenlayer/operator_keys/mina_bridge.bls.key.json
    signer_type: local_keystore
    chain_id: 17000
    ```

1. Create `config-files/holesky/config-aggregator.yaml` and set it to:

    ```yaml
    # Common variables for all the services
    # 'production' only prints info and above. 'development' also prints debug
    environment: "production"
    aligned_layer_deployment_config_file_path: "./contracts/script/output/holesky/alignedlayer_deployment_output.json"
    eigen_layer_deployment_config_file_path: "./contracts/script/output/holesky/eigenlayer_deployment_output.json"
    eth_rpc_url: "<http_eth_rpc_url>"
    eth_rpc_url_fallback: "<http_eth_rpc_url>"
    eth_ws_url: "<ws_eth_rpc_url>"
    eth_ws_url_fallback: "<ws_eth_rpc_url>"
    eigen_metrics_ip_port_address: "localhost:9090"

    ## ECDSA Configurations
    ecdsa:
      private_key_store_path: "<home>/.eigenlayer/operator_keys/mina_bridge.ecdsa.key.json"
      private_key_store_password: <password_used_to_create_keystore>

    ## BLS Configurations
    bls:
      private_key_store_path: "<home>/.eigenlayer/operator_keys/mina_bridge.bls.key.json"
      private_key_store_password: <password_used_to_create_keystore>

    ## Aggregator Configurations
    aggregator:
      server_ip_port_address: localhost:8090
      bls_public_key_compendium_address: 0x322813Fd9A801c5507c9de605d63CEA4f2CE6c44
      avs_service_manager_address: 0xc3e53F4d16Ae77Db1c982e75a937B9f60FE63690
      enable_metrics: true
      metrics_ip_port_address: localhost:9091
    ```

1. Create `config-files/holesky/config-batcher.yaml` and set it to:

    ```yaml
    environment: "production"
    aligned_layer_deployment_config_file_path: "./contracts/script/output/holesky/alignedlayer_deployment_output.json"
    eigen_layer_deployment_config_file_path: "./contracts/script/output/holesky/eigenlayer_deployment_output.json"
    eth_rpc_url: "<http_eth_rpc_url>"
    eth_rpc_url_fallback: "<http_eth_rpc_url>"
    eth_ws_url: "<ws_eth_rpc_url>"
    eth_ws_url_fallback: "<ws_eth_rpc_url>"
    eigen_metrics_ip_port_address: "localhost:9090"

    ## ECDSA Configurations
    ecdsa:
      private_key_store_path: "<home>/.eigenlayer/operator_keys/mina_bridge.batcher.ecdsa.key.json"
      private_key_store_password: <password_used_to_create_keystore>

    ## Batcher configurations
    batcher:
      block_interval: 3
      batch_size_interval: 10
      max_proof_size: 67108864 # 64 MiB
      max_batch_size: 268435456 # 256 MiB
      eth_ws_reconnects: 99999999999999
      pre_verification_is_enabled: true
      non_paying:
        address: <batcher_account_address>
        replacement_private_key: <batcher_account_private_key>
    ```

1. Start the aggregator:

    ```sh
    make aggregator_start AGG_CONFIG_FILE=config-files/holesky/config-aggregator.yaml
    ```

1. Open a new terminal and register the operator:

    ```sh
    eigenlayer operator register config-files/holesky/config.yaml
    ```

1. Whitelist the registered operator:

    ```sh
    make operator_whitelist OPERATOR_ADDRESS=<operator_account_address>
    ```

1. Deposit Strategy tokens for the operator. Follow [this section from the AlignedLayer docs](https://docs.alignedlayer.com/operators/0_running_an_operator#step-4-deposit-strategy-tokens).

1. Start operator:

    ```sh
    make operator_start CONFIG_FILE=config-files/holesky/config.yaml
    ```

1. Set `contracts/script/deploy/config/holesky/batcher-payment-service.holesky.config.json` to:

    ```json
    {
      "address": {
        "batcherWallet": "<batcher_account_address>",
        "alignedLayerServiceManager": "<aligned_service_manager_address>"
      },
      "amounts": {
        "gasForAggregator": "300000",
        "gasPerProof": "21000"
      },
      "permissions": {
        "owner": "<operator_account_address>"
      },
      "eip712": {
        "noncedVerificationDataTypeHash": "41817b5c5b0c3dcda70ccb43ba175fdcd7e586f9e0484422a2c6bba678fdf4a3"
      }
    }
    ```

1. Deploy Batcher payment contract:

    ```sh
    make deploy_batcher_payment_service
    ```

    The file `contracts/script/output/holesky/alignedlayer_deployment_output.json` will have two new fields: `addresses.batcherPaymentService` and `addresses.batcherPaymentServiceImplementation`.

1. Pay the batcher:

    ```sh
    cast send <batcher_payment_service_address> --rpc-url <eth_rpc_url> --private-key <bridge_account_private_key> --value 1ether
    ```

1. Deposit to batcher in the Aligned Service Manager Contract:

    ```sh
    cast send <aligned_service_manager_address> --rpc-url <eth_rpc_url> --private-key <bridge_account_private_key> --value 1ether "depositToBatcher(address)" <batcher_payment_service_address>
    ```

1. Setup local storage for the batcher:

    ```sh
    make run_storage
    ```

1. Start the batcher:

    ```sh
    cargo run --manifest-path ./batcher/aligned-batcher/Cargo.toml --release -- --config ./config-files/holesky/config-batcher.yaml --env-file ./batcher/aligned-batcher/.env.dev
    ```

#### Bridge environment setup

In the Mina Bridge repo, setup the `.env` file. A template is available in `.env.template`.

1. Set `ETH_CHAIN` to `holesky`.
1. Set `MINA_RPC_URL` to the URL of the Mina node GraphQL API (See [Mina node section](#mina-node)).
1. Set the rest of the env vars to:

  ```sh
  BATCHER_ADDR="ws://localhost:8080"
  BATCHER_ETH_ADDR=<batcher_payment_service_address>
  ETH_RPC_URL=<url>
  PROOF_GENERATOR_ADDR=0x66f9664f97F2b50F62D13eA064982f936dE76657
  PRIVATE_KEY=<bridge_account_private_key>
  ALIGNED_SM_HOLESKY_ETH_ADDR=<aligned_service_manager_address>
  ```

### Bridge a Mina account

1. In the root folder, deploy the Bridge's contracts with:

    ```sh
    make deploy_contract
    ```
  
  In the `.env` file, set `STATE_SETTLEMENT_ETH_ADDR` and `ACCOUNT_VALIDATION_ETH_ADDR` to the corresponding deployed contract addresses.

1. Submit a Mina state proof to verify (**NOTE:** Because of the Aligned minimum batch size, you may need to submit two proofs to make Aligned Devnet verify them):

    - Run `make submit_devnet_state` if you are using Mina Devnet or `make submit_mainnet_state` if you are using Mina Mainnet.

1. Submit an account to verify (**NOTE:** Because of the Aligned minimum batch size, you may need to submit two proofs to make Aligned Devnet verify them):

    ```sh
    make submit_account PUBLIC_KEY=<string> STATE_HASH=<string>
    ```

    Where:
    - `PUBLIC_KEY` is the public key of the Mina account you want to verify
    - `STATE_HASH` is the hash of a Mina state that was verified in Ethereum

## Example use case

The `example/` folder contains a project that uses the Sudoku zkApp example from Mina and bridges its state to a SudokuValidity Ethereum smart contract.

For running the example you need to:

1. [Setup Aligned Devnet locally](https://github.com/yetanotherco/aligned_layer/blob/staging/docs/3_guides/6_setup_aligned.md#booting-devnet-with-default-configs)
1. Deploy the bridge smart contracts by executing

    ```sh
    make deploy_contract
    ```

1. Deploy the SudokuValidity smart contract by executing

    ```sh
    make deploy_example_contract
    ```

1. Install `zkapp-cli`:

    ```sh
    npm install -g zkapp-cli
    ```

1. Inside the `example/mina_zkapp` directory, configure the zkApp and deploy the contract following [this guide](https://docs.minaprotocol.com/zkapps/writing-a-zkapp/introduction-to-zkapps/how-to-deploy-a-zkapp) on the Mina Protocol documentation

1. After deployment, set the `zkappAddress` field on `example/mina_zkapp/config.json`

1. Run the example by executing from the root folder:

    ```sh
    make execute_example
    ```

   this will upload a new Sudoku, submit a solution to it and run the example Rust app that will bridge the new state of the zkApp and update the SudokuValidty smart contract on Ethereum.

   The zkApp will wait until both Mina transactions are included in a block, so this may take a while. Below is a diagram explaining the execution flow:

![Example diagram](/img/example_diagram.png)

## Table of Contents

- [About](#about)
- [Usage](#usage)
- [Example use case](#example-use-case)
- [Table of Contents](#table-of-contents)
- [Specification](#specification)
  - [core](#core)
    - [mina](#mina)
    - [aligned](#aligned)
    - [eth](#eth)
  - [Mina Proof of State](#mina-proof-of-state)
    - [Definition](#definition)
    - [Serialization](#serialization)
    - [Aligned’s Mina Proof of State verifier](#aligneds-mina-proof-of-state-verifier)
    - [Consensus checking](#consensus-checking)
    - [Transition frontier](#transition-frontier)
    - [Pickles verification](#pickles-verification)
  - [Mina Proof of Account](#mina-proof-of-account)
    - [Definition](#definition-1)
    - [Serialization](#serialization-1)
    - [Aligned’s Proof of Account verification](#aligneds-proof-of-account-verifier)
  - [Smart contract](#smart-contract)
    - [Gas cost](#gas-cost)
  - [Mina Account Validation contract](#mina-account-validation-contract)
    - [Gas cost](#gas-cost-1)
- [Kimchi proving system](#kimchi-proving-system)
  - [Proof Construction & Verification](#proof-construction---verification)
    - [Secuence diagram linked to ``proof-systems/kimchi/src/verifier.rs``](#secuence-diagram-linked-to---proof-systems-kimchi-src-verifierrs--)
  - [Pickles - Mina’s inductive zk-SNARK composition system](#pickles---mina-s-inductive-zk-snark-composition-system)
    - [Accumulator](#accumulator)
    - [Analysis of the Induction (recursion) method applied in Pickles](#analysis-of-the-induction--recursion--method-applied-in-pickles)
    - [Pickles Technical Diagrams](#pickles-technical-diagrams)
  - [Consensus](#consensus)
    - [Chain selection rules](#chain-selection-rules)
      - [Short-range fork rule](#short-range-fork-rule)
      - [Long-range fork rule](#long-range-fork-rule)
    - [Decentralized checkpointing](#decentralized-checkpointing)
    - [Short-range fork check](#short-range-fork-check)
    - [Sliding window density](#sliding-window-density)
      - [Nomenclature](#nomenclature)
      - [Window structure](#window-structure)
      - [Minimum window density](#minimum-window-density)
      - [Ring-shift](#ring-shift)
      - [Projected window](#projected-window)
        - [Genesis window](#genesis-window)
        - [Relative minimum window density](#relative-minimum-window-density)
  - [Protocol](#protocol)
    - [Initialize consensus](#initialize-consensus)
    - [Select chain](#select-chain)
    - [Maintaining the k-th predecessor epoch ledger](#maintaining-the-k-th-predecessor-epoch-ledger)
    - [Getting the tip](#getting-the-tip)

# Specification

## core

[mina_bridge repo: core/](https://github.com/lambdaclass/mina_bridge/tree/aligned/core)

A Rust library+binary project that includes the next modules:

### mina

[mina_bridge repo: core/src/mina.rs](https://github.com/lambdaclass/mina_bridge/tree/aligned/core/src/mina.rs)

This module can query a Mina node (defined by the user via the `MINA_RPC_URL` env. variable) GraphQL DB for:

- state data and state proof
- account data and its Merkle proof of inclusion in some snarked ledger (which itself is contained in state data, so by verifying a state you are verifying its snarked ledger).

### aligned

[mina_bridge repo: core/src/aligned.rs](https://github.com/lambdaclass/mina_bridge/tree/aligned/core/src/aligned.rs)

This module implements functions for sending the Mina Proof of State or Account (retrieved by the **mina** module) to the Aligned batcher for verification, using the Aligned SDK. The batcher verifies the proof before including it in the current proof batch for then sending it to Aligned’s operators.

The verification data sent by Aligned is returned after proof submission. This is used for updating the verified chain in the State Settlement contract.

### eth

[mina_bridge repo: core/src/eth.rs](https://github.com/lambdaclass/mina_bridge/tree/aligned/core/src/eth.rs)

Implements functions for interacting with the bridge’s smart contracts on Ethereum (getters for storage variables, update the verified state chain, validate an account). Also includes code for deploying both contracts.

### sdk

[mina_bridge repo: core/src/sdk.rs](https://github.com/lambdaclass/mina_bridge/tree/aligned/core/src/sdk.rs)

Abstracts the previous modules to provide an easy way to verify states or accounts, and to retrieve storage data from the State Settlement contract.

## Mina Proof of State

### Definition

We understand a Mina Proof of State to be composed of:

- **public inputs**:

```rust
[
/// The hash of the bridge's transition frontier tip state. Used for making sure that we're
/// checking if a candidate tip is better than the latest bridged tip.
bridge_tip_state_hash,

/// The state hashes of the candidate chain.
candidate_chain_state_hashes[16],

/// The ledger hashes of the candidate chain. The ledger hashes are the root of a Merkle tree
/// where the leafs are Mina account hashes. Used for account verification.
candidate_chain_ledger_hashes[16],
]
```

- **proof**:

```rust
[
/// The state proof of the tip state (latest state of the chain, or "transition frontier"). If
/// this state is valid, then all previous states are valid thanks to Pickles recursion.
candidate_tip_proof,

/// The state data of the candidate chain. Used for consensus checks and checking that the
/// public input state hashes correspond to states that effectively form a chain.
candidate_chain_states,

/// The latest state of the previously bridged chain, the latter also called the bridge's
/// transition frontier. Used for consensus checks needed to be done as part of state
/// verification to ensure that the candidate tip is better than the bridged tip.
bridge_tip_state,
]
```

### Serialization

We use **bincode** for serializing the data into bytes, which will then be deserialized by Aligned operators. Because the public inputs also need to be deserialized in Solidity, the module defines a `SolSerialize` struct that implements traits for serializing specific types into a Solidity-friendly format (the goal is to be able to serialize the types the same way they’re represented in the EVM and move them from calldata to memory via single Yul instructions).

### Aligned’s Mina Proof of State verifier

[aligned_layer repo: operator/mina/](https://github.com/lambdaclass/aligned_layer/tree/mina/operator/mina)

Aligned Layer integrated a verifier in its operator code for verifying Mina Proofs of State.

### Public input checking

The first step of the verifier is to check that the public inputs correspond to the proof data. This is:

- that the bridge tip state hash is the actual hash of the latest bridged tip state
- that the chain state hashes are the hashes of the states in the proof
- that the chain ledger hashes are the hashes of the ledgers (stored in the states) in the proof
- that the states form a chain (by hashing together the **state hash** of a state `n` and the **state body hash** of state `n+1`, we retrieve the **state hash** of the state `n+1`, so the states form a chain if we can hash from the root all the way until arriving to the tip state hash.

### Consensus checking

The second step of the verifier is to execute consensus checks, specific to the [Ouroboros Samasika consensus mechanism](https://github.com/MinaProtocol/mina/blob/develop/docs/specs/consensus/README.md) that the Mina Protocol uses. The checks are comparisons of state data between the candidate tip state and the bridge tip state.

There are two general rules that implement a set of checks each: a rule for short-range forks, and another for long-range forks. The implementation can be found in the [aligned_layer repo: operator/mina/lib/src/consensus_state.rs](https://github.com/lambdaclass/aligned_layer/blob/mina/operator/mina/lib/src/consensus_state.rs) file. The implementation was based on the official [Mina Protocol consensus documentation](https://github.com/MinaProtocol/mina/blob/develop/docs/specs/consensus/README.md).

### Transition frontier

The **transition frontier** is a chain of the latest `k` blocks of the network. The GraphQL DB of a Mina node only stores these blocks and forgets the previous ones. Currently, `k = 291`

It's not so rare for two or more nodes to generate blocks simultaneously, resulting in temporary forks of the network. The network will eventually resolve the forks after a period of time. Because of these phenomenon some blocks might not be **final** (part of the canonical chain).

We can define that a block is **partially finalized** if it has `n` blocks ahead of it, with `n` being the number defined for 'partial finalization'. For the bridge we settled with `n = 15`, so the State Settlement contract will store a chain of `16` validated blocks.

A block is **finalized** when there’s `k - 1` blocks ahead of it., meaning that it’s the first block of the transition frontier, also called the **root block**. The latest block of the transition frontier is called the **tip**.

### Pickles verification

This is the last step of the Mina Proof of State verifier. We are leveraging OpenMina’s “block verifier” to verify the Pickles proof of the candidate tip state. The verifier takes as public input the hash of the state.

After validating the candidate tip state, because in a previous step we verified that there’s a chain of `n` candidate blocks with a valid tip, and because of the built-in recursion of the Pickles composition system (each state validates the previous one), we end up validating the whole state chain.

> [!WARNING]
> OpenMina’s block verifier is yet to be audited.

## Mina Proof of Account

After a Mina Proof of State was verified, it’s possible to verify a Proof of Account of some Mina account in the verified state.

Verifying that some account and its state is valid in a bridged Mina state is one of the basic components of a Mina to Ethereum bridge, as it not only allows to validate account data but also the state of a [zkApp](https://docs.minaprotocol.com/zkapps/writing-a-zkapp) tracked by this account (see [zkApp Account](https://docs.minaprotocol.com/glossary#zkapp-account)), which leverages zk-SNARKs to verify (optionally private) off-chain computation on the Mina blockchain.

Account verification (paired with state verification) essentially allows to verify off-chain computation on Ethereum, after it has been validated by Mina.

### Definition

We understand a Mina Proof of Account to be composed of:

- **public inputs**:

```rust
[
/// Hash of the snarked ledger that this account state is included on
ledger_hash,
/// ABI encoded Mina account (Solidity structure)
encoded_account
]
```

- **proof**:

```rust
[
/// Merkle path between the leaf hash (account hash) and the merkle root (ledger hash)
merkle_path,
/// The Mina account (OpenMina structure)
account
]
```

The account is included in the proof to:

- compare it with the Solidity-friendly `encoded_account` in the public inputs
- hash it to retrieve the leaf hash of the Merkle tree to verify

### Serialization

We use **bincode** for serializing the data into bytes, which will then be deserialized by Aligned operators. Because the public inputs also need to be deserialized in Solidity, the module defines a `SolSerialize` struct that implements traits for serializing specific types into a Solidity-friendly format (the goal is to be able to serialize the types the same way they’re represented in the EVM and move them from calldata to memory via single Yul instructions).

### Aligned’s Proof of Account verification

[aligned_layer repo: operator/mina_account/](https://github.com/lambdaclass/aligned_layer/tree/mina/operator/mina_account)

The verification consists in calculating the merkle root by hashing the branch (whose nodes are contained in the `merkle_path`) corresponding to the account’s leaf, and comparing the root with the snarked ledger hash included in the public inputs.

## Mina State Settlement contract

[mina_bridge repo: contract/src/MinaStateSettlement.sol](https://github.com/lambdaclass/mina_bridge/tree/aligned/contract/src/MinaStateSettlement.sol)

This contract stores the latest verified state and ledger hashes (also called the bridge’s transition frontier) and updates the arrays with new values whenever a new Mina Proof of State is submitted.

Any user can submit a Mina Proof of State to Aligned and then provide the contract with the verification data for updating its storage. The contract calls the Aligned Service Manager to check that the proof was indeed verified.

The contract is deployed by a `contract_deployer` crate with an initial state that is assumed to be valid. The default is to use a relatively finalized state (the sixteenth one) from the Mina node chosen to execute the query to.

### Gas cost

- Currently the cost of the “update chain” transaction is ~220k.

## Mina Account Validation contract

[mina_bridge repo: contract/src/MinaAccountValidation.sol](https://github.com/lambdaclass/mina_bridge/tree/aligned/contract/src/MinaAccountValidation.sol)

This contract implements a method for validating an account, taking as parameter the verification data and public inputs of the proof sent to Aligned. It also implements a structure for representing account data. A user can decode the account from the public inputs into this structure.

Any user can submit a Mina Proof of Account to Aligned and then provide the contract with the verification data for checking on-chain that the account was validated. The contract calls the Aligned Service Manager to check that the proof was indeed verified.

The contract is deployed by a `contract_deployer` crate.

### Gas cost

- The cost of the “update account” transaction is ~80k.

# Kimchi proving system

Kimchi is a zero-knowledge proof system that’s a variant of PLONK.

Kimchi represents a series of enhancements, optimizations, and modifications implemented atop PLONK. To illustrate, it addresses PLONK's trusted setup constraint by incorporating a polynomial commitment in a bulletproof-style within the protocol. In this manner, there's no necessity to rely on the honesty of the participants in the trusted setup.

Kimchi increases PLONK's register count from 3 to 15 by adding 12 registers.
With an increased number of registers, Kimchi incorporate gates that accept multiple inputs, as opposed to just two. This unveils new opportunities; for instance, a scalar multiplication gate would necessitate a minimum of three inputs—a scalar and two coordinates for the curve point.

New proof systems resembling PLONK employ custom gates to efficiently represent frequently used functionalities, as opposed to connecting a series of generic gates. Kimchi is among these innovative protocols.

In Kimchi, there's a concept where a gate has the ability to directly record its output onto the registers utilized by the subsequent gate.

Another enhancement in Kimchi involves the incorporation of lookups for performance improvement. Occasionally, certain operations can be expressed in a tabular form, such as an XOR table.

In the beginning, Kimchi relies on an interactive protocol, which undergoes a conversion into a non-interactive form through the Fiat-Shamir transform.

## Proof Construction & Verification

### Secuence diagram linked to ``proof-systems/kimchi/src/verifier.rs``

![Commitments to secret polynomials](/img/commitments_to_secret_poly.png)

Links to the associated code.

[public input & witness commitment](https://github.com/o1-labs/proof-systems/blob/17041948eb2742244464d6749560a304213f4198/kimchi/src/verifier.rs#L134)

[beta](https://github.com/o1-labs/proof-systems/blob/17041948eb2742244464d6749560a304213f4198/kimchi/src/verifier.rs#L196)

[gamma](https://github.com/o1-labs/proof-systems/blob/17041948eb2742244464d6749560a304213f4198/kimchi/src/verifier.rs#L199)

[permutation commitment](https://github.com/o1-labs/proof-systems/blob/17041948eb2742244464d6749560a304213f4198/kimchi/src/verifier.rs#L206)

---

![Commitments to quotient polynomials](/img/commitments_to_quotient_poly.png)

Links to the associated code.

[alpha](https://github.com/o1-labs/proof-systems/blob/17041948eb2742244464d6749560a304213f4198/kimchi/src/verifier.rs#L213)

[quotient commitment](https://github.com/o1-labs/proof-systems/blob/17041948eb2742244464d6749560a304213f4198/kimchi/src/verifier.rs#L221)

---

![Verifier produces an evaluation point](/img/verifier_produces_evaluation_point.png)

Links to the associated code.

[zeta](https://github.com/o1-labs/proof-systems/blob/17041948eb2742244464d6749560a304213f4198/kimchi/src/verifier.rs#L227)

[change of sponge](https://github.com/o1-labs/proof-systems/blob/17041948eb2742244464d6749560a304213f4198/kimchi/src/verifier.rs#L234)

[recursion challenges](https://github.com/o1-labs/proof-systems/blob/17041948eb2742244464d6749560a304213f4198/kimchi/src/verifier.rs#L236)

---

![Prover provides needed evaluations for the linearization - 1](/img/prover_provides_evaluations_linearization_01.png)

Links to the associated code.

[zeta](https://github.com/o1-labs/proof-systems/blob/17041948eb2742244464d6749560a304213f4198/kimchi/src/verifier.rs#L227)

[negated public input](https://github.com/o1-labs/proof-systems/blob/17041948eb2742244464d6749560a304213f4198/kimchi/src/verifier.rs#L290)

[15 register/witness - 6 sigmas evaluations](https://github.com/o1-labs/proof-systems/blob/17041948eb2742244464d6749560a304213f4198/kimchi/src/verifier.rs#L323)

---

![Prover provides needed evaluations for the linearization - 2](/img/prover_provides_evaluations_linearization_02.png)

Links to the associated code.

TODO

---

![Batch verification of evaluation proofs](/img/batch_verification_evaluation_proofs.png)

Links to the associated code.

[v,u](https://github.com/o1-labs/proof-systems/blob/17041948eb2742244464d6749560a304213f4198/kimchi/src/verifier.rs#L334)

[polynomials that have an evaluation proof](https://github.com/o1-labs/proof-systems/blob/17041948eb2742244464d6749560a304213f4198/kimchi/src/verifier.rs#L346)

## Pickles - Mina’s inductive zk-SNARK composition system

Pickles uses a pair of amicable curves called [Pasta](https://o1-labs.github.io/proof-systems/specs/pasta.html) in order to deliver incremental verifiable computation efficiently.

The two curves pallas and vesta (pa(llas ve)sta) created by the [Zcash team](https://github.com/zcash/pasta?tab=readme-ov-file#pallasvesta-supporting-evidence). Each curve’s scalar field is the other curve’s base field, which is practical for recursion

These curves are referred to as “tick” and “tock” within the Mina source code.

- Tick - Vesta (a.k.a. Step), constraint domain size 2¹⁸  [block and transaction proofs]
- Tock - Pallas (a.k.a. Wrap), constraint domain size 2¹⁷  [signatures]

See [the Pickles section of the Mina book](https://o1-labs.github.io/proof-systems/specs/pickles.html) for more details.

The Tock prover does less (only performs recursive verifications and
no other logic), so it requires fewer constraints and has a smaller
domain size.  Internally Pickles refers to Tick and Tock as _Step_ and
_Wrap_, respectively.

One curve handles the current proof, while the other is used to verify previous proofs.

Tock is used to prove the verification of a Tick proof and outputs a
Tick proof.  Tick is used to prove the verification of a Tock proof and
outputs a Tock proof.  In other words,

- Prove_tock ( Verify(_Tick_) ) = Tick_proof

- Prove_tick (Verify(_Tock_) ) = Tock_proof

![Description](/img/palas_vesta.png)

Both Tick and Tock can verify at most 2 proofs of the opposite kind, though, theoretically more is possible.

Currently, in Mina we have the following situation.

- Every Tock always wraps 1 Tick proof.  
- Tick proofs can verify 2 Tock proofs
  - Blockchain SNARK takes previous blockchain SNARK proof and a transaction proof
  - Verifying two Tock transaction proofs

Pickles works over [Pasta](https://o1-labs.github.io/proof-systems/specs/pasta.html), a cycle of curves consisting of Pallas and Vesta, and thus it defines two generic circuits, one for each curve. Each can be thought of as a parallel instantiation of a kimchi proof systems. These circuits are not symmetric and have somewhat different function:

- **Step circuit**: this is the main circuit that contains application logic. Each step circuit verifies a statement and potentially several (at most 2) other wrap proofs.
- **Wrap circuit**: this circuit merely verifies the step circuit, and does not have its own application logic. The intuition is that every time an application statement is proven it’s done in Step, and then the resulting proof is immediately wrapped using Wrap.

---

Both [Step and Wrap circuits](https://o1-labs.github.io/proof-systems/pickles/overview.html#general-circuit-structure) additionally do a lot of recursive verification of the previous steps. Without getting too technical, Step (without loss of generality) does the following:

1. Execute the application logic statement (e.g. the mina transaction is valid)
2. Verify that the previous Wrap proof is (first-)half-valid (perform only main checks that are efficient for the curve)
3. Verify that the previous Step proof is (second-)half-valid (perform the secondary checks that were inefficient to perform when the previous Step was Wrapped)
4. Verify that the previous Step correctly aggregated the previous accumulator, e.g. acc2=Aggregate(acc1,_π_ step,2)

![Step-Wrap Diagram](/img/step_diagram.png)

---

### Accumulator

The accumulator is an abstraction introduced for the purpose of this diagram. In practice, each kimchi proof consists of (1) commitments to polynomials, (2) evaluations of them, (3) and the opening proof.

What we refer to as **accumulator** here is actually the commitment inside the opening proof. It is called `sg` in the implementation and is semantically a polynomial commitment to `h(X)` (`b_poly` in the code) — the poly-sized polynomial that is built from IPA challenges.

It’s a very important polynomial – it can be evaluated in log time, but the commitment verification takes poly time, so the fact that `sg` is a commitment to `h(X)` is never proven inside the circuit. For more details, see [Proof-Carrying Data from Accumulation Schemes](https://eprint.iacr.org/2020/499.pdf), Appendix A.2, where `sg` is called `U`.

In pickles, what we do is that we “absorb” this commitment `sg` from the previous step while creating a new proof.

That is, for example, Step 1 will produce this commitment that is denoted as `acc1` on the diagram, as part of its opening proof, and Step 2 will absorb this commitment. And this “absorbtion” is what Wrap 2 will prove (and, partially, Step 3 will also refer to the challenges used to build `acc1`, but this detail is completely avoided in this overview). In the end, `acc2` will be the result of Step 2, so in a way `acc2` “aggregates” `acc1` which somewhat justifies the language used.

### Analysis of the Induction (recursion) method applied in Pickles

The **Verifier** is divided into 2 modules, one part **Slow** and one part **Fast**.

![Figure 1](/img/pickles_step_01.png)

**S0** is the initial statement, **U** is the Update algorithm, the **Pi** are the proofs, and the **S's** are the updated statements.

![Figure 2](/img/pickles_step_02.png)

On top of each **Pi** proof, we run a **Fast** verifier. With the **Pi** proof and the cumulative Statement from the previous step, the **U** algorithm is applied and a new updated Statement is created. This _new updated Statement_ is the input of the Slow part of the Verifier, but we don't run the Slow Verifier until we reach the end of the whole round.

---
Execution of **Verifier Slow** (which is very slow) can be **deferred** in sequences, and the V slow current always accumulates to the previous statement. This implicitly 'runs Vs on S1' as well.

---

Remember that the S's are statements that accumulate, so each one has information from the previous ones.

![Figure 3](/img/pickles_step_03.png)

When we reached the last round we see that the intermediate Verifiers Slow disappears, as they are no longer useful to us.

![Figure 4](/img/pickles_step_04.png)

Attention!! We haven't executed any Verifier Slow yet; we only run Verifier Fast in each round.

Therefore, in the last step, we execute the current **Verifier Fast** on its Pi, and the **Last Verifier Slow** on the **Final S**. This may take 1 second, but it accumulates all the previous ones.

![Figure 5](/img/pickles_step_05.png)

---

Everything inside the large red square in the following figure has already been processed by the time we reach the last round.

![Figure 6](/img/pickles_step_06.png)

---

Let's now see how the Verifier Fast is divided.

![Figure 7](/img/pickles_step_07.png)

**Vf** corresponds to field operations in a field **F**, and **Vg** corresponds to group operations in a group **G**.

![Figure 8](/img/pickles_step_08.png)

The proof **Pi** is divided into 2 parts, one corresponding to group operations **G**, and it exposes, as a public input to the circuit, the part of the proof that is necessary to execute **Vf**.

### Pickles Technical Diagrams

  The black boxes are data structures that have names and labels following the implementation.  
  `MFNStep/MFNWrap` is an abbreviation from `MessagesForNextStep` and `MessagesForNextWrap` that is used for brevity. Most other datatypes are exactly the same as in the codebase.  

  The blue boxes are computations. Sometimes, when the computation is trivial or only vaguely indicated, it is denoted as a text sign directly on an arrow.

  Arrows are blue by default and denote moving a piece of data from one place to another with no (or very little) change. Light blue arrows are denoting witness query that is implemented through the handler mechanism. The “chicken foot” connector means that this arrow accesses just one field in an array: such an arrow could connect e.g. a input field of type old_a: A in a structure Vec<(A,B)> to an output new_a: A, which just means that we are inside a for loop and this computation is done for all the elemnts in the vector/array.

![Figure](/img/pickles_structure_drawio.png)

## Consensus

Mina employs [Ouroboros Samasika](https://eprint.iacr.org/2020/352.pdf) as its consensus mechanism, which will be subsequently denoted as Samasika.
Three essential commitments provided include:

- High decentralization - Self-bootstrap, uncapped participation and dynamic availability
- Succinctness - Constant-time synchronization with full-validation and high interoperability
- Universal composability - Proven security for interacting with other protocols, no slashing required

Joseph Bonneau, Izaak Meckler, Vanishree Rao, and Evan Shapiro collaborated to create Samasika, establishing it as the initial succinct blockchain consensus algorithm.  
The complexity of fully verifying the entire blockchain is independent of chain length.  
Samasika takes its name from the Sanskrit term, meaning small or succinct.

### Chain selection rules

Samasika uses two consensus rules: one for _short-range forks_ and one for _long-range forks_.

#### Short-range fork rule

This rule is triggered whenever the fork is such that the adversary has not yet had the opportunity to mutate the block density distribution.  
A fork is considered short-range if it took place within the last **m** blocks. The straightforward implementation of this rule involves consistently storing the most recent **m** blocks. Yet, in the context of a succinct blockchain, this is considered not desirable. Mina Samasika follows a methodology that necessitates information about only two blocks, the concept involves a decentralized checkpointing algorithm.

#### Long-range fork rule

When a malicious actor generates an long-range fork, it gradually distorts the leader selection distribution, resulting in a longer adversarial chain. At the start, the dishonest chain will have a reduced density, but eventually, the adversary will work to elevate it. Therefore, the only factor we can depend on is the variation in density in the initial slots after the fork, which is known as the _critical window_.  
The reasoning is that the critical window of the honest chain is very likely to have a higher density because this chain has the most stake

### Decentralized checkpointing

Samasika employs decentralized checkpointing to discern the nature of a fork, categorizing it as either short-range or long-range.

- **Start checkpoint** - State hash of the first block of the epoch.
- **Lock checkpoint** - State hash of the last known block in the seed update range of an epoch (not including the current block)

Remember, a fork is categorized as short-range if either:

- The fork point of the candidate chains are in the same epoch.
- The fork point is in the previous epoch with the same ``lock_checkpoint``

As Mina prioritizes succinctness, it implies the need to maintain checkpoints for both the current and the previous epoch.

### Short-range fork check

Keep in mind that short-range forks occur when the fork point occurs after the lock_checkpoint of the previous epoch; otherwise, it qualifies as a long-range fork.  
The position of the previous epoch is a measurement relative to a block's perspective. In cases where candidate blocks belong to distinct epochs, each will possess distinct current and previous epoch values.  
Alternatively, if the blocks belong to the same epoch, they will both reference the identical previous epoch. Thus we can simply check whether the blocks have the same lock_checkpoint in their previous epoch data.

### Sliding window density

Let describe Mina's succinct sliding window density algorithm used by the long-range fork rule. In detail how windows are represented in blocks and how to compute _minimum window density_

#### Nomenclature

- We say a slot is _filled_ if it contains a valid non-orphaned block.
- An _w-window_ is a sequential list of slots s1,...,sw of length _w_.
- A _sub-window_ is a contiguous interval of a _w-window_.
- The _density_ of an w-window (or sub-window) is the number non-orphan block within it.
- We use the terms _window_, _density window_, _sliding window_ and _w-window_ synonymously.
- v is the Length by which the window shifts in slots (shift parameter).  ``slots_per_sub_window``
- w is the Window length in slots.  ( the sliding window is a _w_-long window that shifts _v_-slots at a time).

The Samasika research paper presents security proofs that determine the secure values for v, w, and sub-windows per window.  
A sliding window can also be viewed as a collection of _sub-windows_.  
Rather than storing a window as clusters of slots, Samasika focuses solely on the density of each sub-window.  
The density of a window is computed as the sum of the densities of its sub-windows.

Given a window ``W`` that is a list of sub-window densities, the window density is: ``density(W) = sum(W)``

#### Window structure

We use the phrase "window at sub-window _s_" to refer to the window _W_ whose most recent global sub-window is _s_.  
In the Samasika paper the window structure actually consists of the **11 previous sub-window densities**, the **current sub-window density** and the **minimum window density** .A total of _13_ densities.  
The most recent sub-window may be a previous sub-window or the current sub-window.  

#### Minimum window density

The **minimum window density** at a given slot is defined as the minimum window density observed over all previous sub-windows and previous windows, all the way back to genesis.  
When a new block _B_ with parent _P_ is created, the minimum window density is computed like this.  
``B.min_window_density = min(P.min_window_density, current_window_density)``  
where ``current_window_density`` is the density of _B's_ projected window

The relative sub-window _i_ of a sub-window _sw_ is its index within the window.

#### Ring-shift

When we shift a window ``[d0, d1, ..., d10]`` in order to add in a new sub-window ``d11``, we could evict the oldest sub-window d0 by shifting down all of the other sub-windows. Unfortunately, shifting a list in a SNARK circuit is very expensive.  
It is more efficient (and also equivalent) to just replace the sub-window we wish to evict by overwriting it with the new sub-window, like this:
 ``sub_window_densities: d11 | d1 | d2 | d3 | d4 | d5 | d6 | d7 | d8 | d9 | d10``

#### Projected window

Generating a new block and determining the optimal chain in accordance with the long-range fork rule involve the computation of a projected window.  
Given a window _W_ and a future global slot _next_, the projected window of _W_ to slot _next_ is a transformation of _W_ into what it would look like if it were positioned at slot _next_.  
For example, when a new block _B_ is produced with parent block _P_, the height of _B_ will be the height of _P_ plus one, but the global slot of _B_ will depend on how much time has elapsed since _P_ was created.  
According to the Samasika paper, the window of _B_ must be initialized based on _P's_ window, then shifted because _B_ is ahead of _P_ and finally the value of _B's_ sub-window is incremented to account for _B_ belonging to it.  
Remember that the calculation of window density, including sub-window s, only occurs when the sub-window is greater than s, after s becomes a previous sub-window.
Therefore, if _next_ is **k** sub-windows ahead of _W_ we must shift only **k - 1** times because we must keep the most recent previous sub-window.

Now that we know how much to ring-shift, the next question is what density values to shift in. Remember that when projecting W to global slot next, we said that there are no intermediate blocks. That is, all of the slots and sub-windows are empty between W's current slot and next. Consequently, we must ring-shift in zero densities. The resulting window W is the projected window.

Recall this diagram:

![consensus01](/img/consensus01.png)

Suppose window W's current sub-window is 11 whose density is d11 and d1 is the oldest sub-window density

Now imagine we want to project W to global slot ``next = 15``. This is ``k = 15 - 11 = 4`` sub-windows ahead of the most recent sub-window. Therefore, we compute ``shift_count = min(max(k - 1, 0), sub_windows_per_window)``  in this case: ``shift_count = min(max(4 - 1, 0), 11) = 3``

Ring-shift in 3 zero densities to obtain the projected window.

![consensus02](/img/consensus02.png)

We can derive some instructive cases from the general rule

![consensus03](/img/consensus03.png)

##### Genesis window

Anything related to Genesis windows is not involved in the Mina Bridge.

##### Relative minimum window density

When Mina engages "chain selection" in the long-range fork rule, It doesn't directly employ the minimum window densities found in  in the current and candidate blocks.  
Rather than that, Mina opts for the relative minimum window density...

Remember that the minimum window density consistently decreases. Consequently, if a peer has been offline for a while and wants to reconnect, their current best chain might exhibit a higher minimum window density compared to the canonical chain candidate.
Additionally, the long-range fork rule dictates that the peer to choose the chain with the superior minimum density.  
The calculation of the minimum window density does not take into account the relationship between the current best chain and the canonical chain with respect to time.  
Within Samasika, time is encapsulated and safeguarded by the notions of slots and the VRF. When computing the minimum window density, it is imperative to factor in these elements as well.  
The relative minimum window density solves this problem by projecting the joining peer's current block's window to the global slot of the candidate block.  

## Protocol

This section outlines the consensus protocol in terms of events. **Initialize consensus** and **Select chain**.

In the following description, dot notation is used to refer to the local data members of peers. For example, given peer P, we use P.genesis_block and P.tip, to refer to the genesis block and currently selected chain, respectively.  
For example, given peer ``P``, we use ``P.genesis_block`` and ``P.tip``, to refer to the genesis block and currently selected chain, respectively.

### Initialize consensus

Things a peer MUST do to initialize consensus includes are _Load the genesis block_, _Get the tip_, _Bootstrap_ and _Catchup_  
Bootstrapping consensus requires the ability to synchronize epoch ledgers from the network.  
All peers MUST have the ability to load both the staking epoch ledger and next epoch ledger from disk and by downloading them. P2P peers MUST also make these ledgers available for other peers.  

### Select chain

Each time a peer's chains receive an update, the select chain event takes place.  
A chain is said to be updated anytime a valid block is added or removed from its head. The chain selection algorithm also incorporates certain tiebreak logic.  
Supplementary tiebreak logic becomes necessary when assessing chains with identical length or equal minimum density.

Let ``P.tip`` refer to the top block of peer ``P``'s current best chain. Assuming an update to either ``P.tip`` or ``P.chains``, ``P`` must update its tip similar to this:

![consensus06](/img/consensus06.png)

The following selectSecureChain algorithm receives the peer's current best chain P.tip and its set of known valid chains P.chains and produces the most secure chain as output.  

![consensus07](/img/consensus07.png)

And the ``selectLongerChain`` algorithm:

![consensus08](/img/consensus08.png)

### Maintaining the k-th predecessor epoch ledger

The staking and next epoch ledgers MUST be finalized ledgers and can only advance when there is sufficient depth to achieve finality.  
The staking and next epoch ledgers must be in a finalized state and can progress only when there is enough depth to ensure finality. Peers are required to retain the epoch ledger of the k-th predecessor from the tip, where ``k`` represents the depth of finality.  
Due to the security prerequisites of Ouroboros, the gap in slots between the staking and next epoch ledgers may be great. Consequently, at any given moment, we essentially have three "pointers": staking ``s``, next ``n``, and finality ``k``.  
The ``final_ledger`` (epoch ledger of the k-th predecessor from the tip) is updated each time chain selection occurs, i.e., for every new tip block appended.  

### Getting the tip

For a joining peer to discover the head of the current chain it MUST not only obtain the tip, but also the min(k, tip.height - 1)-th block back from the tip. For the latter the peer MUST check the block's proof of finality.  
Peers perform the proof of finality check by verifying two zero-knowledge proofs, one for the _tip_ and one for the _root_, and a Merkle proof for the chain of protocol state hashes between them.
<|MERGE_RESOLUTION|>--- conflicted
+++ resolved
@@ -1,1067 +1,1059 @@
-<div align="center">
-
-# mina_bridge 🌉
-
-## Zero-knowledge state bridge from Mina to Ethereum
-
-</div>
-
-## About
-
-This project introduces the verification of [Mina Protocol](https://minaprotocol.com/) states and accounts in Ethereum, which will serve as a foundation for applications and infrastructure that take advantage of bridged blockchain and zkApp state.
-
-The bridge leverages [Aligned Layer](https://github.com/yetanotherco/aligned_layer) to verify Mina Proofs of State and Mina Proofs of Account in Ethereum.
-
-## Usage
-
-### Setup
-
-### Mina node
-
-- If you want the Bridge to use Mina Devnet then use a node that runs a Devnet instance corresponding to the commit `599a76d` [of the Mina repo](https://github.com/MinaProtocol/mina/tree/599a76dd47be99183d2102d9eb93eda679dd46ec) or a newer one (e.g.: [this Docker image](https://console.cloud.google.com/gcr/images/o1labs-192920/GLOBAL/mina-daemon:3.0.1-compatible-599a76d-bullseye-devnet/details)). See [how to connect to Mina Devnet](https://docs.minaprotocol.com/node-operators/block-producer-node/connecting-to-devnet#docker) if you want to run an instance yourself.
-- If you want the Bridge to use Mina Mainnet use a node that runs a Mainnet instance corresponding to the commit `65c84ad` [of the Mina repo](https://github.com/MinaProtocol/mina/tree/65c84adacd55272160d9f77c31063d94a942afb6) or a newer one (e.g.: [this Docker image](http://gcr.io/o1labs-192920/mina-daemon:3.0.1-beta1-sai-query-snarked-ledger-c439ce5-bullseye-mainnet)). See [how to connect to Mina Mainnet](https://docs.minaprotocol.com/node-operators/block-producer-node/connecting-to-the-network#docker) if you want to run an instance yourself.
-
-You can bridge Mina accounts to Ethereum Devnet or Ethereum Testnet. The following subsections describe how to config the Bridge for each network.
-
-#### Ethereum Devnet
-
-1. [Setup Aligned (Devnet) infrastructure locally](https://docs.alignedlayer.com/guides/6_setup_aligned)
-1. Setup the `.env` file of the Bridge. A template is available in `.env.template`.
-    1. Set `ETH_CHAIN` to `devnet`.
-    1. Set `MINA_RPC_URL` to the URL of the Mina node GraphQL API (See [Mina node section](#mina-node)).
-
-#### Ethereum Testnet
-
-Because the Bridge uses for now a forked version of Aligned, you may need to setup a local instance of Aligned to verify Mina proofs.
-
-##### Setup Aligned Testnet infrastructure locally
-
-You will need two Ethereum accounts: One to fund the Aligned operator (`operator_account_address`) and another to fund the Aligned batcher (`batcher_account_address`).
-
-1. Clone the [forked Aligned repo](https://github.com/lambdaclass/aligned_layer). Checkout to the `mina` branch.
-1. Run:
-
-    ```sh
-    make deps go_deps
-    ```
-
-1. Copy the EigenLayer Holešky deployment config file into Aligned:
-
-    ```sh
-    cp contracts/lib/eigenlayer-middleware/lib/eigenlayer-contracts/script/configs/holesky/Holesky_current_deployment.config.json contracts/script/output/holesky
-    ```
-
-1. Set `contracts/script/deploy/config/holesky/aligned.holesky.config.json` to:
-
-    ```json
-    {
-      "chainInfo": {
-        "chainId": 17000
-      },
-      "permissions": {
-        "owner": "<operator_account_address>",
-        "aggregator": "<operator_account_address>",
-        "upgrader": "<operator_account_address>",
-        "churner": "<operator_account_address>",
-        "ejector": "<operator_account_address>",
-        "deployer": "<operator_account_address>",
-        "initalPausedStatus": 0
-      },
-      "minimumStakes": [
-        1
-      ],
-      "strategyWeights": [
-        [
-          {
-            "0_strategy": "0x80528D6e9A2BAbFc766965E0E26d5aB08D9CFaF9",
-            "1_multiplier": 1e+18
-          }
-        ]
-      ],
-      "operatorSetParams": [
-        {
-          "0_maxOperatorCount": 200,
-          "1_kickBIPsOfOperatorStake": 11000,
-          "2_kickBIPsOfTotalStake": 50
-        }
-      ],
-      "uri": ""
-    }
-    ```
-
-1. Setup the `contracts/scripts/.env` file. A template is available in `contracts/scripts/.env.example.holesky`. Set `PRIVATE_KEY` to the private key of the account you chose to fund the operator (the one with address `operator_account_address`).
-
-<<<<<<< HEAD
-1. Deploy the contracts with `make deploy_aligned_contracts`.
-
-  `contracts/script/output/holesky/alignedlayer_deployment_output.json` should have been updated automatically. Set the `permissions` field on that file:
-
-  ```json
-  {
-    "addresses": {
-      // ...
-    },
-    "chainInfo": {
-      // ...
-    },
-    "permissions": {
-      "alignedLayerAggregator": "<operator_account_address>",
-      "alignedLayerChurner": "<operator_account_address>",
-      "alignedLayerEjector": "<operator_account_address>",
-      "alignedLayerOwner": "<operator_account_address>",
-      "alignedLayerUpgrader": "<operator_account_address>",
-      "pauserRegistry": "0x85Ef7299F8311B25642679edBF02B62FA2212F06"
-    }
-  }
- ```
-=======
-    ```sh
-    make deploy_aligned_contracts
-    ```
-
-    This will create `contracts/script/output/holesky/alignedlayer_deployment_output.json`.
->>>>>>> b8fd7963
-
-1. Create 3 EigenLayer keystores:
-    1. Aggregator and operator ECDSA:
-
-        ```sh
-        eigenlayer operator keys import --key-type ecdsa mina_bridge <operator_account_private_key>
-        ```
-
-    1. Aggregator and operator BLS:
-
-        ```sh
-        eigenlayer operator keys import --key-type bls mina_bridge <operator_account_private_key>
-        ```
-
-    1. Batcher ECDSA:
-
-        ```sh
-        eigenlayer operator keys import --key-type ecdsa mina_bridge.batcher <batcher_account_private_key>
-        ```
-
-1. Create `config-files/holesky/config.yaml` and set it to:
-
-    ```yaml
-    # Common variables for all the services
-    # 'production' only prints info and above. 'development' also prints debug
-    environment: "production"
-    aligned_layer_deployment_config_file_path: "./contracts/script/output/holesky/alignedlayer_deployment_output.json"
-    eigen_layer_deployment_config_file_path: "./contracts/script/output/holesky/eigenlayer_deployment_output.json"
-    eth_rpc_url: "<http_eth_rpc_url>"
-    eth_rpc_url_fallback: "<http_eth_rpc_url>"
-    eth_ws_url: "<ws_eth_rpc_url>"
-    eth_ws_url_fallback: "<ws_eth_rpc_url>"
-    eigen_metrics_ip_port_address: "localhost:9090"
-
-    ## ECDSA Configurations
-    ecdsa:
-      private_key_store_path: "<home>/.eigenlayer/operator_keys/mina_bridge.ecdsa.key.json"
-      private_key_store_password: <password_used_to_create_keystore>
-
-    ## BLS Configurations
-    bls:
-      private_key_store_path: "<home>/.eigenlayer/operator_keys/mina_bridge.bls.key.json"
-      private_key_store_password: <password_used_to_create_keystore>
-
-    ## Batcher configurations
-    batcher:
-      block_interval: 3
-      batch_size_interval: 10
-      max_proof_size: 67108864 # 64 MiB
-      max_batch_size: 268435456 # 256 MiB
-      eth_ws_reconnects: 99999999999999
-      pre_verification_is_enabled: true
-
-    ## Aggregator Configurations
-    aggregator:
-      server_ip_port_address: localhost:8090
-      bls_public_key_compendium_address: 0x322813Fd9A801c5507c9de605d63CEA4f2CE6c44
-      avs_service_manager_address: 0xc3e53F4d16Ae77Db1c982e75a937B9f60FE63690
-      enable_metrics: true
-      metrics_ip_port_address: localhost:9091
-
-    ## Operator Configurations
-    operator:
-      aggregator_rpc_server_ip_port_address: localhost:8090
-      address: <operator_account_address>
-      earnings_receiver_address: 0xf39Fd6e51aad88F6F4ce6aB8827279cffFb92266
-      delegation_approver_address: "0x0000000000000000000000000000000000000000"
-      staker_opt_out_window_blocks: 0
-      metadata_url: "https://yetanotherco.github.io/operator_metadata/metadata.json"
-      enable_metrics: true
-      metrics_ip_port_address: localhost:9092
-      max_batch_size: 268435456 # 256 MiB
-    # Operators variables needed for register it in EigenLayer
-    el_delegation_manager_address: "0xA44151489861Fe9e3055d95adC98FbD462B948e7"
-    private_key_store_path: <home>/.eigenlayer/operator_keys/mina_bridge.ecdsa.key.json
-    bls_private_key_store_path: <home>/.eigenlayer/operator_keys/mina_bridge.bls.key.json
-    signer_type: local_keystore
-    chain_id: 17000
-    ```
-
-1. Create `config-files/holesky/config-aggregator.yaml` and set it to:
-
-    ```yaml
-    # Common variables for all the services
-    # 'production' only prints info and above. 'development' also prints debug
-    environment: "production"
-    aligned_layer_deployment_config_file_path: "./contracts/script/output/holesky/alignedlayer_deployment_output.json"
-    eigen_layer_deployment_config_file_path: "./contracts/script/output/holesky/eigenlayer_deployment_output.json"
-    eth_rpc_url: "<http_eth_rpc_url>"
-    eth_rpc_url_fallback: "<http_eth_rpc_url>"
-    eth_ws_url: "<ws_eth_rpc_url>"
-    eth_ws_url_fallback: "<ws_eth_rpc_url>"
-    eigen_metrics_ip_port_address: "localhost:9090"
-
-    ## ECDSA Configurations
-    ecdsa:
-      private_key_store_path: "<home>/.eigenlayer/operator_keys/mina_bridge.ecdsa.key.json"
-      private_key_store_password: <password_used_to_create_keystore>
-
-    ## BLS Configurations
-    bls:
-      private_key_store_path: "<home>/.eigenlayer/operator_keys/mina_bridge.bls.key.json"
-      private_key_store_password: <password_used_to_create_keystore>
-
-    ## Aggregator Configurations
-    aggregator:
-      server_ip_port_address: localhost:8090
-      bls_public_key_compendium_address: 0x322813Fd9A801c5507c9de605d63CEA4f2CE6c44
-      avs_service_manager_address: 0xc3e53F4d16Ae77Db1c982e75a937B9f60FE63690
-      enable_metrics: true
-      metrics_ip_port_address: localhost:9091
-    ```
-
-1. Create `config-files/holesky/config-batcher.yaml` and set it to:
-
-    ```yaml
-    environment: "production"
-    aligned_layer_deployment_config_file_path: "./contracts/script/output/holesky/alignedlayer_deployment_output.json"
-    eigen_layer_deployment_config_file_path: "./contracts/script/output/holesky/eigenlayer_deployment_output.json"
-    eth_rpc_url: "<http_eth_rpc_url>"
-    eth_rpc_url_fallback: "<http_eth_rpc_url>"
-    eth_ws_url: "<ws_eth_rpc_url>"
-    eth_ws_url_fallback: "<ws_eth_rpc_url>"
-    eigen_metrics_ip_port_address: "localhost:9090"
-
-    ## ECDSA Configurations
-    ecdsa:
-      private_key_store_path: "<home>/.eigenlayer/operator_keys/mina_bridge.batcher.ecdsa.key.json"
-      private_key_store_password: <password_used_to_create_keystore>
-
-    ## Batcher configurations
-    batcher:
-      block_interval: 3
-      batch_size_interval: 10
-      max_proof_size: 67108864 # 64 MiB
-      max_batch_size: 268435456 # 256 MiB
-      eth_ws_reconnects: 99999999999999
-      pre_verification_is_enabled: true
-      non_paying:
-        address: <batcher_account_address>
-        replacement_private_key: <batcher_account_private_key>
-    ```
-
-1. Start the aggregator:
-
-    ```sh
-    make aggregator_start AGG_CONFIG_FILE=config-files/holesky/config-aggregator.yaml
-    ```
-
-1. Open a new terminal and register the operator:
-
-    ```sh
-    eigenlayer operator register config-files/holesky/config.yaml
-    ```
-
-1. Whitelist the registered operator:
-
-    ```sh
-    make operator_whitelist OPERATOR_ADDRESS=<operator_account_address>
-    ```
-
-1. Deposit Strategy tokens for the operator. Follow [this section from the AlignedLayer docs](https://docs.alignedlayer.com/operators/0_running_an_operator#step-4-deposit-strategy-tokens).
-
-1. Start operator:
-
-    ```sh
-    make operator_start CONFIG_FILE=config-files/holesky/config.yaml
-    ```
-
-1. Set `contracts/script/deploy/config/holesky/batcher-payment-service.holesky.config.json` to:
-
-    ```json
-    {
-      "address": {
-        "batcherWallet": "<batcher_account_address>",
-        "alignedLayerServiceManager": "<aligned_service_manager_address>"
-      },
-      "amounts": {
-        "gasForAggregator": "300000",
-        "gasPerProof": "21000"
-      },
-      "permissions": {
-        "owner": "<operator_account_address>"
-      },
-      "eip712": {
-        "noncedVerificationDataTypeHash": "41817b5c5b0c3dcda70ccb43ba175fdcd7e586f9e0484422a2c6bba678fdf4a3"
-      }
-    }
-    ```
-
-1. Deploy Batcher payment contract:
-
-    ```sh
-    make deploy_batcher_payment_service
-    ```
-
-    The file `contracts/script/output/holesky/alignedlayer_deployment_output.json` will have two new fields: `addresses.batcherPaymentService` and `addresses.batcherPaymentServiceImplementation`.
-
-1. Pay the batcher:
-
-    ```sh
-    cast send <batcher_payment_service_address> --rpc-url <eth_rpc_url> --private-key <bridge_account_private_key> --value 1ether
-    ```
-
-1. Deposit to batcher in the Aligned Service Manager Contract:
-
-    ```sh
-    cast send <aligned_service_manager_address> --rpc-url <eth_rpc_url> --private-key <bridge_account_private_key> --value 1ether "depositToBatcher(address)" <batcher_payment_service_address>
-    ```
-
-1. Setup local storage for the batcher:
-
-    ```sh
-    make run_storage
-    ```
-
-1. Start the batcher:
-
-    ```sh
-    cargo run --manifest-path ./batcher/aligned-batcher/Cargo.toml --release -- --config ./config-files/holesky/config-batcher.yaml --env-file ./batcher/aligned-batcher/.env.dev
-    ```
-
-#### Bridge environment setup
-
-In the Mina Bridge repo, setup the `.env` file. A template is available in `.env.template`.
-
-1. Set `ETH_CHAIN` to `holesky`.
-1. Set `MINA_RPC_URL` to the URL of the Mina node GraphQL API (See [Mina node section](#mina-node)).
-1. Set the rest of the env vars to:
-
-  ```sh
-  BATCHER_ADDR="ws://localhost:8080"
-  BATCHER_ETH_ADDR=<batcher_payment_service_address>
-  ETH_RPC_URL=<url>
-  PROOF_GENERATOR_ADDR=0x66f9664f97F2b50F62D13eA064982f936dE76657
-  PRIVATE_KEY=<bridge_account_private_key>
-  ALIGNED_SM_HOLESKY_ETH_ADDR=<aligned_service_manager_address>
-  ```
-
-### Bridge a Mina account
-
-1. In the root folder, deploy the Bridge's contracts with:
-
-    ```sh
-    make deploy_contract
-    ```
-  
-  In the `.env` file, set `STATE_SETTLEMENT_ETH_ADDR` and `ACCOUNT_VALIDATION_ETH_ADDR` to the corresponding deployed contract addresses.
-
-1. Submit a Mina state proof to verify (**NOTE:** Because of the Aligned minimum batch size, you may need to submit two proofs to make Aligned Devnet verify them):
-
-    - Run `make submit_devnet_state` if you are using Mina Devnet or `make submit_mainnet_state` if you are using Mina Mainnet.
-
-1. Submit an account to verify (**NOTE:** Because of the Aligned minimum batch size, you may need to submit two proofs to make Aligned Devnet verify them):
-
-    ```sh
-    make submit_account PUBLIC_KEY=<string> STATE_HASH=<string>
-    ```
-
-    Where:
-    - `PUBLIC_KEY` is the public key of the Mina account you want to verify
-    - `STATE_HASH` is the hash of a Mina state that was verified in Ethereum
-
-## Example use case
-
-The `example/` folder contains a project that uses the Sudoku zkApp example from Mina and bridges its state to a SudokuValidity Ethereum smart contract.
-
-For running the example you need to:
-
-1. [Setup Aligned Devnet locally](https://github.com/yetanotherco/aligned_layer/blob/staging/docs/3_guides/6_setup_aligned.md#booting-devnet-with-default-configs)
-1. Deploy the bridge smart contracts by executing
-
-    ```sh
-    make deploy_contract
-    ```
-
-1. Deploy the SudokuValidity smart contract by executing
-
-    ```sh
-    make deploy_example_contract
-    ```
-
-1. Install `zkapp-cli`:
-
-    ```sh
-    npm install -g zkapp-cli
-    ```
-
-1. Inside the `example/mina_zkapp` directory, configure the zkApp and deploy the contract following [this guide](https://docs.minaprotocol.com/zkapps/writing-a-zkapp/introduction-to-zkapps/how-to-deploy-a-zkapp) on the Mina Protocol documentation
-
-1. After deployment, set the `zkappAddress` field on `example/mina_zkapp/config.json`
-
-1. Run the example by executing from the root folder:
-
-    ```sh
-    make execute_example
-    ```
-
-   this will upload a new Sudoku, submit a solution to it and run the example Rust app that will bridge the new state of the zkApp and update the SudokuValidty smart contract on Ethereum.
-
-   The zkApp will wait until both Mina transactions are included in a block, so this may take a while. Below is a diagram explaining the execution flow:
-
-![Example diagram](/img/example_diagram.png)
-
-## Table of Contents
-
-- [About](#about)
-- [Usage](#usage)
-- [Example use case](#example-use-case)
-- [Table of Contents](#table-of-contents)
-- [Specification](#specification)
-  - [core](#core)
-    - [mina](#mina)
-    - [aligned](#aligned)
-    - [eth](#eth)
-  - [Mina Proof of State](#mina-proof-of-state)
-    - [Definition](#definition)
-    - [Serialization](#serialization)
-    - [Aligned’s Mina Proof of State verifier](#aligneds-mina-proof-of-state-verifier)
-    - [Consensus checking](#consensus-checking)
-    - [Transition frontier](#transition-frontier)
-    - [Pickles verification](#pickles-verification)
-  - [Mina Proof of Account](#mina-proof-of-account)
-    - [Definition](#definition-1)
-    - [Serialization](#serialization-1)
-    - [Aligned’s Proof of Account verification](#aligneds-proof-of-account-verifier)
-  - [Smart contract](#smart-contract)
-    - [Gas cost](#gas-cost)
-  - [Mina Account Validation contract](#mina-account-validation-contract)
-    - [Gas cost](#gas-cost-1)
-- [Kimchi proving system](#kimchi-proving-system)
-  - [Proof Construction & Verification](#proof-construction---verification)
-    - [Secuence diagram linked to ``proof-systems/kimchi/src/verifier.rs``](#secuence-diagram-linked-to---proof-systems-kimchi-src-verifierrs--)
-  - [Pickles - Mina’s inductive zk-SNARK composition system](#pickles---mina-s-inductive-zk-snark-composition-system)
-    - [Accumulator](#accumulator)
-    - [Analysis of the Induction (recursion) method applied in Pickles](#analysis-of-the-induction--recursion--method-applied-in-pickles)
-    - [Pickles Technical Diagrams](#pickles-technical-diagrams)
-  - [Consensus](#consensus)
-    - [Chain selection rules](#chain-selection-rules)
-      - [Short-range fork rule](#short-range-fork-rule)
-      - [Long-range fork rule](#long-range-fork-rule)
-    - [Decentralized checkpointing](#decentralized-checkpointing)
-    - [Short-range fork check](#short-range-fork-check)
-    - [Sliding window density](#sliding-window-density)
-      - [Nomenclature](#nomenclature)
-      - [Window structure](#window-structure)
-      - [Minimum window density](#minimum-window-density)
-      - [Ring-shift](#ring-shift)
-      - [Projected window](#projected-window)
-        - [Genesis window](#genesis-window)
-        - [Relative minimum window density](#relative-minimum-window-density)
-  - [Protocol](#protocol)
-    - [Initialize consensus](#initialize-consensus)
-    - [Select chain](#select-chain)
-    - [Maintaining the k-th predecessor epoch ledger](#maintaining-the-k-th-predecessor-epoch-ledger)
-    - [Getting the tip](#getting-the-tip)
-
-# Specification
-
-## core
-
-[mina_bridge repo: core/](https://github.com/lambdaclass/mina_bridge/tree/aligned/core)
-
-A Rust library+binary project that includes the next modules:
-
-### mina
-
-[mina_bridge repo: core/src/mina.rs](https://github.com/lambdaclass/mina_bridge/tree/aligned/core/src/mina.rs)
-
-This module can query a Mina node (defined by the user via the `MINA_RPC_URL` env. variable) GraphQL DB for:
-
-- state data and state proof
-- account data and its Merkle proof of inclusion in some snarked ledger (which itself is contained in state data, so by verifying a state you are verifying its snarked ledger).
-
-### aligned
-
-[mina_bridge repo: core/src/aligned.rs](https://github.com/lambdaclass/mina_bridge/tree/aligned/core/src/aligned.rs)
-
-This module implements functions for sending the Mina Proof of State or Account (retrieved by the **mina** module) to the Aligned batcher for verification, using the Aligned SDK. The batcher verifies the proof before including it in the current proof batch for then sending it to Aligned’s operators.
-
-The verification data sent by Aligned is returned after proof submission. This is used for updating the verified chain in the State Settlement contract.
-
-### eth
-
-[mina_bridge repo: core/src/eth.rs](https://github.com/lambdaclass/mina_bridge/tree/aligned/core/src/eth.rs)
-
-Implements functions for interacting with the bridge’s smart contracts on Ethereum (getters for storage variables, update the verified state chain, validate an account). Also includes code for deploying both contracts.
-
-### sdk
-
-[mina_bridge repo: core/src/sdk.rs](https://github.com/lambdaclass/mina_bridge/tree/aligned/core/src/sdk.rs)
-
-Abstracts the previous modules to provide an easy way to verify states or accounts, and to retrieve storage data from the State Settlement contract.
-
-## Mina Proof of State
-
-### Definition
-
-We understand a Mina Proof of State to be composed of:
-
-- **public inputs**:
-
-```rust
-[
-/// The hash of the bridge's transition frontier tip state. Used for making sure that we're
-/// checking if a candidate tip is better than the latest bridged tip.
-bridge_tip_state_hash,
-
-/// The state hashes of the candidate chain.
-candidate_chain_state_hashes[16],
-
-/// The ledger hashes of the candidate chain. The ledger hashes are the root of a Merkle tree
-/// where the leafs are Mina account hashes. Used for account verification.
-candidate_chain_ledger_hashes[16],
-]
-```
-
-- **proof**:
-
-```rust
-[
-/// The state proof of the tip state (latest state of the chain, or "transition frontier"). If
-/// this state is valid, then all previous states are valid thanks to Pickles recursion.
-candidate_tip_proof,
-
-/// The state data of the candidate chain. Used for consensus checks and checking that the
-/// public input state hashes correspond to states that effectively form a chain.
-candidate_chain_states,
-
-/// The latest state of the previously bridged chain, the latter also called the bridge's
-/// transition frontier. Used for consensus checks needed to be done as part of state
-/// verification to ensure that the candidate tip is better than the bridged tip.
-bridge_tip_state,
-]
-```
-
-### Serialization
-
-We use **bincode** for serializing the data into bytes, which will then be deserialized by Aligned operators. Because the public inputs also need to be deserialized in Solidity, the module defines a `SolSerialize` struct that implements traits for serializing specific types into a Solidity-friendly format (the goal is to be able to serialize the types the same way they’re represented in the EVM and move them from calldata to memory via single Yul instructions).
-
-### Aligned’s Mina Proof of State verifier
-
-[aligned_layer repo: operator/mina/](https://github.com/lambdaclass/aligned_layer/tree/mina/operator/mina)
-
-Aligned Layer integrated a verifier in its operator code for verifying Mina Proofs of State.
-
-### Public input checking
-
-The first step of the verifier is to check that the public inputs correspond to the proof data. This is:
-
-- that the bridge tip state hash is the actual hash of the latest bridged tip state
-- that the chain state hashes are the hashes of the states in the proof
-- that the chain ledger hashes are the hashes of the ledgers (stored in the states) in the proof
-- that the states form a chain (by hashing together the **state hash** of a state `n` and the **state body hash** of state `n+1`, we retrieve the **state hash** of the state `n+1`, so the states form a chain if we can hash from the root all the way until arriving to the tip state hash.
-
-### Consensus checking
-
-The second step of the verifier is to execute consensus checks, specific to the [Ouroboros Samasika consensus mechanism](https://github.com/MinaProtocol/mina/blob/develop/docs/specs/consensus/README.md) that the Mina Protocol uses. The checks are comparisons of state data between the candidate tip state and the bridge tip state.
-
-There are two general rules that implement a set of checks each: a rule for short-range forks, and another for long-range forks. The implementation can be found in the [aligned_layer repo: operator/mina/lib/src/consensus_state.rs](https://github.com/lambdaclass/aligned_layer/blob/mina/operator/mina/lib/src/consensus_state.rs) file. The implementation was based on the official [Mina Protocol consensus documentation](https://github.com/MinaProtocol/mina/blob/develop/docs/specs/consensus/README.md).
-
-### Transition frontier
-
-The **transition frontier** is a chain of the latest `k` blocks of the network. The GraphQL DB of a Mina node only stores these blocks and forgets the previous ones. Currently, `k = 291`
-
-It's not so rare for two or more nodes to generate blocks simultaneously, resulting in temporary forks of the network. The network will eventually resolve the forks after a period of time. Because of these phenomenon some blocks might not be **final** (part of the canonical chain).
-
-We can define that a block is **partially finalized** if it has `n` blocks ahead of it, with `n` being the number defined for 'partial finalization'. For the bridge we settled with `n = 15`, so the State Settlement contract will store a chain of `16` validated blocks.
-
-A block is **finalized** when there’s `k - 1` blocks ahead of it., meaning that it’s the first block of the transition frontier, also called the **root block**. The latest block of the transition frontier is called the **tip**.
-
-### Pickles verification
-
-This is the last step of the Mina Proof of State verifier. We are leveraging OpenMina’s “block verifier” to verify the Pickles proof of the candidate tip state. The verifier takes as public input the hash of the state.
-
-After validating the candidate tip state, because in a previous step we verified that there’s a chain of `n` candidate blocks with a valid tip, and because of the built-in recursion of the Pickles composition system (each state validates the previous one), we end up validating the whole state chain.
-
-> [!WARNING]
-> OpenMina’s block verifier is yet to be audited.
-
-## Mina Proof of Account
-
-After a Mina Proof of State was verified, it’s possible to verify a Proof of Account of some Mina account in the verified state.
-
-Verifying that some account and its state is valid in a bridged Mina state is one of the basic components of a Mina to Ethereum bridge, as it not only allows to validate account data but also the state of a [zkApp](https://docs.minaprotocol.com/zkapps/writing-a-zkapp) tracked by this account (see [zkApp Account](https://docs.minaprotocol.com/glossary#zkapp-account)), which leverages zk-SNARKs to verify (optionally private) off-chain computation on the Mina blockchain.
-
-Account verification (paired with state verification) essentially allows to verify off-chain computation on Ethereum, after it has been validated by Mina.
-
-### Definition
-
-We understand a Mina Proof of Account to be composed of:
-
-- **public inputs**:
-
-```rust
-[
-/// Hash of the snarked ledger that this account state is included on
-ledger_hash,
-/// ABI encoded Mina account (Solidity structure)
-encoded_account
-]
-```
-
-- **proof**:
-
-```rust
-[
-/// Merkle path between the leaf hash (account hash) and the merkle root (ledger hash)
-merkle_path,
-/// The Mina account (OpenMina structure)
-account
-]
-```
-
-The account is included in the proof to:
-
-- compare it with the Solidity-friendly `encoded_account` in the public inputs
-- hash it to retrieve the leaf hash of the Merkle tree to verify
-
-### Serialization
-
-We use **bincode** for serializing the data into bytes, which will then be deserialized by Aligned operators. Because the public inputs also need to be deserialized in Solidity, the module defines a `SolSerialize` struct that implements traits for serializing specific types into a Solidity-friendly format (the goal is to be able to serialize the types the same way they’re represented in the EVM and move them from calldata to memory via single Yul instructions).
-
-### Aligned’s Proof of Account verification
-
-[aligned_layer repo: operator/mina_account/](https://github.com/lambdaclass/aligned_layer/tree/mina/operator/mina_account)
-
-The verification consists in calculating the merkle root by hashing the branch (whose nodes are contained in the `merkle_path`) corresponding to the account’s leaf, and comparing the root with the snarked ledger hash included in the public inputs.
-
-## Mina State Settlement contract
-
-[mina_bridge repo: contract/src/MinaStateSettlement.sol](https://github.com/lambdaclass/mina_bridge/tree/aligned/contract/src/MinaStateSettlement.sol)
-
-This contract stores the latest verified state and ledger hashes (also called the bridge’s transition frontier) and updates the arrays with new values whenever a new Mina Proof of State is submitted.
-
-Any user can submit a Mina Proof of State to Aligned and then provide the contract with the verification data for updating its storage. The contract calls the Aligned Service Manager to check that the proof was indeed verified.
-
-The contract is deployed by a `contract_deployer` crate with an initial state that is assumed to be valid. The default is to use a relatively finalized state (the sixteenth one) from the Mina node chosen to execute the query to.
-
-### Gas cost
-
-- Currently the cost of the “update chain” transaction is ~220k.
-
-## Mina Account Validation contract
-
-[mina_bridge repo: contract/src/MinaAccountValidation.sol](https://github.com/lambdaclass/mina_bridge/tree/aligned/contract/src/MinaAccountValidation.sol)
-
-This contract implements a method for validating an account, taking as parameter the verification data and public inputs of the proof sent to Aligned. It also implements a structure for representing account data. A user can decode the account from the public inputs into this structure.
-
-Any user can submit a Mina Proof of Account to Aligned and then provide the contract with the verification data for checking on-chain that the account was validated. The contract calls the Aligned Service Manager to check that the proof was indeed verified.
-
-The contract is deployed by a `contract_deployer` crate.
-
-### Gas cost
-
-- The cost of the “update account” transaction is ~80k.
-
-# Kimchi proving system
-
-Kimchi is a zero-knowledge proof system that’s a variant of PLONK.
-
-Kimchi represents a series of enhancements, optimizations, and modifications implemented atop PLONK. To illustrate, it addresses PLONK's trusted setup constraint by incorporating a polynomial commitment in a bulletproof-style within the protocol. In this manner, there's no necessity to rely on the honesty of the participants in the trusted setup.
-
-Kimchi increases PLONK's register count from 3 to 15 by adding 12 registers.
-With an increased number of registers, Kimchi incorporate gates that accept multiple inputs, as opposed to just two. This unveils new opportunities; for instance, a scalar multiplication gate would necessitate a minimum of three inputs—a scalar and two coordinates for the curve point.
-
-New proof systems resembling PLONK employ custom gates to efficiently represent frequently used functionalities, as opposed to connecting a series of generic gates. Kimchi is among these innovative protocols.
-
-In Kimchi, there's a concept where a gate has the ability to directly record its output onto the registers utilized by the subsequent gate.
-
-Another enhancement in Kimchi involves the incorporation of lookups for performance improvement. Occasionally, certain operations can be expressed in a tabular form, such as an XOR table.
-
-In the beginning, Kimchi relies on an interactive protocol, which undergoes a conversion into a non-interactive form through the Fiat-Shamir transform.
-
-## Proof Construction & Verification
-
-### Secuence diagram linked to ``proof-systems/kimchi/src/verifier.rs``
-
-![Commitments to secret polynomials](/img/commitments_to_secret_poly.png)
-
-Links to the associated code.
-
-[public input & witness commitment](https://github.com/o1-labs/proof-systems/blob/17041948eb2742244464d6749560a304213f4198/kimchi/src/verifier.rs#L134)
-
-[beta](https://github.com/o1-labs/proof-systems/blob/17041948eb2742244464d6749560a304213f4198/kimchi/src/verifier.rs#L196)
-
-[gamma](https://github.com/o1-labs/proof-systems/blob/17041948eb2742244464d6749560a304213f4198/kimchi/src/verifier.rs#L199)
-
-[permutation commitment](https://github.com/o1-labs/proof-systems/blob/17041948eb2742244464d6749560a304213f4198/kimchi/src/verifier.rs#L206)
-
----
-
-![Commitments to quotient polynomials](/img/commitments_to_quotient_poly.png)
-
-Links to the associated code.
-
-[alpha](https://github.com/o1-labs/proof-systems/blob/17041948eb2742244464d6749560a304213f4198/kimchi/src/verifier.rs#L213)
-
-[quotient commitment](https://github.com/o1-labs/proof-systems/blob/17041948eb2742244464d6749560a304213f4198/kimchi/src/verifier.rs#L221)
-
----
-
-![Verifier produces an evaluation point](/img/verifier_produces_evaluation_point.png)
-
-Links to the associated code.
-
-[zeta](https://github.com/o1-labs/proof-systems/blob/17041948eb2742244464d6749560a304213f4198/kimchi/src/verifier.rs#L227)
-
-[change of sponge](https://github.com/o1-labs/proof-systems/blob/17041948eb2742244464d6749560a304213f4198/kimchi/src/verifier.rs#L234)
-
-[recursion challenges](https://github.com/o1-labs/proof-systems/blob/17041948eb2742244464d6749560a304213f4198/kimchi/src/verifier.rs#L236)
-
----
-
-![Prover provides needed evaluations for the linearization - 1](/img/prover_provides_evaluations_linearization_01.png)
-
-Links to the associated code.
-
-[zeta](https://github.com/o1-labs/proof-systems/blob/17041948eb2742244464d6749560a304213f4198/kimchi/src/verifier.rs#L227)
-
-[negated public input](https://github.com/o1-labs/proof-systems/blob/17041948eb2742244464d6749560a304213f4198/kimchi/src/verifier.rs#L290)
-
-[15 register/witness - 6 sigmas evaluations](https://github.com/o1-labs/proof-systems/blob/17041948eb2742244464d6749560a304213f4198/kimchi/src/verifier.rs#L323)
-
----
-
-![Prover provides needed evaluations for the linearization - 2](/img/prover_provides_evaluations_linearization_02.png)
-
-Links to the associated code.
-
-TODO
-
----
-
-![Batch verification of evaluation proofs](/img/batch_verification_evaluation_proofs.png)
-
-Links to the associated code.
-
-[v,u](https://github.com/o1-labs/proof-systems/blob/17041948eb2742244464d6749560a304213f4198/kimchi/src/verifier.rs#L334)
-
-[polynomials that have an evaluation proof](https://github.com/o1-labs/proof-systems/blob/17041948eb2742244464d6749560a304213f4198/kimchi/src/verifier.rs#L346)
-
-## Pickles - Mina’s inductive zk-SNARK composition system
-
-Pickles uses a pair of amicable curves called [Pasta](https://o1-labs.github.io/proof-systems/specs/pasta.html) in order to deliver incremental verifiable computation efficiently.
-
-The two curves pallas and vesta (pa(llas ve)sta) created by the [Zcash team](https://github.com/zcash/pasta?tab=readme-ov-file#pallasvesta-supporting-evidence). Each curve’s scalar field is the other curve’s base field, which is practical for recursion
-
-These curves are referred to as “tick” and “tock” within the Mina source code.
-
-- Tick - Vesta (a.k.a. Step), constraint domain size 2¹⁸  [block and transaction proofs]
-- Tock - Pallas (a.k.a. Wrap), constraint domain size 2¹⁷  [signatures]
-
-See [the Pickles section of the Mina book](https://o1-labs.github.io/proof-systems/specs/pickles.html) for more details.
-
-The Tock prover does less (only performs recursive verifications and
-no other logic), so it requires fewer constraints and has a smaller
-domain size.  Internally Pickles refers to Tick and Tock as _Step_ and
-_Wrap_, respectively.
-
-One curve handles the current proof, while the other is used to verify previous proofs.
-
-Tock is used to prove the verification of a Tick proof and outputs a
-Tick proof.  Tick is used to prove the verification of a Tock proof and
-outputs a Tock proof.  In other words,
-
-- Prove_tock ( Verify(_Tick_) ) = Tick_proof
-
-- Prove_tick (Verify(_Tock_) ) = Tock_proof
-
-![Description](/img/palas_vesta.png)
-
-Both Tick and Tock can verify at most 2 proofs of the opposite kind, though, theoretically more is possible.
-
-Currently, in Mina we have the following situation.
-
-- Every Tock always wraps 1 Tick proof.  
-- Tick proofs can verify 2 Tock proofs
-  - Blockchain SNARK takes previous blockchain SNARK proof and a transaction proof
-  - Verifying two Tock transaction proofs
-
-Pickles works over [Pasta](https://o1-labs.github.io/proof-systems/specs/pasta.html), a cycle of curves consisting of Pallas and Vesta, and thus it defines two generic circuits, one for each curve. Each can be thought of as a parallel instantiation of a kimchi proof systems. These circuits are not symmetric and have somewhat different function:
-
-- **Step circuit**: this is the main circuit that contains application logic. Each step circuit verifies a statement and potentially several (at most 2) other wrap proofs.
-- **Wrap circuit**: this circuit merely verifies the step circuit, and does not have its own application logic. The intuition is that every time an application statement is proven it’s done in Step, and then the resulting proof is immediately wrapped using Wrap.
-
----
-
-Both [Step and Wrap circuits](https://o1-labs.github.io/proof-systems/pickles/overview.html#general-circuit-structure) additionally do a lot of recursive verification of the previous steps. Without getting too technical, Step (without loss of generality) does the following:
-
-1. Execute the application logic statement (e.g. the mina transaction is valid)
-2. Verify that the previous Wrap proof is (first-)half-valid (perform only main checks that are efficient for the curve)
-3. Verify that the previous Step proof is (second-)half-valid (perform the secondary checks that were inefficient to perform when the previous Step was Wrapped)
-4. Verify that the previous Step correctly aggregated the previous accumulator, e.g. acc2=Aggregate(acc1,_π_ step,2)
-
-![Step-Wrap Diagram](/img/step_diagram.png)
-
----
-
-### Accumulator
-
-The accumulator is an abstraction introduced for the purpose of this diagram. In practice, each kimchi proof consists of (1) commitments to polynomials, (2) evaluations of them, (3) and the opening proof.
-
-What we refer to as **accumulator** here is actually the commitment inside the opening proof. It is called `sg` in the implementation and is semantically a polynomial commitment to `h(X)` (`b_poly` in the code) — the poly-sized polynomial that is built from IPA challenges.
-
-It’s a very important polynomial – it can be evaluated in log time, but the commitment verification takes poly time, so the fact that `sg` is a commitment to `h(X)` is never proven inside the circuit. For more details, see [Proof-Carrying Data from Accumulation Schemes](https://eprint.iacr.org/2020/499.pdf), Appendix A.2, where `sg` is called `U`.
-
-In pickles, what we do is that we “absorb” this commitment `sg` from the previous step while creating a new proof.
-
-That is, for example, Step 1 will produce this commitment that is denoted as `acc1` on the diagram, as part of its opening proof, and Step 2 will absorb this commitment. And this “absorbtion” is what Wrap 2 will prove (and, partially, Step 3 will also refer to the challenges used to build `acc1`, but this detail is completely avoided in this overview). In the end, `acc2` will be the result of Step 2, so in a way `acc2` “aggregates” `acc1` which somewhat justifies the language used.
-
-### Analysis of the Induction (recursion) method applied in Pickles
-
-The **Verifier** is divided into 2 modules, one part **Slow** and one part **Fast**.
-
-![Figure 1](/img/pickles_step_01.png)
-
-**S0** is the initial statement, **U** is the Update algorithm, the **Pi** are the proofs, and the **S's** are the updated statements.
-
-![Figure 2](/img/pickles_step_02.png)
-
-On top of each **Pi** proof, we run a **Fast** verifier. With the **Pi** proof and the cumulative Statement from the previous step, the **U** algorithm is applied and a new updated Statement is created. This _new updated Statement_ is the input of the Slow part of the Verifier, but we don't run the Slow Verifier until we reach the end of the whole round.
-
----
-Execution of **Verifier Slow** (which is very slow) can be **deferred** in sequences, and the V slow current always accumulates to the previous statement. This implicitly 'runs Vs on S1' as well.
-
----
-
-Remember that the S's are statements that accumulate, so each one has information from the previous ones.
-
-![Figure 3](/img/pickles_step_03.png)
-
-When we reached the last round we see that the intermediate Verifiers Slow disappears, as they are no longer useful to us.
-
-![Figure 4](/img/pickles_step_04.png)
-
-Attention!! We haven't executed any Verifier Slow yet; we only run Verifier Fast in each round.
-
-Therefore, in the last step, we execute the current **Verifier Fast** on its Pi, and the **Last Verifier Slow** on the **Final S**. This may take 1 second, but it accumulates all the previous ones.
-
-![Figure 5](/img/pickles_step_05.png)
-
----
-
-Everything inside the large red square in the following figure has already been processed by the time we reach the last round.
-
-![Figure 6](/img/pickles_step_06.png)
-
----
-
-Let's now see how the Verifier Fast is divided.
-
-![Figure 7](/img/pickles_step_07.png)
-
-**Vf** corresponds to field operations in a field **F**, and **Vg** corresponds to group operations in a group **G**.
-
-![Figure 8](/img/pickles_step_08.png)
-
-The proof **Pi** is divided into 2 parts, one corresponding to group operations **G**, and it exposes, as a public input to the circuit, the part of the proof that is necessary to execute **Vf**.
-
-### Pickles Technical Diagrams
-
-  The black boxes are data structures that have names and labels following the implementation.  
-  `MFNStep/MFNWrap` is an abbreviation from `MessagesForNextStep` and `MessagesForNextWrap` that is used for brevity. Most other datatypes are exactly the same as in the codebase.  
-
-  The blue boxes are computations. Sometimes, when the computation is trivial or only vaguely indicated, it is denoted as a text sign directly on an arrow.
-
-  Arrows are blue by default and denote moving a piece of data from one place to another with no (or very little) change. Light blue arrows are denoting witness query that is implemented through the handler mechanism. The “chicken foot” connector means that this arrow accesses just one field in an array: such an arrow could connect e.g. a input field of type old_a: A in a structure Vec<(A,B)> to an output new_a: A, which just means that we are inside a for loop and this computation is done for all the elemnts in the vector/array.
-
-![Figure](/img/pickles_structure_drawio.png)
-
-## Consensus
-
-Mina employs [Ouroboros Samasika](https://eprint.iacr.org/2020/352.pdf) as its consensus mechanism, which will be subsequently denoted as Samasika.
-Three essential commitments provided include:
-
-- High decentralization - Self-bootstrap, uncapped participation and dynamic availability
-- Succinctness - Constant-time synchronization with full-validation and high interoperability
-- Universal composability - Proven security for interacting with other protocols, no slashing required
-
-Joseph Bonneau, Izaak Meckler, Vanishree Rao, and Evan Shapiro collaborated to create Samasika, establishing it as the initial succinct blockchain consensus algorithm.  
-The complexity of fully verifying the entire blockchain is independent of chain length.  
-Samasika takes its name from the Sanskrit term, meaning small or succinct.
-
-### Chain selection rules
-
-Samasika uses two consensus rules: one for _short-range forks_ and one for _long-range forks_.
-
-#### Short-range fork rule
-
-This rule is triggered whenever the fork is such that the adversary has not yet had the opportunity to mutate the block density distribution.  
-A fork is considered short-range if it took place within the last **m** blocks. The straightforward implementation of this rule involves consistently storing the most recent **m** blocks. Yet, in the context of a succinct blockchain, this is considered not desirable. Mina Samasika follows a methodology that necessitates information about only two blocks, the concept involves a decentralized checkpointing algorithm.
-
-#### Long-range fork rule
-
-When a malicious actor generates an long-range fork, it gradually distorts the leader selection distribution, resulting in a longer adversarial chain. At the start, the dishonest chain will have a reduced density, but eventually, the adversary will work to elevate it. Therefore, the only factor we can depend on is the variation in density in the initial slots after the fork, which is known as the _critical window_.  
-The reasoning is that the critical window of the honest chain is very likely to have a higher density because this chain has the most stake
-
-### Decentralized checkpointing
-
-Samasika employs decentralized checkpointing to discern the nature of a fork, categorizing it as either short-range or long-range.
-
-- **Start checkpoint** - State hash of the first block of the epoch.
-- **Lock checkpoint** - State hash of the last known block in the seed update range of an epoch (not including the current block)
-
-Remember, a fork is categorized as short-range if either:
-
-- The fork point of the candidate chains are in the same epoch.
-- The fork point is in the previous epoch with the same ``lock_checkpoint``
-
-As Mina prioritizes succinctness, it implies the need to maintain checkpoints for both the current and the previous epoch.
-
-### Short-range fork check
-
-Keep in mind that short-range forks occur when the fork point occurs after the lock_checkpoint of the previous epoch; otherwise, it qualifies as a long-range fork.  
-The position of the previous epoch is a measurement relative to a block's perspective. In cases where candidate blocks belong to distinct epochs, each will possess distinct current and previous epoch values.  
-Alternatively, if the blocks belong to the same epoch, they will both reference the identical previous epoch. Thus we can simply check whether the blocks have the same lock_checkpoint in their previous epoch data.
-
-### Sliding window density
-
-Let describe Mina's succinct sliding window density algorithm used by the long-range fork rule. In detail how windows are represented in blocks and how to compute _minimum window density_
-
-#### Nomenclature
-
-- We say a slot is _filled_ if it contains a valid non-orphaned block.
-- An _w-window_ is a sequential list of slots s1,...,sw of length _w_.
-- A _sub-window_ is a contiguous interval of a _w-window_.
-- The _density_ of an w-window (or sub-window) is the number non-orphan block within it.
-- We use the terms _window_, _density window_, _sliding window_ and _w-window_ synonymously.
-- v is the Length by which the window shifts in slots (shift parameter).  ``slots_per_sub_window``
-- w is the Window length in slots.  ( the sliding window is a _w_-long window that shifts _v_-slots at a time).
-
-The Samasika research paper presents security proofs that determine the secure values for v, w, and sub-windows per window.  
-A sliding window can also be viewed as a collection of _sub-windows_.  
-Rather than storing a window as clusters of slots, Samasika focuses solely on the density of each sub-window.  
-The density of a window is computed as the sum of the densities of its sub-windows.
-
-Given a window ``W`` that is a list of sub-window densities, the window density is: ``density(W) = sum(W)``
-
-#### Window structure
-
-We use the phrase "window at sub-window _s_" to refer to the window _W_ whose most recent global sub-window is _s_.  
-In the Samasika paper the window structure actually consists of the **11 previous sub-window densities**, the **current sub-window density** and the **minimum window density** .A total of _13_ densities.  
-The most recent sub-window may be a previous sub-window or the current sub-window.  
-
-#### Minimum window density
-
-The **minimum window density** at a given slot is defined as the minimum window density observed over all previous sub-windows and previous windows, all the way back to genesis.  
-When a new block _B_ with parent _P_ is created, the minimum window density is computed like this.  
-``B.min_window_density = min(P.min_window_density, current_window_density)``  
-where ``current_window_density`` is the density of _B's_ projected window
-
-The relative sub-window _i_ of a sub-window _sw_ is its index within the window.
-
-#### Ring-shift
-
-When we shift a window ``[d0, d1, ..., d10]`` in order to add in a new sub-window ``d11``, we could evict the oldest sub-window d0 by shifting down all of the other sub-windows. Unfortunately, shifting a list in a SNARK circuit is very expensive.  
-It is more efficient (and also equivalent) to just replace the sub-window we wish to evict by overwriting it with the new sub-window, like this:
- ``sub_window_densities: d11 | d1 | d2 | d3 | d4 | d5 | d6 | d7 | d8 | d9 | d10``
-
-#### Projected window
-
-Generating a new block and determining the optimal chain in accordance with the long-range fork rule involve the computation of a projected window.  
-Given a window _W_ and a future global slot _next_, the projected window of _W_ to slot _next_ is a transformation of _W_ into what it would look like if it were positioned at slot _next_.  
-For example, when a new block _B_ is produced with parent block _P_, the height of _B_ will be the height of _P_ plus one, but the global slot of _B_ will depend on how much time has elapsed since _P_ was created.  
-According to the Samasika paper, the window of _B_ must be initialized based on _P's_ window, then shifted because _B_ is ahead of _P_ and finally the value of _B's_ sub-window is incremented to account for _B_ belonging to it.  
-Remember that the calculation of window density, including sub-window s, only occurs when the sub-window is greater than s, after s becomes a previous sub-window.
-Therefore, if _next_ is **k** sub-windows ahead of _W_ we must shift only **k - 1** times because we must keep the most recent previous sub-window.
-
-Now that we know how much to ring-shift, the next question is what density values to shift in. Remember that when projecting W to global slot next, we said that there are no intermediate blocks. That is, all of the slots and sub-windows are empty between W's current slot and next. Consequently, we must ring-shift in zero densities. The resulting window W is the projected window.
-
-Recall this diagram:
-
-![consensus01](/img/consensus01.png)
-
-Suppose window W's current sub-window is 11 whose density is d11 and d1 is the oldest sub-window density
-
-Now imagine we want to project W to global slot ``next = 15``. This is ``k = 15 - 11 = 4`` sub-windows ahead of the most recent sub-window. Therefore, we compute ``shift_count = min(max(k - 1, 0), sub_windows_per_window)``  in this case: ``shift_count = min(max(4 - 1, 0), 11) = 3``
-
-Ring-shift in 3 zero densities to obtain the projected window.
-
-![consensus02](/img/consensus02.png)
-
-We can derive some instructive cases from the general rule
-
-![consensus03](/img/consensus03.png)
-
-##### Genesis window
-
-Anything related to Genesis windows is not involved in the Mina Bridge.
-
-##### Relative minimum window density
-
-When Mina engages "chain selection" in the long-range fork rule, It doesn't directly employ the minimum window densities found in  in the current and candidate blocks.  
-Rather than that, Mina opts for the relative minimum window density...
-
-Remember that the minimum window density consistently decreases. Consequently, if a peer has been offline for a while and wants to reconnect, their current best chain might exhibit a higher minimum window density compared to the canonical chain candidate.
-Additionally, the long-range fork rule dictates that the peer to choose the chain with the superior minimum density.  
-The calculation of the minimum window density does not take into account the relationship between the current best chain and the canonical chain with respect to time.  
-Within Samasika, time is encapsulated and safeguarded by the notions of slots and the VRF. When computing the minimum window density, it is imperative to factor in these elements as well.  
-The relative minimum window density solves this problem by projecting the joining peer's current block's window to the global slot of the candidate block.  
-
-## Protocol
-
-This section outlines the consensus protocol in terms of events. **Initialize consensus** and **Select chain**.
-
-In the following description, dot notation is used to refer to the local data members of peers. For example, given peer P, we use P.genesis_block and P.tip, to refer to the genesis block and currently selected chain, respectively.  
-For example, given peer ``P``, we use ``P.genesis_block`` and ``P.tip``, to refer to the genesis block and currently selected chain, respectively.
-
-### Initialize consensus
-
-Things a peer MUST do to initialize consensus includes are _Load the genesis block_, _Get the tip_, _Bootstrap_ and _Catchup_  
-Bootstrapping consensus requires the ability to synchronize epoch ledgers from the network.  
-All peers MUST have the ability to load both the staking epoch ledger and next epoch ledger from disk and by downloading them. P2P peers MUST also make these ledgers available for other peers.  
-
-### Select chain
-
-Each time a peer's chains receive an update, the select chain event takes place.  
-A chain is said to be updated anytime a valid block is added or removed from its head. The chain selection algorithm also incorporates certain tiebreak logic.  
-Supplementary tiebreak logic becomes necessary when assessing chains with identical length or equal minimum density.
-
-Let ``P.tip`` refer to the top block of peer ``P``'s current best chain. Assuming an update to either ``P.tip`` or ``P.chains``, ``P`` must update its tip similar to this:
-
-![consensus06](/img/consensus06.png)
-
-The following selectSecureChain algorithm receives the peer's current best chain P.tip and its set of known valid chains P.chains and produces the most secure chain as output.  
-
-![consensus07](/img/consensus07.png)
-
-And the ``selectLongerChain`` algorithm:
-
-![consensus08](/img/consensus08.png)
-
-### Maintaining the k-th predecessor epoch ledger
-
-The staking and next epoch ledgers MUST be finalized ledgers and can only advance when there is sufficient depth to achieve finality.  
-The staking and next epoch ledgers must be in a finalized state and can progress only when there is enough depth to ensure finality. Peers are required to retain the epoch ledger of the k-th predecessor from the tip, where ``k`` represents the depth of finality.  
-Due to the security prerequisites of Ouroboros, the gap in slots between the staking and next epoch ledgers may be great. Consequently, at any given moment, we essentially have three "pointers": staking ``s``, next ``n``, and finality ``k``.  
-The ``final_ledger`` (epoch ledger of the k-th predecessor from the tip) is updated each time chain selection occurs, i.e., for every new tip block appended.  
-
-### Getting the tip
-
-For a joining peer to discover the head of the current chain it MUST not only obtain the tip, but also the min(k, tip.height - 1)-th block back from the tip. For the latter the peer MUST check the block's proof of finality.  
-Peers perform the proof of finality check by verifying two zero-knowledge proofs, one for the _tip_ and one for the _root_, and a Merkle proof for the chain of protocol state hashes between them.
+<div align="center">
+
+# mina_bridge 🌉
+
+## Zero-knowledge state bridge from Mina to Ethereum
+
+</div>
+
+## About
+
+This project introduces the verification of [Mina Protocol](https://minaprotocol.com/) states and accounts in Ethereum, which will serve as a foundation for applications and infrastructure that take advantage of bridged blockchain and zkApp state.
+
+The bridge leverages [Aligned Layer](https://github.com/yetanotherco/aligned_layer) to verify Mina Proofs of State and Mina Proofs of Account in Ethereum.
+
+## Usage
+
+### Setup
+
+### Mina node
+
+- If you want the Bridge to use Mina Devnet then use a node that runs a Devnet instance corresponding to the commit `599a76d` [of the Mina repo](https://github.com/MinaProtocol/mina/tree/599a76dd47be99183d2102d9eb93eda679dd46ec) or a newer one (e.g.: [this Docker image](https://console.cloud.google.com/gcr/images/o1labs-192920/GLOBAL/mina-daemon:3.0.1-compatible-599a76d-bullseye-devnet/details)). See [how to connect to Mina Devnet](https://docs.minaprotocol.com/node-operators/block-producer-node/connecting-to-devnet#docker) if you want to run an instance yourself.
+- If you want the Bridge to use Mina Mainnet use a node that runs a Mainnet instance corresponding to the commit `65c84ad` [of the Mina repo](https://github.com/MinaProtocol/mina/tree/65c84adacd55272160d9f77c31063d94a942afb6) or a newer one (e.g.: [this Docker image](http://gcr.io/o1labs-192920/mina-daemon:3.0.1-beta1-sai-query-snarked-ledger-c439ce5-bullseye-mainnet)). See [how to connect to Mina Mainnet](https://docs.minaprotocol.com/node-operators/block-producer-node/connecting-to-the-network#docker) if you want to run an instance yourself.
+
+You can bridge Mina accounts to Ethereum Devnet or Ethereum Testnet. The following subsections describe how to config the Bridge for each network.
+
+#### Ethereum Devnet
+
+1. [Setup Aligned (Devnet) infrastructure locally](https://docs.alignedlayer.com/guides/6_setup_aligned)
+1. Setup the `.env` file of the Bridge. A template is available in `.env.template`.
+    1. Set `ETH_CHAIN` to `devnet`.
+    1. Set `MINA_RPC_URL` to the URL of the Mina node GraphQL API (See [Mina node section](#mina-node)).
+
+#### Ethereum Testnet
+
+Because the Bridge uses for now a forked version of Aligned, you may need to setup a local instance of Aligned to verify Mina proofs.
+
+##### Setup Aligned Testnet infrastructure locally
+
+You will need two Ethereum accounts: One to fund the Aligned operator (`operator_account_address`) and another to fund the Aligned batcher (`batcher_account_address`).
+
+1. Clone the [forked Aligned repo](https://github.com/lambdaclass/aligned_layer). Checkout to the `mina` branch.
+1. Run:
+
+    ```sh
+    make deps go_deps
+    ```
+
+1. Copy the EigenLayer Holešky deployment config file into Aligned:
+
+    ```sh
+    cp contracts/lib/eigenlayer-middleware/lib/eigenlayer-contracts/script/configs/holesky/Holesky_current_deployment.config.json contracts/script/output/holesky
+    ```
+
+1. Set `contracts/script/deploy/config/holesky/aligned.holesky.config.json` to:
+
+    ```json
+    {
+      "chainInfo": {
+        "chainId": 17000
+      },
+      "permissions": {
+        "owner": "<operator_account_address>",
+        "aggregator": "<operator_account_address>",
+        "upgrader": "<operator_account_address>",
+        "churner": "<operator_account_address>",
+        "ejector": "<operator_account_address>",
+        "deployer": "<operator_account_address>",
+        "initalPausedStatus": 0
+      },
+      "minimumStakes": [
+        1
+      ],
+      "strategyWeights": [
+        [
+          {
+            "0_strategy": "0x80528D6e9A2BAbFc766965E0E26d5aB08D9CFaF9",
+            "1_multiplier": 1e+18
+          }
+        ]
+      ],
+      "operatorSetParams": [
+        {
+          "0_maxOperatorCount": 200,
+          "1_kickBIPsOfOperatorStake": 11000,
+          "2_kickBIPsOfTotalStake": 50
+        }
+      ],
+      "uri": ""
+    }
+    ```
+
+1. Setup the `contracts/scripts/.env` file. A template is available in `contracts/scripts/.env.example.holesky`. Set `PRIVATE_KEY` to the private key of the account you chose to fund the operator (the one with address `operator_account_address`).
+
+1. Deploy the contracts with `make deploy_aligned_contracts`.
+
+  `contracts/script/output/holesky/alignedlayer_deployment_output.json` should have been updated or created if it didn't exist before. Set the `permissions` field on that file:
+
+  ```json
+  {
+    "addresses": {
+      // ...
+    },
+    "chainInfo": {
+      // ...
+    },
+    "permissions": {
+      "alignedLayerAggregator": "<operator_account_address>",
+      "alignedLayerChurner": "<operator_account_address>",
+      "alignedLayerEjector": "<operator_account_address>",
+      "alignedLayerOwner": "<operator_account_address>",
+      "alignedLayerUpgrader": "<operator_account_address>",
+      "pauserRegistry": "0x85Ef7299F8311B25642679edBF02B62FA2212F06"
+    }
+  }
+ ```
+
+1. Create 3 EigenLayer keystores:
+    1. Aggregator and operator ECDSA:
+
+        ```sh
+        eigenlayer operator keys import --key-type ecdsa mina_bridge <operator_account_private_key>
+        ```
+
+    1. Aggregator and operator BLS:
+
+        ```sh
+        eigenlayer operator keys import --key-type bls mina_bridge <operator_account_private_key>
+        ```
+
+    1. Batcher ECDSA:
+
+        ```sh
+        eigenlayer operator keys import --key-type ecdsa mina_bridge.batcher <batcher_account_private_key>
+        ```
+
+1. Create `config-files/holesky/config.yaml` and set it to:
+
+    ```yaml
+    # Common variables for all the services
+    # 'production' only prints info and above. 'development' also prints debug
+    environment: "production"
+    aligned_layer_deployment_config_file_path: "./contracts/script/output/holesky/alignedlayer_deployment_output.json"
+    eigen_layer_deployment_config_file_path: "./contracts/script/output/holesky/eigenlayer_deployment_output.json"
+    eth_rpc_url: "<http_eth_rpc_url>"
+    eth_rpc_url_fallback: "<http_eth_rpc_url>"
+    eth_ws_url: "<ws_eth_rpc_url>"
+    eth_ws_url_fallback: "<ws_eth_rpc_url>"
+    eigen_metrics_ip_port_address: "localhost:9090"
+
+    ## ECDSA Configurations
+    ecdsa:
+      private_key_store_path: "<home>/.eigenlayer/operator_keys/mina_bridge.ecdsa.key.json"
+      private_key_store_password: <password_used_to_create_keystore>
+
+    ## BLS Configurations
+    bls:
+      private_key_store_path: "<home>/.eigenlayer/operator_keys/mina_bridge.bls.key.json"
+      private_key_store_password: <password_used_to_create_keystore>
+
+    ## Batcher configurations
+    batcher:
+      block_interval: 3
+      batch_size_interval: 10
+      max_proof_size: 67108864 # 64 MiB
+      max_batch_size: 268435456 # 256 MiB
+      eth_ws_reconnects: 99999999999999
+      pre_verification_is_enabled: true
+
+    ## Aggregator Configurations
+    aggregator:
+      server_ip_port_address: localhost:8090
+      bls_public_key_compendium_address: 0x322813Fd9A801c5507c9de605d63CEA4f2CE6c44
+      avs_service_manager_address: 0xc3e53F4d16Ae77Db1c982e75a937B9f60FE63690
+      enable_metrics: true
+      metrics_ip_port_address: localhost:9091
+
+    ## Operator Configurations
+    operator:
+      aggregator_rpc_server_ip_port_address: localhost:8090
+      address: <operator_account_address>
+      earnings_receiver_address: 0xf39Fd6e51aad88F6F4ce6aB8827279cffFb92266
+      delegation_approver_address: "0x0000000000000000000000000000000000000000"
+      staker_opt_out_window_blocks: 0
+      metadata_url: "https://yetanotherco.github.io/operator_metadata/metadata.json"
+      enable_metrics: true
+      metrics_ip_port_address: localhost:9092
+      max_batch_size: 268435456 # 256 MiB
+    # Operators variables needed for register it in EigenLayer
+    el_delegation_manager_address: "0xA44151489861Fe9e3055d95adC98FbD462B948e7"
+    private_key_store_path: <home>/.eigenlayer/operator_keys/mina_bridge.ecdsa.key.json
+    bls_private_key_store_path: <home>/.eigenlayer/operator_keys/mina_bridge.bls.key.json
+    signer_type: local_keystore
+    chain_id: 17000
+    ```
+
+1. Create `config-files/holesky/config-aggregator.yaml` and set it to:
+
+    ```yaml
+    # Common variables for all the services
+    # 'production' only prints info and above. 'development' also prints debug
+    environment: "production"
+    aligned_layer_deployment_config_file_path: "./contracts/script/output/holesky/alignedlayer_deployment_output.json"
+    eigen_layer_deployment_config_file_path: "./contracts/script/output/holesky/eigenlayer_deployment_output.json"
+    eth_rpc_url: "<http_eth_rpc_url>"
+    eth_rpc_url_fallback: "<http_eth_rpc_url>"
+    eth_ws_url: "<ws_eth_rpc_url>"
+    eth_ws_url_fallback: "<ws_eth_rpc_url>"
+    eigen_metrics_ip_port_address: "localhost:9090"
+
+    ## ECDSA Configurations
+    ecdsa:
+      private_key_store_path: "<home>/.eigenlayer/operator_keys/mina_bridge.ecdsa.key.json"
+      private_key_store_password: <password_used_to_create_keystore>
+
+    ## BLS Configurations
+    bls:
+      private_key_store_path: "<home>/.eigenlayer/operator_keys/mina_bridge.bls.key.json"
+      private_key_store_password: <password_used_to_create_keystore>
+
+    ## Aggregator Configurations
+    aggregator:
+      server_ip_port_address: localhost:8090
+      bls_public_key_compendium_address: 0x322813Fd9A801c5507c9de605d63CEA4f2CE6c44
+      avs_service_manager_address: 0xc3e53F4d16Ae77Db1c982e75a937B9f60FE63690
+      enable_metrics: true
+      metrics_ip_port_address: localhost:9091
+    ```
+
+1. Create `config-files/holesky/config-batcher.yaml` and set it to:
+
+    ```yaml
+    environment: "production"
+    aligned_layer_deployment_config_file_path: "./contracts/script/output/holesky/alignedlayer_deployment_output.json"
+    eigen_layer_deployment_config_file_path: "./contracts/script/output/holesky/eigenlayer_deployment_output.json"
+    eth_rpc_url: "<http_eth_rpc_url>"
+    eth_rpc_url_fallback: "<http_eth_rpc_url>"
+    eth_ws_url: "<ws_eth_rpc_url>"
+    eth_ws_url_fallback: "<ws_eth_rpc_url>"
+    eigen_metrics_ip_port_address: "localhost:9090"
+
+    ## ECDSA Configurations
+    ecdsa:
+      private_key_store_path: "<home>/.eigenlayer/operator_keys/mina_bridge.batcher.ecdsa.key.json"
+      private_key_store_password: <password_used_to_create_keystore>
+
+    ## Batcher configurations
+    batcher:
+      block_interval: 3
+      batch_size_interval: 10
+      max_proof_size: 67108864 # 64 MiB
+      max_batch_size: 268435456 # 256 MiB
+      eth_ws_reconnects: 99999999999999
+      pre_verification_is_enabled: true
+      non_paying:
+        address: <batcher_account_address>
+        replacement_private_key: <batcher_account_private_key>
+    ```
+
+1. Start the aggregator:
+
+    ```sh
+    make aggregator_start AGG_CONFIG_FILE=config-files/holesky/config-aggregator.yaml
+    ```
+
+1. Open a new terminal and register the operator:
+
+    ```sh
+    eigenlayer operator register config-files/holesky/config.yaml
+    ```
+
+1. Whitelist the registered operator:
+
+    ```sh
+    make operator_whitelist OPERATOR_ADDRESS=<operator_account_address>
+    ```
+
+1. Deposit Strategy tokens for the operator. Follow [this section from the AlignedLayer docs](https://docs.alignedlayer.com/operators/0_running_an_operator#step-4-deposit-strategy-tokens).
+
+1. Start operator:
+
+    ```sh
+    make operator_start CONFIG_FILE=config-files/holesky/config.yaml
+    ```
+
+1. Set `contracts/script/deploy/config/holesky/batcher-payment-service.holesky.config.json` to:
+
+    ```json
+    {
+      "address": {
+        "batcherWallet": "<batcher_account_address>",
+        "alignedLayerServiceManager": "<aligned_service_manager_address>"
+      },
+      "amounts": {
+        "gasForAggregator": "300000",
+        "gasPerProof": "21000"
+      },
+      "permissions": {
+        "owner": "<operator_account_address>"
+      },
+      "eip712": {
+        "noncedVerificationDataTypeHash": "41817b5c5b0c3dcda70ccb43ba175fdcd7e586f9e0484422a2c6bba678fdf4a3"
+      }
+    }
+    ```
+
+1. Deploy Batcher payment contract:
+
+    ```sh
+    make deploy_batcher_payment_service
+    ```
+
+    The file `contracts/script/output/holesky/alignedlayer_deployment_output.json` will have two new fields: `addresses.batcherPaymentService` and `addresses.batcherPaymentServiceImplementation`.
+
+1. Pay the batcher:
+
+    ```sh
+    cast send <batcher_payment_service_address> --rpc-url <eth_rpc_url> --private-key <bridge_account_private_key> --value 1ether
+    ```
+
+1. Deposit to batcher in the Aligned Service Manager Contract:
+
+    ```sh
+    cast send <aligned_service_manager_address> --rpc-url <eth_rpc_url> --private-key <bridge_account_private_key> --value 1ether "depositToBatcher(address)" <batcher_payment_service_address>
+    ```
+
+1. Setup local storage for the batcher:
+
+    ```sh
+    make run_storage
+    ```
+
+1. Start the batcher:
+
+    ```sh
+    cargo run --manifest-path ./batcher/aligned-batcher/Cargo.toml --release -- --config ./config-files/holesky/config-batcher.yaml --env-file ./batcher/aligned-batcher/.env.dev
+    ```
+
+#### Bridge environment setup
+
+In the Mina Bridge repo, setup the `.env` file. A template is available in `.env.template`.
+
+1. Set `ETH_CHAIN` to `holesky`.
+1. Set `MINA_RPC_URL` to the URL of the Mina node GraphQL API (See [Mina node section](#mina-node)).
+1. Set the rest of the env vars to:
+
+  ```sh
+  BATCHER_ADDR="ws://localhost:8080"
+  BATCHER_ETH_ADDR=<batcher_payment_service_address>
+  ETH_RPC_URL=<url>
+  PROOF_GENERATOR_ADDR=0x66f9664f97F2b50F62D13eA064982f936dE76657
+  PRIVATE_KEY=<bridge_account_private_key>
+  ALIGNED_SM_HOLESKY_ETH_ADDR=<aligned_service_manager_address>
+  ```
+
+### Bridge a Mina account
+
+1. In the root folder, deploy the Bridge's contracts with:
+
+    ```sh
+    make deploy_contract
+    ```
+  
+  In the `.env` file, set `STATE_SETTLEMENT_ETH_ADDR` and `ACCOUNT_VALIDATION_ETH_ADDR` to the corresponding deployed contract addresses.
+
+1. Submit a Mina state proof to verify (**NOTE:** Because of the Aligned minimum batch size, you may need to submit two proofs to make Aligned Devnet verify them):
+
+    - Run `make submit_devnet_state` if you are using Mina Devnet or `make submit_mainnet_state` if you are using Mina Mainnet.
+
+1. Submit an account to verify (**NOTE:** Because of the Aligned minimum batch size, you may need to submit two proofs to make Aligned Devnet verify them):
+
+    ```sh
+    make submit_account PUBLIC_KEY=<string> STATE_HASH=<string>
+    ```
+
+    Where:
+    - `PUBLIC_KEY` is the public key of the Mina account you want to verify
+    - `STATE_HASH` is the hash of a Mina state that was verified in Ethereum
+
+## Example use case
+
+The `example/` folder contains a project that uses the Sudoku zkApp example from Mina and bridges its state to a SudokuValidity Ethereum smart contract.
+
+For running the example you need to:
+
+1. [Setup Aligned Devnet locally](https://github.com/yetanotherco/aligned_layer/blob/staging/docs/3_guides/6_setup_aligned.md#booting-devnet-with-default-configs)
+1. Deploy the bridge smart contracts by executing
+
+    ```sh
+    make deploy_contract
+    ```
+
+1. Deploy the SudokuValidity smart contract by executing
+
+    ```sh
+    make deploy_example_contract
+    ```
+
+1. Install `zkapp-cli`:
+
+    ```sh
+    npm install -g zkapp-cli
+    ```
+
+1. Inside the `example/mina_zkapp` directory, configure the zkApp and deploy the contract following [this guide](https://docs.minaprotocol.com/zkapps/writing-a-zkapp/introduction-to-zkapps/how-to-deploy-a-zkapp) on the Mina Protocol documentation
+
+1. After deployment, set the `zkappAddress` field on `example/mina_zkapp/config.json`
+
+1. Run the example by executing from the root folder:
+
+    ```sh
+    make execute_example
+    ```
+
+   this will upload a new Sudoku, submit a solution to it and run the example Rust app that will bridge the new state of the zkApp and update the SudokuValidty smart contract on Ethereum.
+
+   The zkApp will wait until both Mina transactions are included in a block, so this may take a while. Below is a diagram explaining the execution flow:
+
+![Example diagram](/img/example_diagram.png)
+
+## Table of Contents
+
+- [About](#about)
+- [Usage](#usage)
+- [Example use case](#example-use-case)
+- [Table of Contents](#table-of-contents)
+- [Specification](#specification)
+  - [core](#core)
+    - [mina](#mina)
+    - [aligned](#aligned)
+    - [eth](#eth)
+  - [Mina Proof of State](#mina-proof-of-state)
+    - [Definition](#definition)
+    - [Serialization](#serialization)
+    - [Aligned’s Mina Proof of State verifier](#aligneds-mina-proof-of-state-verifier)
+    - [Consensus checking](#consensus-checking)
+    - [Transition frontier](#transition-frontier)
+    - [Pickles verification](#pickles-verification)
+  - [Mina Proof of Account](#mina-proof-of-account)
+    - [Definition](#definition-1)
+    - [Serialization](#serialization-1)
+    - [Aligned’s Proof of Account verification](#aligneds-proof-of-account-verifier)
+  - [Smart contract](#smart-contract)
+    - [Gas cost](#gas-cost)
+  - [Mina Account Validation contract](#mina-account-validation-contract)
+    - [Gas cost](#gas-cost-1)
+- [Kimchi proving system](#kimchi-proving-system)
+  - [Proof Construction & Verification](#proof-construction---verification)
+    - [Secuence diagram linked to ``proof-systems/kimchi/src/verifier.rs``](#secuence-diagram-linked-to---proof-systems-kimchi-src-verifierrs--)
+  - [Pickles - Mina’s inductive zk-SNARK composition system](#pickles---mina-s-inductive-zk-snark-composition-system)
+    - [Accumulator](#accumulator)
+    - [Analysis of the Induction (recursion) method applied in Pickles](#analysis-of-the-induction--recursion--method-applied-in-pickles)
+    - [Pickles Technical Diagrams](#pickles-technical-diagrams)
+  - [Consensus](#consensus)
+    - [Chain selection rules](#chain-selection-rules)
+      - [Short-range fork rule](#short-range-fork-rule)
+      - [Long-range fork rule](#long-range-fork-rule)
+    - [Decentralized checkpointing](#decentralized-checkpointing)
+    - [Short-range fork check](#short-range-fork-check)
+    - [Sliding window density](#sliding-window-density)
+      - [Nomenclature](#nomenclature)
+      - [Window structure](#window-structure)
+      - [Minimum window density](#minimum-window-density)
+      - [Ring-shift](#ring-shift)
+      - [Projected window](#projected-window)
+        - [Genesis window](#genesis-window)
+        - [Relative minimum window density](#relative-minimum-window-density)
+  - [Protocol](#protocol)
+    - [Initialize consensus](#initialize-consensus)
+    - [Select chain](#select-chain)
+    - [Maintaining the k-th predecessor epoch ledger](#maintaining-the-k-th-predecessor-epoch-ledger)
+    - [Getting the tip](#getting-the-tip)
+
+# Specification
+
+## core
+
+[mina_bridge repo: core/](https://github.com/lambdaclass/mina_bridge/tree/aligned/core)
+
+A Rust library+binary project that includes the next modules:
+
+### mina
+
+[mina_bridge repo: core/src/mina.rs](https://github.com/lambdaclass/mina_bridge/tree/aligned/core/src/mina.rs)
+
+This module can query a Mina node (defined by the user via the `MINA_RPC_URL` env. variable) GraphQL DB for:
+
+- state data and state proof
+- account data and its Merkle proof of inclusion in some snarked ledger (which itself is contained in state data, so by verifying a state you are verifying its snarked ledger).
+
+### aligned
+
+[mina_bridge repo: core/src/aligned.rs](https://github.com/lambdaclass/mina_bridge/tree/aligned/core/src/aligned.rs)
+
+This module implements functions for sending the Mina Proof of State or Account (retrieved by the **mina** module) to the Aligned batcher for verification, using the Aligned SDK. The batcher verifies the proof before including it in the current proof batch for then sending it to Aligned’s operators.
+
+The verification data sent by Aligned is returned after proof submission. This is used for updating the verified chain in the State Settlement contract.
+
+### eth
+
+[mina_bridge repo: core/src/eth.rs](https://github.com/lambdaclass/mina_bridge/tree/aligned/core/src/eth.rs)
+
+Implements functions for interacting with the bridge’s smart contracts on Ethereum (getters for storage variables, update the verified state chain, validate an account). Also includes code for deploying both contracts.
+
+### sdk
+
+[mina_bridge repo: core/src/sdk.rs](https://github.com/lambdaclass/mina_bridge/tree/aligned/core/src/sdk.rs)
+
+Abstracts the previous modules to provide an easy way to verify states or accounts, and to retrieve storage data from the State Settlement contract.
+
+## Mina Proof of State
+
+### Definition
+
+We understand a Mina Proof of State to be composed of:
+
+- **public inputs**:
+
+```rust
+[
+/// The hash of the bridge's transition frontier tip state. Used for making sure that we're
+/// checking if a candidate tip is better than the latest bridged tip.
+bridge_tip_state_hash,
+
+/// The state hashes of the candidate chain.
+candidate_chain_state_hashes[16],
+
+/// The ledger hashes of the candidate chain. The ledger hashes are the root of a Merkle tree
+/// where the leafs are Mina account hashes. Used for account verification.
+candidate_chain_ledger_hashes[16],
+]
+```
+
+- **proof**:
+
+```rust
+[
+/// The state proof of the tip state (latest state of the chain, or "transition frontier"). If
+/// this state is valid, then all previous states are valid thanks to Pickles recursion.
+candidate_tip_proof,
+
+/// The state data of the candidate chain. Used for consensus checks and checking that the
+/// public input state hashes correspond to states that effectively form a chain.
+candidate_chain_states,
+
+/// The latest state of the previously bridged chain, the latter also called the bridge's
+/// transition frontier. Used for consensus checks needed to be done as part of state
+/// verification to ensure that the candidate tip is better than the bridged tip.
+bridge_tip_state,
+]
+```
+
+### Serialization
+
+We use **bincode** for serializing the data into bytes, which will then be deserialized by Aligned operators. Because the public inputs also need to be deserialized in Solidity, the module defines a `SolSerialize` struct that implements traits for serializing specific types into a Solidity-friendly format (the goal is to be able to serialize the types the same way they’re represented in the EVM and move them from calldata to memory via single Yul instructions).
+
+### Aligned’s Mina Proof of State verifier
+
+[aligned_layer repo: operator/mina/](https://github.com/lambdaclass/aligned_layer/tree/mina/operator/mina)
+
+Aligned Layer integrated a verifier in its operator code for verifying Mina Proofs of State.
+
+### Public input checking
+
+The first step of the verifier is to check that the public inputs correspond to the proof data. This is:
+
+- that the bridge tip state hash is the actual hash of the latest bridged tip state
+- that the chain state hashes are the hashes of the states in the proof
+- that the chain ledger hashes are the hashes of the ledgers (stored in the states) in the proof
+- that the states form a chain (by hashing together the **state hash** of a state `n` and the **state body hash** of state `n+1`, we retrieve the **state hash** of the state `n+1`, so the states form a chain if we can hash from the root all the way until arriving to the tip state hash.
+
+### Consensus checking
+
+The second step of the verifier is to execute consensus checks, specific to the [Ouroboros Samasika consensus mechanism](https://github.com/MinaProtocol/mina/blob/develop/docs/specs/consensus/README.md) that the Mina Protocol uses. The checks are comparisons of state data between the candidate tip state and the bridge tip state.
+
+There are two general rules that implement a set of checks each: a rule for short-range forks, and another for long-range forks. The implementation can be found in the [aligned_layer repo: operator/mina/lib/src/consensus_state.rs](https://github.com/lambdaclass/aligned_layer/blob/mina/operator/mina/lib/src/consensus_state.rs) file. The implementation was based on the official [Mina Protocol consensus documentation](https://github.com/MinaProtocol/mina/blob/develop/docs/specs/consensus/README.md).
+
+### Transition frontier
+
+The **transition frontier** is a chain of the latest `k` blocks of the network. The GraphQL DB of a Mina node only stores these blocks and forgets the previous ones. Currently, `k = 291`
+
+It's not so rare for two or more nodes to generate blocks simultaneously, resulting in temporary forks of the network. The network will eventually resolve the forks after a period of time. Because of these phenomenon some blocks might not be **final** (part of the canonical chain).
+
+We can define that a block is **partially finalized** if it has `n` blocks ahead of it, with `n` being the number defined for 'partial finalization'. For the bridge we settled with `n = 15`, so the State Settlement contract will store a chain of `16` validated blocks.
+
+A block is **finalized** when there’s `k - 1` blocks ahead of it., meaning that it’s the first block of the transition frontier, also called the **root block**. The latest block of the transition frontier is called the **tip**.
+
+### Pickles verification
+
+This is the last step of the Mina Proof of State verifier. We are leveraging OpenMina’s “block verifier” to verify the Pickles proof of the candidate tip state. The verifier takes as public input the hash of the state.
+
+After validating the candidate tip state, because in a previous step we verified that there’s a chain of `n` candidate blocks with a valid tip, and because of the built-in recursion of the Pickles composition system (each state validates the previous one), we end up validating the whole state chain.
+
+> [!WARNING]
+> OpenMina’s block verifier is yet to be audited.
+
+## Mina Proof of Account
+
+After a Mina Proof of State was verified, it’s possible to verify a Proof of Account of some Mina account in the verified state.
+
+Verifying that some account and its state is valid in a bridged Mina state is one of the basic components of a Mina to Ethereum bridge, as it not only allows to validate account data but also the state of a [zkApp](https://docs.minaprotocol.com/zkapps/writing-a-zkapp) tracked by this account (see [zkApp Account](https://docs.minaprotocol.com/glossary#zkapp-account)), which leverages zk-SNARKs to verify (optionally private) off-chain computation on the Mina blockchain.
+
+Account verification (paired with state verification) essentially allows to verify off-chain computation on Ethereum, after it has been validated by Mina.
+
+### Definition
+
+We understand a Mina Proof of Account to be composed of:
+
+- **public inputs**:
+
+```rust
+[
+/// Hash of the snarked ledger that this account state is included on
+ledger_hash,
+/// ABI encoded Mina account (Solidity structure)
+encoded_account
+]
+```
+
+- **proof**:
+
+```rust
+[
+/// Merkle path between the leaf hash (account hash) and the merkle root (ledger hash)
+merkle_path,
+/// The Mina account (OpenMina structure)
+account
+]
+```
+
+The account is included in the proof to:
+
+- compare it with the Solidity-friendly `encoded_account` in the public inputs
+- hash it to retrieve the leaf hash of the Merkle tree to verify
+
+### Serialization
+
+We use **bincode** for serializing the data into bytes, which will then be deserialized by Aligned operators. Because the public inputs also need to be deserialized in Solidity, the module defines a `SolSerialize` struct that implements traits for serializing specific types into a Solidity-friendly format (the goal is to be able to serialize the types the same way they’re represented in the EVM and move them from calldata to memory via single Yul instructions).
+
+### Aligned’s Proof of Account verification
+
+[aligned_layer repo: operator/mina_account/](https://github.com/lambdaclass/aligned_layer/tree/mina/operator/mina_account)
+
+The verification consists in calculating the merkle root by hashing the branch (whose nodes are contained in the `merkle_path`) corresponding to the account’s leaf, and comparing the root with the snarked ledger hash included in the public inputs.
+
+## Mina State Settlement contract
+
+[mina_bridge repo: contract/src/MinaStateSettlement.sol](https://github.com/lambdaclass/mina_bridge/tree/aligned/contract/src/MinaStateSettlement.sol)
+
+This contract stores the latest verified state and ledger hashes (also called the bridge’s transition frontier) and updates the arrays with new values whenever a new Mina Proof of State is submitted.
+
+Any user can submit a Mina Proof of State to Aligned and then provide the contract with the verification data for updating its storage. The contract calls the Aligned Service Manager to check that the proof was indeed verified.
+
+The contract is deployed by a `contract_deployer` crate with an initial state that is assumed to be valid. The default is to use a relatively finalized state (the sixteenth one) from the Mina node chosen to execute the query to.
+
+### Gas cost
+
+- Currently the cost of the “update chain” transaction is ~220k.
+
+## Mina Account Validation contract
+
+[mina_bridge repo: contract/src/MinaAccountValidation.sol](https://github.com/lambdaclass/mina_bridge/tree/aligned/contract/src/MinaAccountValidation.sol)
+
+This contract implements a method for validating an account, taking as parameter the verification data and public inputs of the proof sent to Aligned. It also implements a structure for representing account data. A user can decode the account from the public inputs into this structure.
+
+Any user can submit a Mina Proof of Account to Aligned and then provide the contract with the verification data for checking on-chain that the account was validated. The contract calls the Aligned Service Manager to check that the proof was indeed verified.
+
+The contract is deployed by a `contract_deployer` crate.
+
+### Gas cost
+
+- The cost of the “update account” transaction is ~80k.
+
+# Kimchi proving system
+
+Kimchi is a zero-knowledge proof system that’s a variant of PLONK.
+
+Kimchi represents a series of enhancements, optimizations, and modifications implemented atop PLONK. To illustrate, it addresses PLONK's trusted setup constraint by incorporating a polynomial commitment in a bulletproof-style within the protocol. In this manner, there's no necessity to rely on the honesty of the participants in the trusted setup.
+
+Kimchi increases PLONK's register count from 3 to 15 by adding 12 registers.
+With an increased number of registers, Kimchi incorporate gates that accept multiple inputs, as opposed to just two. This unveils new opportunities; for instance, a scalar multiplication gate would necessitate a minimum of three inputs—a scalar and two coordinates for the curve point.
+
+New proof systems resembling PLONK employ custom gates to efficiently represent frequently used functionalities, as opposed to connecting a series of generic gates. Kimchi is among these innovative protocols.
+
+In Kimchi, there's a concept where a gate has the ability to directly record its output onto the registers utilized by the subsequent gate.
+
+Another enhancement in Kimchi involves the incorporation of lookups for performance improvement. Occasionally, certain operations can be expressed in a tabular form, such as an XOR table.
+
+In the beginning, Kimchi relies on an interactive protocol, which undergoes a conversion into a non-interactive form through the Fiat-Shamir transform.
+
+## Proof Construction & Verification
+
+### Secuence diagram linked to ``proof-systems/kimchi/src/verifier.rs``
+
+![Commitments to secret polynomials](/img/commitments_to_secret_poly.png)
+
+Links to the associated code.
+
+[public input & witness commitment](https://github.com/o1-labs/proof-systems/blob/17041948eb2742244464d6749560a304213f4198/kimchi/src/verifier.rs#L134)
+
+[beta](https://github.com/o1-labs/proof-systems/blob/17041948eb2742244464d6749560a304213f4198/kimchi/src/verifier.rs#L196)
+
+[gamma](https://github.com/o1-labs/proof-systems/blob/17041948eb2742244464d6749560a304213f4198/kimchi/src/verifier.rs#L199)
+
+[permutation commitment](https://github.com/o1-labs/proof-systems/blob/17041948eb2742244464d6749560a304213f4198/kimchi/src/verifier.rs#L206)
+
+---
+
+![Commitments to quotient polynomials](/img/commitments_to_quotient_poly.png)
+
+Links to the associated code.
+
+[alpha](https://github.com/o1-labs/proof-systems/blob/17041948eb2742244464d6749560a304213f4198/kimchi/src/verifier.rs#L213)
+
+[quotient commitment](https://github.com/o1-labs/proof-systems/blob/17041948eb2742244464d6749560a304213f4198/kimchi/src/verifier.rs#L221)
+
+---
+
+![Verifier produces an evaluation point](/img/verifier_produces_evaluation_point.png)
+
+Links to the associated code.
+
+[zeta](https://github.com/o1-labs/proof-systems/blob/17041948eb2742244464d6749560a304213f4198/kimchi/src/verifier.rs#L227)
+
+[change of sponge](https://github.com/o1-labs/proof-systems/blob/17041948eb2742244464d6749560a304213f4198/kimchi/src/verifier.rs#L234)
+
+[recursion challenges](https://github.com/o1-labs/proof-systems/blob/17041948eb2742244464d6749560a304213f4198/kimchi/src/verifier.rs#L236)
+
+---
+
+![Prover provides needed evaluations for the linearization - 1](/img/prover_provides_evaluations_linearization_01.png)
+
+Links to the associated code.
+
+[zeta](https://github.com/o1-labs/proof-systems/blob/17041948eb2742244464d6749560a304213f4198/kimchi/src/verifier.rs#L227)
+
+[negated public input](https://github.com/o1-labs/proof-systems/blob/17041948eb2742244464d6749560a304213f4198/kimchi/src/verifier.rs#L290)
+
+[15 register/witness - 6 sigmas evaluations](https://github.com/o1-labs/proof-systems/blob/17041948eb2742244464d6749560a304213f4198/kimchi/src/verifier.rs#L323)
+
+---
+
+![Prover provides needed evaluations for the linearization - 2](/img/prover_provides_evaluations_linearization_02.png)
+
+Links to the associated code.
+
+TODO
+
+---
+
+![Batch verification of evaluation proofs](/img/batch_verification_evaluation_proofs.png)
+
+Links to the associated code.
+
+[v,u](https://github.com/o1-labs/proof-systems/blob/17041948eb2742244464d6749560a304213f4198/kimchi/src/verifier.rs#L334)
+
+[polynomials that have an evaluation proof](https://github.com/o1-labs/proof-systems/blob/17041948eb2742244464d6749560a304213f4198/kimchi/src/verifier.rs#L346)
+
+## Pickles - Mina’s inductive zk-SNARK composition system
+
+Pickles uses a pair of amicable curves called [Pasta](https://o1-labs.github.io/proof-systems/specs/pasta.html) in order to deliver incremental verifiable computation efficiently.
+
+The two curves pallas and vesta (pa(llas ve)sta) created by the [Zcash team](https://github.com/zcash/pasta?tab=readme-ov-file#pallasvesta-supporting-evidence). Each curve’s scalar field is the other curve’s base field, which is practical for recursion
+
+These curves are referred to as “tick” and “tock” within the Mina source code.
+
+- Tick - Vesta (a.k.a. Step), constraint domain size 2¹⁸  [block and transaction proofs]
+- Tock - Pallas (a.k.a. Wrap), constraint domain size 2¹⁷  [signatures]
+
+See [the Pickles section of the Mina book](https://o1-labs.github.io/proof-systems/specs/pickles.html) for more details.
+
+The Tock prover does less (only performs recursive verifications and
+no other logic), so it requires fewer constraints and has a smaller
+domain size.  Internally Pickles refers to Tick and Tock as _Step_ and
+_Wrap_, respectively.
+
+One curve handles the current proof, while the other is used to verify previous proofs.
+
+Tock is used to prove the verification of a Tick proof and outputs a
+Tick proof.  Tick is used to prove the verification of a Tock proof and
+outputs a Tock proof.  In other words,
+
+- Prove_tock ( Verify(_Tick_) ) = Tick_proof
+
+- Prove_tick (Verify(_Tock_) ) = Tock_proof
+
+![Description](/img/palas_vesta.png)
+
+Both Tick and Tock can verify at most 2 proofs of the opposite kind, though, theoretically more is possible.
+
+Currently, in Mina we have the following situation.
+
+- Every Tock always wraps 1 Tick proof.  
+- Tick proofs can verify 2 Tock proofs
+  - Blockchain SNARK takes previous blockchain SNARK proof and a transaction proof
+  - Verifying two Tock transaction proofs
+
+Pickles works over [Pasta](https://o1-labs.github.io/proof-systems/specs/pasta.html), a cycle of curves consisting of Pallas and Vesta, and thus it defines two generic circuits, one for each curve. Each can be thought of as a parallel instantiation of a kimchi proof systems. These circuits are not symmetric and have somewhat different function:
+
+- **Step circuit**: this is the main circuit that contains application logic. Each step circuit verifies a statement and potentially several (at most 2) other wrap proofs.
+- **Wrap circuit**: this circuit merely verifies the step circuit, and does not have its own application logic. The intuition is that every time an application statement is proven it’s done in Step, and then the resulting proof is immediately wrapped using Wrap.
+
+---
+
+Both [Step and Wrap circuits](https://o1-labs.github.io/proof-systems/pickles/overview.html#general-circuit-structure) additionally do a lot of recursive verification of the previous steps. Without getting too technical, Step (without loss of generality) does the following:
+
+1. Execute the application logic statement (e.g. the mina transaction is valid)
+2. Verify that the previous Wrap proof is (first-)half-valid (perform only main checks that are efficient for the curve)
+3. Verify that the previous Step proof is (second-)half-valid (perform the secondary checks that were inefficient to perform when the previous Step was Wrapped)
+4. Verify that the previous Step correctly aggregated the previous accumulator, e.g. acc2=Aggregate(acc1,_π_ step,2)
+
+![Step-Wrap Diagram](/img/step_diagram.png)
+
+---
+
+### Accumulator
+
+The accumulator is an abstraction introduced for the purpose of this diagram. In practice, each kimchi proof consists of (1) commitments to polynomials, (2) evaluations of them, (3) and the opening proof.
+
+What we refer to as **accumulator** here is actually the commitment inside the opening proof. It is called `sg` in the implementation and is semantically a polynomial commitment to `h(X)` (`b_poly` in the code) — the poly-sized polynomial that is built from IPA challenges.
+
+It’s a very important polynomial – it can be evaluated in log time, but the commitment verification takes poly time, so the fact that `sg` is a commitment to `h(X)` is never proven inside the circuit. For more details, see [Proof-Carrying Data from Accumulation Schemes](https://eprint.iacr.org/2020/499.pdf), Appendix A.2, where `sg` is called `U`.
+
+In pickles, what we do is that we “absorb” this commitment `sg` from the previous step while creating a new proof.
+
+That is, for example, Step 1 will produce this commitment that is denoted as `acc1` on the diagram, as part of its opening proof, and Step 2 will absorb this commitment. And this “absorbtion” is what Wrap 2 will prove (and, partially, Step 3 will also refer to the challenges used to build `acc1`, but this detail is completely avoided in this overview). In the end, `acc2` will be the result of Step 2, so in a way `acc2` “aggregates” `acc1` which somewhat justifies the language used.
+
+### Analysis of the Induction (recursion) method applied in Pickles
+
+The **Verifier** is divided into 2 modules, one part **Slow** and one part **Fast**.
+
+![Figure 1](/img/pickles_step_01.png)
+
+**S0** is the initial statement, **U** is the Update algorithm, the **Pi** are the proofs, and the **S's** are the updated statements.
+
+![Figure 2](/img/pickles_step_02.png)
+
+On top of each **Pi** proof, we run a **Fast** verifier. With the **Pi** proof and the cumulative Statement from the previous step, the **U** algorithm is applied and a new updated Statement is created. This _new updated Statement_ is the input of the Slow part of the Verifier, but we don't run the Slow Verifier until we reach the end of the whole round.
+
+---
+Execution of **Verifier Slow** (which is very slow) can be **deferred** in sequences, and the V slow current always accumulates to the previous statement. This implicitly 'runs Vs on S1' as well.
+
+---
+
+Remember that the S's are statements that accumulate, so each one has information from the previous ones.
+
+![Figure 3](/img/pickles_step_03.png)
+
+When we reached the last round we see that the intermediate Verifiers Slow disappears, as they are no longer useful to us.
+
+![Figure 4](/img/pickles_step_04.png)
+
+Attention!! We haven't executed any Verifier Slow yet; we only run Verifier Fast in each round.
+
+Therefore, in the last step, we execute the current **Verifier Fast** on its Pi, and the **Last Verifier Slow** on the **Final S**. This may take 1 second, but it accumulates all the previous ones.
+
+![Figure 5](/img/pickles_step_05.png)
+
+---
+
+Everything inside the large red square in the following figure has already been processed by the time we reach the last round.
+
+![Figure 6](/img/pickles_step_06.png)
+
+---
+
+Let's now see how the Verifier Fast is divided.
+
+![Figure 7](/img/pickles_step_07.png)
+
+**Vf** corresponds to field operations in a field **F**, and **Vg** corresponds to group operations in a group **G**.
+
+![Figure 8](/img/pickles_step_08.png)
+
+The proof **Pi** is divided into 2 parts, one corresponding to group operations **G**, and it exposes, as a public input to the circuit, the part of the proof that is necessary to execute **Vf**.
+
+### Pickles Technical Diagrams
+
+  The black boxes are data structures that have names and labels following the implementation.  
+  `MFNStep/MFNWrap` is an abbreviation from `MessagesForNextStep` and `MessagesForNextWrap` that is used for brevity. Most other datatypes are exactly the same as in the codebase.  
+
+  The blue boxes are computations. Sometimes, when the computation is trivial or only vaguely indicated, it is denoted as a text sign directly on an arrow.
+
+  Arrows are blue by default and denote moving a piece of data from one place to another with no (or very little) change. Light blue arrows are denoting witness query that is implemented through the handler mechanism. The “chicken foot” connector means that this arrow accesses just one field in an array: such an arrow could connect e.g. a input field of type old_a: A in a structure Vec<(A,B)> to an output new_a: A, which just means that we are inside a for loop and this computation is done for all the elemnts in the vector/array.
+
+![Figure](/img/pickles_structure_drawio.png)
+
+## Consensus
+
+Mina employs [Ouroboros Samasika](https://eprint.iacr.org/2020/352.pdf) as its consensus mechanism, which will be subsequently denoted as Samasika.
+Three essential commitments provided include:
+
+- High decentralization - Self-bootstrap, uncapped participation and dynamic availability
+- Succinctness - Constant-time synchronization with full-validation and high interoperability
+- Universal composability - Proven security for interacting with other protocols, no slashing required
+
+Joseph Bonneau, Izaak Meckler, Vanishree Rao, and Evan Shapiro collaborated to create Samasika, establishing it as the initial succinct blockchain consensus algorithm.  
+The complexity of fully verifying the entire blockchain is independent of chain length.  
+Samasika takes its name from the Sanskrit term, meaning small or succinct.
+
+### Chain selection rules
+
+Samasika uses two consensus rules: one for _short-range forks_ and one for _long-range forks_.
+
+#### Short-range fork rule
+
+This rule is triggered whenever the fork is such that the adversary has not yet had the opportunity to mutate the block density distribution.  
+A fork is considered short-range if it took place within the last **m** blocks. The straightforward implementation of this rule involves consistently storing the most recent **m** blocks. Yet, in the context of a succinct blockchain, this is considered not desirable. Mina Samasika follows a methodology that necessitates information about only two blocks, the concept involves a decentralized checkpointing algorithm.
+
+#### Long-range fork rule
+
+When a malicious actor generates an long-range fork, it gradually distorts the leader selection distribution, resulting in a longer adversarial chain. At the start, the dishonest chain will have a reduced density, but eventually, the adversary will work to elevate it. Therefore, the only factor we can depend on is the variation in density in the initial slots after the fork, which is known as the _critical window_.  
+The reasoning is that the critical window of the honest chain is very likely to have a higher density because this chain has the most stake
+
+### Decentralized checkpointing
+
+Samasika employs decentralized checkpointing to discern the nature of a fork, categorizing it as either short-range or long-range.
+
+- **Start checkpoint** - State hash of the first block of the epoch.
+- **Lock checkpoint** - State hash of the last known block in the seed update range of an epoch (not including the current block)
+
+Remember, a fork is categorized as short-range if either:
+
+- The fork point of the candidate chains are in the same epoch.
+- The fork point is in the previous epoch with the same ``lock_checkpoint``
+
+As Mina prioritizes succinctness, it implies the need to maintain checkpoints for both the current and the previous epoch.
+
+### Short-range fork check
+
+Keep in mind that short-range forks occur when the fork point occurs after the lock_checkpoint of the previous epoch; otherwise, it qualifies as a long-range fork.  
+The position of the previous epoch is a measurement relative to a block's perspective. In cases where candidate blocks belong to distinct epochs, each will possess distinct current and previous epoch values.  
+Alternatively, if the blocks belong to the same epoch, they will both reference the identical previous epoch. Thus we can simply check whether the blocks have the same lock_checkpoint in their previous epoch data.
+
+### Sliding window density
+
+Let describe Mina's succinct sliding window density algorithm used by the long-range fork rule. In detail how windows are represented in blocks and how to compute _minimum window density_
+
+#### Nomenclature
+
+- We say a slot is _filled_ if it contains a valid non-orphaned block.
+- An _w-window_ is a sequential list of slots s1,...,sw of length _w_.
+- A _sub-window_ is a contiguous interval of a _w-window_.
+- The _density_ of an w-window (or sub-window) is the number non-orphan block within it.
+- We use the terms _window_, _density window_, _sliding window_ and _w-window_ synonymously.
+- v is the Length by which the window shifts in slots (shift parameter).  ``slots_per_sub_window``
+- w is the Window length in slots.  ( the sliding window is a _w_-long window that shifts _v_-slots at a time).
+
+The Samasika research paper presents security proofs that determine the secure values for v, w, and sub-windows per window.  
+A sliding window can also be viewed as a collection of _sub-windows_.  
+Rather than storing a window as clusters of slots, Samasika focuses solely on the density of each sub-window.  
+The density of a window is computed as the sum of the densities of its sub-windows.
+
+Given a window ``W`` that is a list of sub-window densities, the window density is: ``density(W) = sum(W)``
+
+#### Window structure
+
+We use the phrase "window at sub-window _s_" to refer to the window _W_ whose most recent global sub-window is _s_.  
+In the Samasika paper the window structure actually consists of the **11 previous sub-window densities**, the **current sub-window density** and the **minimum window density** .A total of _13_ densities.  
+The most recent sub-window may be a previous sub-window or the current sub-window.  
+
+#### Minimum window density
+
+The **minimum window density** at a given slot is defined as the minimum window density observed over all previous sub-windows and previous windows, all the way back to genesis.  
+When a new block _B_ with parent _P_ is created, the minimum window density is computed like this.  
+``B.min_window_density = min(P.min_window_density, current_window_density)``  
+where ``current_window_density`` is the density of _B's_ projected window
+
+The relative sub-window _i_ of a sub-window _sw_ is its index within the window.
+
+#### Ring-shift
+
+When we shift a window ``[d0, d1, ..., d10]`` in order to add in a new sub-window ``d11``, we could evict the oldest sub-window d0 by shifting down all of the other sub-windows. Unfortunately, shifting a list in a SNARK circuit is very expensive.  
+It is more efficient (and also equivalent) to just replace the sub-window we wish to evict by overwriting it with the new sub-window, like this:
+ ``sub_window_densities: d11 | d1 | d2 | d3 | d4 | d5 | d6 | d7 | d8 | d9 | d10``
+
+#### Projected window
+
+Generating a new block and determining the optimal chain in accordance with the long-range fork rule involve the computation of a projected window.  
+Given a window _W_ and a future global slot _next_, the projected window of _W_ to slot _next_ is a transformation of _W_ into what it would look like if it were positioned at slot _next_.  
+For example, when a new block _B_ is produced with parent block _P_, the height of _B_ will be the height of _P_ plus one, but the global slot of _B_ will depend on how much time has elapsed since _P_ was created.  
+According to the Samasika paper, the window of _B_ must be initialized based on _P's_ window, then shifted because _B_ is ahead of _P_ and finally the value of _B's_ sub-window is incremented to account for _B_ belonging to it.  
+Remember that the calculation of window density, including sub-window s, only occurs when the sub-window is greater than s, after s becomes a previous sub-window.
+Therefore, if _next_ is **k** sub-windows ahead of _W_ we must shift only **k - 1** times because we must keep the most recent previous sub-window.
+
+Now that we know how much to ring-shift, the next question is what density values to shift in. Remember that when projecting W to global slot next, we said that there are no intermediate blocks. That is, all of the slots and sub-windows are empty between W's current slot and next. Consequently, we must ring-shift in zero densities. The resulting window W is the projected window.
+
+Recall this diagram:
+
+![consensus01](/img/consensus01.png)
+
+Suppose window W's current sub-window is 11 whose density is d11 and d1 is the oldest sub-window density
+
+Now imagine we want to project W to global slot ``next = 15``. This is ``k = 15 - 11 = 4`` sub-windows ahead of the most recent sub-window. Therefore, we compute ``shift_count = min(max(k - 1, 0), sub_windows_per_window)``  in this case: ``shift_count = min(max(4 - 1, 0), 11) = 3``
+
+Ring-shift in 3 zero densities to obtain the projected window.
+
+![consensus02](/img/consensus02.png)
+
+We can derive some instructive cases from the general rule
+
+![consensus03](/img/consensus03.png)
+
+##### Genesis window
+
+Anything related to Genesis windows is not involved in the Mina Bridge.
+
+##### Relative minimum window density
+
+When Mina engages "chain selection" in the long-range fork rule, It doesn't directly employ the minimum window densities found in  in the current and candidate blocks.  
+Rather than that, Mina opts for the relative minimum window density...
+
+Remember that the minimum window density consistently decreases. Consequently, if a peer has been offline for a while and wants to reconnect, their current best chain might exhibit a higher minimum window density compared to the canonical chain candidate.
+Additionally, the long-range fork rule dictates that the peer to choose the chain with the superior minimum density.  
+The calculation of the minimum window density does not take into account the relationship between the current best chain and the canonical chain with respect to time.  
+Within Samasika, time is encapsulated and safeguarded by the notions of slots and the VRF. When computing the minimum window density, it is imperative to factor in these elements as well.  
+The relative minimum window density solves this problem by projecting the joining peer's current block's window to the global slot of the candidate block.  
+
+## Protocol
+
+This section outlines the consensus protocol in terms of events. **Initialize consensus** and **Select chain**.
+
+In the following description, dot notation is used to refer to the local data members of peers. For example, given peer P, we use P.genesis_block and P.tip, to refer to the genesis block and currently selected chain, respectively.  
+For example, given peer ``P``, we use ``P.genesis_block`` and ``P.tip``, to refer to the genesis block and currently selected chain, respectively.
+
+### Initialize consensus
+
+Things a peer MUST do to initialize consensus includes are _Load the genesis block_, _Get the tip_, _Bootstrap_ and _Catchup_  
+Bootstrapping consensus requires the ability to synchronize epoch ledgers from the network.  
+All peers MUST have the ability to load both the staking epoch ledger and next epoch ledger from disk and by downloading them. P2P peers MUST also make these ledgers available for other peers.  
+
+### Select chain
+
+Each time a peer's chains receive an update, the select chain event takes place.  
+A chain is said to be updated anytime a valid block is added or removed from its head. The chain selection algorithm also incorporates certain tiebreak logic.  
+Supplementary tiebreak logic becomes necessary when assessing chains with identical length or equal minimum density.
+
+Let ``P.tip`` refer to the top block of peer ``P``'s current best chain. Assuming an update to either ``P.tip`` or ``P.chains``, ``P`` must update its tip similar to this:
+
+![consensus06](/img/consensus06.png)
+
+The following selectSecureChain algorithm receives the peer's current best chain P.tip and its set of known valid chains P.chains and produces the most secure chain as output.  
+
+![consensus07](/img/consensus07.png)
+
+And the ``selectLongerChain`` algorithm:
+
+![consensus08](/img/consensus08.png)
+
+### Maintaining the k-th predecessor epoch ledger
+
+The staking and next epoch ledgers MUST be finalized ledgers and can only advance when there is sufficient depth to achieve finality.  
+The staking and next epoch ledgers must be in a finalized state and can progress only when there is enough depth to ensure finality. Peers are required to retain the epoch ledger of the k-th predecessor from the tip, where ``k`` represents the depth of finality.  
+Due to the security prerequisites of Ouroboros, the gap in slots between the staking and next epoch ledgers may be great. Consequently, at any given moment, we essentially have three "pointers": staking ``s``, next ``n``, and finality ``k``.  
+The ``final_ledger`` (epoch ledger of the k-th predecessor from the tip) is updated each time chain selection occurs, i.e., for every new tip block appended.  
+
+### Getting the tip
+
+For a joining peer to discover the head of the current chain it MUST not only obtain the tip, but also the min(k, tip.height - 1)-th block back from the tip. For the latter the peer MUST check the block's proof of finality.  
+Peers perform the proof of finality check by verifying two zero-knowledge proofs, one for the _tip_ and one for the _root_, and a Merkle proof for the chain of protocol state hashes between them.