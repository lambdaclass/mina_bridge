import { ProvableBn254 } from "o1js";
import { ForeignField } from "../src/foreign_fields/foreign_field";
import { ForeignScalar } from "../src/foreign_fields/foreign_scalar";
import { ArithmeticSponge, fp_sponge_initial_state, fp_sponge_params, fq_sponge_initial_state, fq_sponge_params, Sponge } from "../src/verifier/sponge";

test("squeeze_internal", () => {
    ProvableBn254.runAndCheck(() => {
        let sponge = new ArithmeticSponge(fp_sponge_params());
        sponge.init(fp_sponge_initial_state());

        let digest = ProvableBn254.witness(ForeignField.provable, () => {
            return sponge.squeeze();
        });

        digest.assertEquals(0x2FADBE2852044D028597455BC2ABBD1BC873AF205DFABB8A304600F3E09EEBA8n);
    });
})

test("fr_squeeze_internal", () => {
    Provable.runAndCheck(() => {
        let sponge = new ArithmeticSponge(fq_sponge_params());
        sponge.init(fq_sponge_initial_state());

        let digest = Provable.witnessBn254(ForeignBase, () => {
            return sponge.squeeze();
        });

        digest.assertEquals(0x3A3374A061464EC0AAC7E0FF04346926C579D542F9D205A670CE4C18C004E5C1n);
    });
})

test("absorb_squeeze_internal", () => {
    ProvableBn254.runAndCheck(() => {
        let sponge = new ArithmeticSponge(fp_sponge_params());
        sponge.init(fp_sponge_initial_state());

        sponge.absorb(ForeignBase.from(0x36FB00AD544E073B92B4E700D9C49DE6FC93536CAE0C612C18FBE5F6D8E8EEF2n));

<<<<<<< HEAD
        let digest = Provable.witnessBn254(ForeignBase, () => {
=======
        let digest = ProvableBn254.witness(ForeignField.provable, () => {
>>>>>>> 8a421c58
            return sponge.squeeze();
        });

        digest.assertEquals(0x3D4F050775295C04619E72176746AD1290D391D73FF4955933F9075CF69259FBn);
    });
})

test("fr_absorb_squeeze_internal", () => {
    Provable.runAndCheck(() => {
        let sponge = new ArithmeticSponge(fq_sponge_params());
        sponge.init(fq_sponge_initial_state());

        sponge.absorb(ForeignScalar.from(0x42));

        let digest = Provable.witnessBn254(ForeignScalar, () => {
            return sponge.squeeze();
        });

        digest.assertEquals(0x393DDD2CE7E8CC8F929F9D70F25257B924A085542E3C039DD8B04BEA0E885DCBn);
    });
})

test("digest_scalar", () => {
    ProvableBn254.runAndCheck(() => {
        let fq_sponge = new Sponge(fp_sponge_params(), fp_sponge_initial_state());
        let digest = fq_sponge.digest();

        digest.assertEquals(0x2FADBE2852044D028597455BC2ABBD1BC873AF205DFABB8A304600F3E09EEBA8n);
    });
})

test("absorb_digest_scalar", () => {
    ProvableBn254.runAndCheck(() => {
        let fq_sponge = new Sponge(fp_sponge_params(), fp_sponge_initial_state());
        fq_sponge.absorbScalar(ForeignScalar.from(42));
        let digest = fq_sponge.digest();

        digest.assertEquals(0x176AFDF43CB26FAE41117BEADDE5BE80E5D06DD18817A7A8C11794A818965500n);
    });
})

test("fr_absorb_digest_scalar", () => {
    Provable.runAndCheck(() => {
        let fr_sponge = new Sponge(fq_sponge_params(), fq_sponge_initial_state());
        fr_sponge.absorb(ForeignScalar.from(42));
        let digest = fr_sponge.digest();

        digest.assertEquals(0x15D31425CD40BB52E708D4E85DF366F62A9194688826F6555035DC65497D5B26n);
    });
})

test("absorb_challenge", () => {
    Provable.runAndCheck(() => {
        let fq_sponge = new Sponge(fp_sponge_params(), fp_sponge_initial_state());
        fq_sponge.absorbScalar(ForeignScalar.from(42));
        let digest = fq_sponge.challenge();

        digest.assertEquals(0x00000000000000000000000000000000E5D06DD18817A7A8C11794A818965500n);
    });
})<|MERGE_RESOLUTION|>--- conflicted
+++ resolved
@@ -36,11 +36,7 @@
 
         sponge.absorb(ForeignBase.from(0x36FB00AD544E073B92B4E700D9C49DE6FC93536CAE0C612C18FBE5F6D8E8EEF2n));
 
-<<<<<<< HEAD
-        let digest = Provable.witnessBn254(ForeignBase, () => {
-=======
         let digest = ProvableBn254.witness(ForeignField.provable, () => {
->>>>>>> 8a421c58
             return sponge.squeeze();
         });
 
