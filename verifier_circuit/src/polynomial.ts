--- conflicted
+++ resolved
@@ -9,11 +9,7 @@
 
     evaluate(x: ForeignScalar): ForeignScalar {
         let result = ForeignScalar.from(0).assertAlmostReduced();
-<<<<<<< HEAD
-        for (let i = 0; i < this.coef.length; i++) {
-=======
         for (let i = this.coef.length - 1; i >= 0; i--) {
->>>>>>> 9c5af776
             result = result.mul(x).add(this.coef[i]).assertAlmostReduced();
         }
         return result
