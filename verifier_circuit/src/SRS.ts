--- conflicted
+++ resolved
@@ -1,20 +1,14 @@
 import lagrange_bases_json from "../test_data/lagrange_bases.json" assert { type: "json" };
 import { BlindedCommitment, PolyComm } from "./poly_commitment/commitment.js";
 import { readFileSync } from "fs";
-<<<<<<< HEAD
-=======
 import { ForeignBase } from "./foreign_fields/foreign_field.js";
 import { Field, ForeignGroup } from "o1js";
->>>>>>> fec92ca0
 import { ForeignScalar } from "./foreign_fields/foreign_scalar.js";
 import { ForeignPallas } from "./foreign_fields/foreign_pallas.js";
 
 let srs_json;
 try {
-<<<<<<< HEAD
     console.log("Using SRS file");
-=======
->>>>>>> fec92ca0
     srs_json = JSON.parse(readFileSync("./test_data/srs.json", "utf-8"));
 } catch (e) {
     console.log("Using test SRS");
@@ -59,11 +53,7 @@
     }
 
     static #createGroupFromJSON(group_json: string[]) {
-<<<<<<< HEAD
         return new ForeignPallas({ x: BigInt(group_json[0]), y: BigInt(group_json[1]) });
-=======
-        return new ForeignGroup(ForeignBase.from(group_json[0]), ForeignBase.from(group_json[1]));
->>>>>>> fec92ca0
     }
     static #createLagrangeBasesFromJSON(json: LagrangeBaseJSON): Map<number, PolyComm<ForeignPallas>[]> {
         let map_unshifted = (unshifted: { x: string, y: string }[]) =>
