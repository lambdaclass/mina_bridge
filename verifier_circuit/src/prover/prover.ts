import { Polynomial } from "../polynomial.js"
<<<<<<< HEAD
import { Group, Provable, Scalar } from "o1js"
import { PolyComm, bPoly, bPolyCoefficients, OpeningProof } from "../poly_commitment/commitment.js";
import { getLimbs64 } from "../util/bigint.js";
=======
import { ProvableBn254, Scalar } from "o1js"
import { PolyComm, bPoly, bPolyCoefficients } from "../poly_commitment/commitment.js";
import { ScalarChallenge } from "../verifier/scalar_challenge.js";
>>>>>>> 9c5af776
import { fp_sponge_initial_state, fp_sponge_params, fq_sponge_initial_state, fq_sponge_params, Sponge } from "../verifier/sponge.js";
import { Verifier, VerifierIndex } from "../verifier/verifier.js";
import { invScalar, powScalar } from "../util/scalar.js";
import { GateType } from "../circuits/gate.js";
import { Alphas } from "../alphas.js";
import { Column, PolishToken } from "./expr.js";
import { range } from "../util/misc.js";
import { ForeignScalar } from "../foreign_fields/foreign_scalar.js";
import { ForeignPallas } from "../foreign_fields/foreign_pallas.js";
<<<<<<< HEAD
=======
import { VerifierResult, verifierErr, verifierOk, isErr, unwrap } from "../error.js";
import { LookupPattern } from "../lookups/lookups.js";
import { OpeningProof } from "../poly_commitment/opening_proof.js";
>>>>>>> 9c5af776

/** The proof that the prover creates from a ProverIndex `witness`. */
export class ProverProof {
    evals: ProofEvaluations<PointEvaluations<ForeignScalar[]>>
    prev_challenges: RecursionChallenge[]
    commitments: ProverCommitments
    /** Required evaluation for Maller's optimization */
    ft_eval1: ForeignScalar
    proof: OpeningProof

    constructor(
        evals: ProofEvaluations<PointEvaluations<ForeignScalar[]>>,
        prev_challenges: RecursionChallenge[],
        commitments: ProverCommitments,
        ft_eval1: ForeignScalar,
        proof: OpeningProof
    ) {
        this.evals = evals;
        this.prev_challenges = prev_challenges;
        this.commitments = commitments;
        this.ft_eval1 = ft_eval1;
        this.proof = proof;
    }

    /**
     * Will run the random oracle argument for removing prover-verifier interaction (Fiat-Shamir transform)
     */
<<<<<<< HEAD
    oracles(index: VerifierIndex, public_comm: PolyComm<ForeignPallas>, public_input?: ForeignScalar[]): OraclesResult {
=======
    oracles(index: VerifierIndex, public_comm: PolyComm<ForeignPallas>, public_input?: ForeignScalar[]): VerifierResult<Oracles> {
>>>>>>> 9c5af776
        const n = index.domain_size;
        const endo_r = ForeignScalar.from("0x397e65a7d7c1ad71aee24b27e308f0a61259527ec1d4752e619d1840af55f1b1");
        // FIXME: ^ currently hard-coded, refactor this in the future

        let chunk_size;
        if (index.domain_size < index.max_poly_size) {
            chunk_size = 1;
        } else {
            chunk_size = index.domain_size / index.max_poly_size;
        }

        const zk_rows = index.zk_rows;

        //~ 1. Setup the Fq-Sponge.
        let fq_sponge = new Sponge(fp_sponge_params(), fp_sponge_initial_state());

        //~ 2. Absorb the digest of the VerifierIndex.
        fq_sponge.absorb(index.digest());

        //~ 3. Absorb the commitments of the previous challenges with the Fq-sponge.
        this.prev_challenges.forEach(
            (challenge) => fq_sponge.absorbCommitment.bind(fq_sponge)(challenge.comm)
        );

        //~ 4. Absorb the commitment of the public input polynomial with the Fq-Sponge.
        fq_sponge.absorbCommitment(public_comm);

        //~ 5. Absorb the commitments to the registers / witness columns with the Fq-Sponge.
        this.commitments.wComm.forEach(fq_sponge.absorbCommitment.bind(fq_sponge));

        //~ 6. If lookup is used:
        let joint_combiner = undefined;
        if (index.lookup_index) {
            const l = index.lookup_index;
            const lookup_commits = this.commitments.lookup
            if (!lookup_commits) return verifierErr("missing lookup commitments");
            if (l.runtime_tables_selector) {
                const runtime_commit = lookup_commits.runtime;
                if (!runtime_commit) return verifierErr("incorrect runtime proof");
                fq_sponge.absorbCommitment(runtime_commit);
            }

            const zero = ProvableBn254.witness(ForeignScalar.provable, () => ForeignScalar.from(0).assertAlmostReduced());
            const joint_combiner_scalar = l.joint_lookup_used
                ? fq_sponge.challenge()
                : zero;
            const joint_combiner_chal = new ScalarChallenge(joint_combiner_scalar);
            const joint_combiner_field = joint_combiner_chal.toField(endo_r);
            joint_combiner = [joint_combiner_scalar, joint_combiner_field];

            lookup_commits.sorted.forEach(fq_sponge.absorbCommitment);
        }

        //~ 7. Sample $\beta$ with the Fq-Sponge.
        const beta = fq_sponge.challenge();

        //~ 8. Sample $\gamma$ with the Fq-Sponge.
        const gamma = fq_sponge.challenge();

        //~ 9. If using lookup, absorb the commitment to the aggregation lookup polynomial.
        if (this.commitments.lookup) {
            fq_sponge.absorbCommitment(this.commitments.lookup.aggreg);
        }

        //~ 10. Absorb the commitment to the permutation trace with the Fq-Sponge.
        fq_sponge.absorbCommitment(this.commitments.zComm);

        //~ 11. Sample $\alpha'$ with the Fq-Sponge.
        const alpha_chal = new ScalarChallenge(fq_sponge.challenge());

        //~ 12. Derive $\alpha$ from $\alpha'$ using the endomorphism (TODO: details).
        const alpha = alpha_chal.toField(endo_r);

        //~ 13. Enforce that the length of the $t$ commitment is of size `PERMUTS`.
        if (this.commitments.tComm.unshifted.length !== Verifier.PERMUTS) {
            // FIXME: return error "incorrect commitment length of 't'"
        }

        //~ 14. Absorb the commitment to the quotient polynomial $t$ into the argument.
        fq_sponge.absorbCommitment(this.commitments.tComm);

        //~ 15. Sample $\zeta'$ with the Fq-Sponge.
        const zeta_chal = new ScalarChallenge(fq_sponge.challenge());

        //~ 16. Derive $\zeta$ from $\zeta'$ using the endomorphism (TODO: specify).
        const zeta = zeta_chal.toField(endo_r);

        //~ 17. Setup the Fr-Sponge.
        let fr_sponge = new Sponge(fq_sponge_params(), fq_sponge_initial_state());

        const digest = fq_sponge.digest();
        return verifierErr("a");
        /*

        //~ 18. Squeeze the Fq-sponge and absorb the result with the Fr-Sponge.
        fr_sponge.absorbFr(digest);

        //~ 19. Absorb the previous recursion challenges.
        // Note: we absorb in a new sponge here to limit the scope in which we need the
        // more-expensive 'optional sponge'.
        let fr_sponge_aux = new Sponge(fq_sponge_params(), fq_sponge_initial_state());
        this.prev_challenges.forEach((prev) => fr_sponge_aux.absorbScalars(prev.chals));
        fr_sponge.absorbFr(fr_sponge_aux.digest());

        // prepare some often used values

        let zeta1 = powScalar(zeta, n);
        const zetaw = zeta.mul(index.domain_gen).assertAlmostReduced();
        const evaluation_points = [zeta, zetaw];
        const powers_of_eval_points_for_chunks: PointEvaluations<ForeignScalar> = {
            zeta: powScalar(zeta, index.max_poly_size),
            zetaOmega: powScalar(zetaw, index.max_poly_size)
        };

        //~ 20. Compute evaluations for the previous recursion challenges.
        const polys: [PolyComm<ForeignPallas>, ForeignScalar[][]][] = this.prev_challenges.map((chal) => {
            const evals = chal.evals(
                index.max_poly_size,
                evaluation_points,
                [
                    powers_of_eval_points_for_chunks.zeta,
                    powers_of_eval_points_for_chunks.zetaOmega
                ]
            );
            return [chal.comm, evals];
        });

        // retrieve ranges for the powers of alphas
        let all_alphas = index.powers_of_alpha;
        all_alphas.instantiate(alpha);

        let public_evals: ForeignScalar[][] | undefined;
        if (this.evals.public_input) {
            public_evals = [this.evals.public_input.zeta, this.evals.public_input.zetaOmega];
        } else if (chunk_size > 1) {
            return verifierErr("missing public input evaluation");
        } else if (public_input) {
            // compute Lagrange base evaluation denominators

            // take first n elements of the domain, where n = public_input.length
            let w = [ForeignScalar.from(1).assertAlmostReduced()];
            for (let i = 0; i < public_input.length; i++) {
                w.push(powScalar(index.domain_gen, i));
            }

            let zeta_minus_x = w.map((w_i) => zeta.sub(w_i).assertAlmostReduced());

            w.forEach((w_i) => zeta_minus_x.push(zetaw.sub(w_i).assertAlmostReduced()))

            zeta_minus_x = zeta_minus_x.map(invScalar);

            //~ 21. Evaluate the negated public polynomial (if present) at $\zeta$ and $\zeta\omega$.
            //  NOTE: this works only in the case when the poly segment size is not smaller than that of the domain.
            if (public_input.length === 0) {
                public_evals = [[ForeignScalar.from(0)], [ForeignScalar.from(0)]];
            } else {
                let pe_zeta = ForeignScalar.from(0).assertAlmostReduced();
                const min_len = Math.min(
                    zeta_minus_x.length,
                    w.length,
                    public_input.length
                );
                for (let i = 0; i < min_len; i++) {
                    const p = public_input[i];
                    const l = zeta_minus_x[i];
                    const w_i = w[i];

                    pe_zeta = pe_zeta.add(l.neg().mul(p).assertAlmostReduced().mul(w_i)).assertAlmostReduced();
                }
                const size_inv = invScalar(ForeignScalar.from(index.domain_size));
                pe_zeta =
                    pe_zeta.mul(zeta1.sub(ForeignScalar.from(1).assertAlmostReduced()).assertAlmostReduced()).assertAlmostReduced()
                        .mul(size_inv).assertAlmostReduced();

                let pe_zetaOmega = ForeignScalar.from(0).assertAlmostReduced();
                const min_lenOmega = Math.min(
                    zeta_minus_x.length - public_input.length,
                    w.length,
                    public_input.length
                );
                for (let i = 0; i < min_lenOmega; i++) {
                    const p = public_input[i];
                    const l = zeta_minus_x[i + public_input.length];
                    const w_i = w[i];

                    pe_zetaOmega = pe_zetaOmega.add(l.neg().mul(p).assertAlmostReduced().mul(w_i)).assertAlmostReduced();
                }
                pe_zetaOmega = pe_zetaOmega
                    .mul(powScalar(zetaw, n).sub(ForeignScalar.from(1).assertAlmostReduced()).assertAlmostReduced()).assertAlmostReduced()
                    .mul(size_inv).assertAlmostReduced();

                public_evals = [[pe_zeta], [pe_zetaOmega]];
            }
        } else {
            return verifierErr("missing public input evaluation");
        }

        //~ 22. Absorb the unique evaluation of ft: $ft(\zeta\omega)$.
        fr_sponge.absorbFr(this.ft_eval1);

        //~ 23. Absorb all the polynomial evaluations in $\zeta$ and $\zeta\omega$:
        //~~ * the public polynomial
        //~~ * z
        //~~ * generic selector
        //~~ * poseidon selector
        //~~ * the 15 register/witness
        //~~ * 6 sigmas evaluations (the last one is not evaluated)

        fr_sponge.absorbMultipleFr(public_evals![0]);
        fr_sponge.absorbMultipleFr(public_evals![1]);
        ProvableBn254.asProver(() => fr_sponge.absorbEvals(this.evals));

        //~ 24. Sample $v'$ with the Fr-Sponge.
        const v_chal = new ScalarChallenge(
            ProvableBn254.witness(ForeignScalar.provable, () => fr_sponge.challenge())
        );

        //~ 25. Derive $v$ from $v'$ using the endomorphism (TODO: specify).
        const v = v_chal.toField(endo_r);

        //~ 26. Sample $u'$ with the Fr-Sponge.
        const u_chal = new ScalarChallenge(
            ProvableBn254.witness(ForeignScalar.provable, () => fr_sponge.challenge())
        );

        //~ 27. Derive $u$ from $u'$ using the endomorphism (TODO: specify).
        const u = u_chal.toField(endo_r);

        //~ 28. Create a list of all polynomials that have an evaluation proof.
        const evals = ProofEvaluations.combine(this.evals, powers_of_eval_points_for_chunks);
        // WARN: untested

        //~ 29. Compute the evaluation of $ft(\zeta)$.
        const permutation_vanishing_polynomial = index.permutation_vanishing_polynomial_m.evaluate(zeta);
        const zeta1m1 = zeta1.sub(ForeignScalar.from(1)).assertAlmostReduced();
<<<<<<< HEAD
=======

        const alpha_powers_result = all_alphas.getAlphas({ kind: "permutation" }, Verifier.PERMUTATION_CONSTRAINTS);
        if (isErr(alpha_powers_result)) return alpha_powers_result;
        const alpha_powers = unwrap(alpha_powers_result);
>>>>>>> 9c5af776

        const alpha0 = alpha_powers.next();
        const alpha1 = alpha_powers.next();
        const alpha2 = alpha_powers.next();

        const init = (evals.w[Verifier.PERMUTS - 1].zeta.add(gamma)).assertAlmostReduced()
            .mul(evals.z.zetaOmega).assertAlmostReduced()
            .mul(alpha0).assertAlmostReduced()
            .mul(permutation_vanishing_polynomial).assertAlmostReduced();

        let ft_eval0: ForeignScalar = evals.s
            .map((s, i) => (beta.mul(s.zeta).add(evals.w[i].zeta).add(gamma).assertAlmostReduced()))
            .reduce((acc, curr) => acc.mul(curr).assertAlmostReduced(), init);

        ft_eval0 = ft_eval0.sub(
<<<<<<< HEAD
            public_evals![0].length === 0 ? ForeignScalar.from(0) : public_evals![0][0]
=======
            public_evals![0].length === 0
                ? ForeignScalar.from(0)
                : new Polynomial(public_evals[0]).evaluate(powers_of_eval_points_for_chunks.zeta)
>>>>>>> 9c5af776
        ).assertAlmostReduced();

        ft_eval0 = ft_eval0.sub(
            index.shift
                .map((s, i) => gamma.add(beta.mul(zeta).assertAlmostReduced().mul(s)).add(evals.w[i].zeta).assertAlmostReduced())
                .reduce(
                    (acc, curr) => acc.mul(curr).assertAlmostReduced(),
                    alpha0.mul(permutation_vanishing_polynomial).assertAlmostReduced()
                        .mul(evals.z.zeta).assertAlmostReduced()
                )
        ).assertAlmostReduced();

        const numerator = (zeta1m1.mul(alpha1).assertAlmostReduced().mul((zeta.sub(index.w)).assertAlmostReduced()))
            .add(zeta1m1.mul(alpha2).assertAlmostReduced().mul(zeta.sub(ForeignScalar.from(1)).assertAlmostReduced())).assertAlmostReduced()
            .mul(ForeignScalar.from(1).sub(evals.z.zeta).assertAlmostReduced()).assertAlmostReduced();

        const denominator = invScalar(
            zeta.sub(index.w).assertAlmostReduced()
                .mul(zeta.sub(ForeignScalar.from(1)).assertAlmostReduced()).assertAlmostReduced());
        // FIXME: if error when inverting, "negligible probability"

        ft_eval0 = ft_eval0.add(numerator.mul(denominator)).assertAlmostReduced();

<<<<<<< HEAD
        // FIXME: hardcoded for now, should be a sponge parameter.
        // this was generated from the verifier_circuit_tests/ crate.
        const mds = [
            [
                "4e59dd23f06c2400f3ba607d02926badee7add77d3544a307e7af417ddf7283e",
                "0026c37744e275497518904a3d4bd83f3d89f414c28ab292cbfc96b6ab06db30",
                "3a567f1bc5592630ba6ae6014d6c2e6efb3fab52815eff16608c051bbc104117"
            ].map(deserHexScalar),
            [
                "0ceb4a2b7e38fea058a153e390439d2e0dd5bc481d5ac08069140335a86fd312",
                "559c4de970165cd66fd0068edcbe3615c7af8b5e380c9f6ea7be69b38e7cb12a",
                "37854a5bdac3b836763e2ec95d0ca6d9e5b908e127f16a98135c16285391cc00"
            ].map(deserHexScalar),
            [
                "1bd343a1e09a4080831e5afbf0ca3d3a610c383b154643eb88666970d2a6d904",
                "24c37437a332198bd134339acfab5fee7fd2e4ab157d1fae8b7c31e3ee05a802",
                "bd7b2b50cd898d9badcb3d2787a7b98322bb00bc2ddfb6b11efddfc6e992b019"
            ].map(deserHexScalar)
        ];
=======
>>>>>>> 9c5af776
        const constants: Constants<ForeignScalar> = {
            alpha,
            beta,
            gamma,
            endo_coefficient: index.endo,
            joint_combiner: joint_combiner ? joint_combiner[1] : undefined,
            mds: fq_sponge_params().mds,
            zk_rows
        }

        ft_eval0 = ft_eval0.sub(PolishToken.evaluate(
            index.linearization.constant_term,
            zeta,
            evals,
            index.domain_gen,
            index.domain_size,
            constants
        )).assertAlmostReduced();

        const ft_eval0_a = [ft_eval0];
        const ft_eval1_a = [this.ft_eval1];
        let es: [ForeignScalar[][], number | undefined][] = polys.map(([_, e]) => [e, undefined]);
        es.push([public_evals!, undefined]);
        es.push([[ft_eval0_a, ft_eval1_a], undefined]);

        const push_column_eval = (col: Column) => {
            const evals = this
                .evals
                .getColumn(col)!;
            es.push([[evals.zeta, evals.zetaOmega], undefined]);
        };

        push_column_eval({ kind: "z" })
        push_column_eval({ kind: "index", typ: GateType.Generic })
        push_column_eval({ kind: "index", typ: GateType.Poseidon })
        push_column_eval({ kind: "index", typ: GateType.CompleteAdd })
        push_column_eval({ kind: "index", typ: GateType.VarBaseMul })
        push_column_eval({ kind: "index", typ: GateType.EndoMul })
        push_column_eval({ kind: "index", typ: GateType.EndoMulScalar })

        range(Verifier.COLUMNS)
            .map((i) => { return { kind: "witness", index: i } as Column })
            .forEach(push_column_eval);
        range(Verifier.COLUMNS)
            .map((i) => { return { kind: "coefficient", index: i } as Column })
            .forEach(push_column_eval);
        range(Verifier.PERMUTS - 1)
            .map((i) => { return { kind: "permutation", index: i } as Column })
            .forEach(push_column_eval);
        if (index.range_check0_comm) push_column_eval({ kind: "index", typ: GateType.RangeCheck0 });
        if (index.range_check1_comm) push_column_eval({ kind: "index", typ: GateType.RangeCheck1 });
        if (index.foreign_field_add_comm) push_column_eval({ kind: "index", typ: GateType.ForeignFieldAdd });
        if (index.foreign_field_mul_comm) push_column_eval({ kind: "index", typ: GateType.ForeignFieldMul });
        if (index.xor_comm) push_column_eval({ kind: "index", typ: GateType.Xor16 });
        if (index.rot_comm) push_column_eval({ kind: "index", typ: GateType.Rot64 });
        if (index.lookup_index) {
            const li = index.lookup_index;
            range(li.lookup_info.max_per_row + 1)
                .map((index) => { return { kind: "lookupsorted", index } as Column })
                .forEach(push_column_eval);
            [{ kind: "lookupaggreg", } as Column, { kind: "lookuptable" } as Column]
                .forEach(push_column_eval);
            if (li.runtime_tables_selector) push_column_eval({ kind: "lookupruntimetable" });
            if (this.evals.runtimeLookupTableSelector) push_column_eval({ kind: "lookupruntimeselector" });
            if (this.evals.xorLookupSelector) push_column_eval({ kind: "lookupkindindex", pattern: LookupPattern.Xor });
            if (this.evals.lookupGateLookupSelector) push_column_eval({ kind: "lookupkindindex", pattern: LookupPattern.Lookup });
            if (this.evals.rangeCheckLookupSelector) push_column_eval({ kind: "lookupkindindex", pattern: LookupPattern.RangeCheck });
            if (this.evals.foreignFieldMulLookupSelector) push_column_eval({ kind: "lookupkindindex", pattern: LookupPattern.ForeignFieldMul });
        }

        const combined_inner_product = combinedInnerProduct(
            evaluation_points,
            v,
            u,
            es,
            index.srs.g.length
        );

        const oracles: RandomOracles = {
            joint_combiner,
            beta,
            gamma,
            alpha_chal,
            alpha,
            zeta,
            v,
            u,
            zeta_chal,
            v_chal,
            u_chal
        }

        const result: Oracles = {
            fq_sponge,
            digest,
            oracles,
            all_alphas,
            public_evals: public_evals!,
            powers_of_eval_points_for_chunks,
            polys,
            zeta1,
            ft_eval0,
            combined_inner_product
        }

        return verifierOk(result);
        */
    }
}

export function combinedInnerProduct(
    evaluation_points: ForeignScalar[],
    polyscale: ForeignScalar,
    evalscale: ForeignScalar,
    polys: [ForeignScalar[][], number | undefined][],
    srs_length: number
): ForeignScalar {
    let res = ForeignScalar.from(0).assertAlmostReduced();
    let xi_i = ForeignScalar.from(1).assertAlmostReduced();

    for (const [evals_tr, shifted] of polys.filter(([evals_tr, _]) => evals_tr[0].length != 0)) {
        const evals = [...Array(evals_tr[0].length).keys()]
            .map((i) => evals_tr.map((v) => v[i]));

        for (const evaluation of evals) {
            const term = Polynomial.buildAndEvaluate(evaluation, evalscale);
            res = res.add(xi_i.mul(term)).assertAlmostReduced();
            xi_i = xi_i.mul(polyscale).assertAlmostReduced();
        }

        if (shifted) {
            let last_evals: ForeignScalar[];
            if (shifted >= evals.length * srs_length) {
                last_evals = Array(evaluation_points.length).fill(ForeignScalar.from(0));
            } else {
                last_evals = evals[evals.length - 1];
            }

            const shifted_evals = evaluation_points
                .map((elm, i) => powScalar(elm, (srs_length - (shifted % srs_length))).mul(last_evals[i]).assertAlmostReduced())

            res = res.add((xi_i.mul(Polynomial.buildAndEvaluate(shifted_evals, evalscale)))).assertAlmostReduced();
            xi_i = xi_i.mul(polyscale).assertAlmostReduced();
        }
    }
    return res;
}

export class Context {
    /* The [VerifierIndex] associated to the proof */
    verifier_index: VerifierIndex

    /* The proof to verify */
    proof: ProverProof

    /* The public input used in the creation of the proof */
    public_input: Scalar[]
};

/**
 * Polynomial evaluations contained in a `ProverProof`.
 * **Chunked evaluations** `Field` is instantiated with vectors with a length that equals the length of the chunk
 * **Non chunked evaluations** `Field` is instantiated with a field, so they are single-sized#[serde_as]
 */
export class ProofEvaluations<Evals> {
    /* public input polynomials */
    public_input?: Evals
    /* witness polynomials */
    w: Array<Evals> // of size 15, total num of registers (columns)
    /* permutation polynomial */
    z: Evals
    /*
     * permutation polynomials
     * (PERMUTS-1 evaluations because the last permutation is only used in commitment form)
     */
    s: Array<Evals> // of size 7 - 1, total num of wirable registers minus one
    /* coefficient polynomials */
    coefficients: Array<Evals> // of size 15, total num of registers (columns)
    /* evaluation of the generic selector polynomial */
    genericSelector: Evals
    /* evaluation of the poseidon selector polynomial */
    poseidonSelector: Evals
    /** evaluation of the elliptic curve addition selector polynomial */
    completeAddSelector: Evals
    /** evaluation of the elliptic curve variable base scalar multiplication selector polynomial */
    mulSelector: Evals
    /** evaluation of the endoscalar multiplication selector polynomial */
    emulSelector: Evals
    /** evaluation of the endoscalar multiplication scalar computation selector polynomial */
    endomulScalarSelector: Evals

    // Optional gates
    /** evaluation of the RangeCheck0 selector polynomial **/
    rangeCheck0Selector?: Evals
    /** evaluation of the RangeCheck1 selector polynomial **/
    rangeCheck1Selector?: Evals
    /** evaluation of the ForeignFieldAdd selector polynomial **/
    foreignFieldAddSelector?: Evals
    /** evaluation of the ForeignFieldMul selector polynomial **/
    foreignFieldMulSelector?: Evals
    /** evaluation of the Xor selector polynomial **/
    xorSelector?: Evals
    /** evaluation of the Rot selector polynomial **/
    rotSelector?: Evals

    // lookup-related evaluations
    /** evaluation of lookup aggregation polynomial **/
    lookupAggregation?: Evals
    /** evaluation of lookup table polynomial **/
    lookupTable?: Evals
    /** evaluation of lookup sorted polynomials **/
    lookupSorted?: Evals[] // fixed size of 5
    /** evaluation of runtime lookup table polynomial **/
    runtimeLookupTable?: Evals

    // lookup selectors
    /** evaluation of the runtime lookup table selector polynomial **/
    runtimeLookupTableSelector?: Evals
    /** evaluation of the Xor range check pattern selector polynomial **/
    xorLookupSelector?: Evals
    /** evaluation of the Lookup range check pattern selector polynomial **/
    lookupGateLookupSelector?: Evals
    /** evaluation of the RangeCheck range check pattern selector polynomial **/
    rangeCheckLookupSelector?: Evals
    /** evaluation of the ForeignFieldMul range check pattern selector polynomial **/
    foreignFieldMulLookupSelector?: Evals

    constructor(
        w: Array<Evals>,
        z: Evals,
        s: Array<Evals>,
        coefficients: Array<Evals>,
        genericSelector: Evals,
        poseidonSelector: Evals,
        completeAddSelector: Evals,
        mulSelector: Evals,
        emulSelector: Evals,
        endomulScalarSelector: Evals,
        public_input?: Evals,
        rangeCheck0Selector?: Evals,
        rangeCheck1Selector?: Evals,
        foreignFieldAddSelector?: Evals,
        foreignFieldMulSelector?: Evals,
        xorSelector?: Evals,
        rotSelector?: Evals,
        lookupAggregation?: Evals,
        lookupTable?: Evals,
        lookupSorted?: Evals[], // fixed size of 5
        runtimeLookupTable?: Evals,
        runtimeLookupTableSelector?: Evals,
        xorLookupSelector?: Evals,
        lookupGateLookupSelector?: Evals,
        rangeCheckLookupSelector?: Evals,
        foreignFieldMulLookupSelector?: Evals,
    ) {
        this.w = w;
        this.z = z;
        this.s = s;
        this.coefficients = coefficients;
        this.genericSelector = genericSelector;
        this.poseidonSelector = poseidonSelector;
        this.completeAddSelector = completeAddSelector;
        this.mulSelector = mulSelector;
        this.emulSelector = emulSelector;
        this.endomulScalarSelector = endomulScalarSelector;
        this.public_input = public_input;
        this.rangeCheck0Selector = rangeCheck0Selector;
        this.rangeCheck1Selector = rangeCheck1Selector;
        this.foreignFieldAddSelector = foreignFieldAddSelector;
        this.foreignFieldMulSelector = foreignFieldMulSelector;
        this.xorSelector = xorSelector;
        this.rotSelector = rotSelector;
        this.lookupAggregation = lookupAggregation;
        this.lookupTable = lookupTable;
        this.lookupSorted = lookupSorted;
        this.runtimeLookupTable = runtimeLookupTable;
        this.runtimeLookupTableSelector = runtimeLookupTableSelector;
        this.xorLookupSelector = xorLookupSelector;
        this.lookupGateLookupSelector = lookupGateLookupSelector;
        this.rangeCheckLookupSelector = rangeCheckLookupSelector;
        this.foreignFieldMulLookupSelector = foreignFieldMulLookupSelector;
        return this;
    }

    map<Evals2>(f: (e: Evals) => Evals2): ProofEvaluations<Evals2> {
        let {
            w,
            z,
            s,
            coefficients,
            genericSelector,
            poseidonSelector,
            completeAddSelector,
            mulSelector,
            emulSelector,
            endomulScalarSelector,
            rangeCheck0Selector,
            rangeCheck1Selector,
            foreignFieldAddSelector,
            foreignFieldMulSelector,
            xorSelector,
            rotSelector,
            lookupAggregation,
            lookupTable,
            lookupSorted, // fixed size of 5
            runtimeLookupTable,
            runtimeLookupTableSelector,
            xorLookupSelector,
            lookupGateLookupSelector,
            rangeCheckLookupSelector,
            foreignFieldMulLookupSelector,
        } = this;

        let public_input = undefined;
        if (this.public_input) public_input = f(this.public_input);

        const optional_f = (e?: Evals) => e ? f(e) : undefined;

        return new ProofEvaluations<Evals2>(
            w.map(f),
            f(z),
            s.map(f),
            coefficients.map(f),
            f(genericSelector),
            f(poseidonSelector),
            f(completeAddSelector),
            f(mulSelector),
            f(emulSelector),
            f(endomulScalarSelector),
            public_input,
            optional_f(rangeCheck0Selector),
            optional_f(rangeCheck1Selector),
            optional_f(foreignFieldAddSelector),
            optional_f(foreignFieldMulSelector),
            optional_f(xorSelector),
            optional_f(rotSelector),
            optional_f(lookupAggregation),
            optional_f(lookupTable),
            lookupSorted ? lookupSorted!.map(f) : undefined, // fixed size of 5
            optional_f(runtimeLookupTable),
            optional_f(runtimeLookupTableSelector),
            optional_f(xorLookupSelector),
            optional_f(lookupGateLookupSelector),
            optional_f(rangeCheckLookupSelector),
            optional_f(foreignFieldMulLookupSelector),
        )
    }

    /*
    Returns a new PointEvaluations struct with the combined evaluations.
    */
    static combine(
        evals: ProofEvaluations<PointEvaluations<ForeignScalar[]>>,
        pt: PointEvaluations<ForeignScalar>
    ): ProofEvaluations<PointEvaluations<ForeignScalar>> {
        return evals.map((orig) => new PointEvaluations(
            Polynomial.buildAndEvaluate(orig.zeta, pt.zeta),
            Polynomial.buildAndEvaluate(orig.zetaOmega, pt.zetaOmega)
        ));
    }

    evaluate_coefficients(point: ForeignScalar): ForeignScalar {
        const zero = ForeignScalar.from(0);

        let coeffs = this.coefficients.map((value) => value as ForeignScalar);
        let p = new Polynomial(coeffs);
        if (this.coefficients.length == 0) {
            return zero;
        }
        if (point == zero) {
            return this.coefficients[0] as ForeignScalar;
        }
        return p.evaluate(point);
    }

    getColumn(col: Column): Evals | undefined {
        switch (col.kind) {
            case "witness": {
                return this.w[col.index];
            }
            case "z": {
                return this.z;
            }
            case "lookupsorted": {
                return this.lookupSorted?.[col.index];
            }
            case "lookupaggreg": {
                return this.lookupAggregation;
            }
            case "lookuptable": {
                return this.lookupTable;
            }
            case "lookupkindindex": {
                if (col.pattern === LookupPattern.Xor) return this.xorLookupSelector;
                if (col.pattern === LookupPattern.Lookup) return this.lookupGateLookupSelector;
                if (col.pattern === LookupPattern.RangeCheck) return this.rangeCheckLookupSelector;
                if (col.pattern === LookupPattern.ForeignFieldMul) return this.foreignFieldMulLookupSelector;
                else return undefined
            }
            case "lookupruntimeselector": {
                return this.runtimeLookupTableSelector;
            }
            case "lookupruntimetable": {
                return this.runtimeLookupTable;
            }
            case "index": {
                if (col.typ === GateType.Generic) return this.genericSelector;
                if (col.typ === GateType.Poseidon) return this.poseidonSelector;
                if (col.typ === GateType.CompleteAdd) return this.completeAddSelector;
                if (col.typ === GateType.VarBaseMul) return this.mulSelector;
                if (col.typ === GateType.EndoMul) return this.emulSelector;
                if (col.typ === GateType.EndoMulScalar) return this.endomulScalarSelector;
                if (col.typ === GateType.RangeCheck0) return this.rangeCheck0Selector;
                if (col.typ === GateType.RangeCheck1) return this.rangeCheck1Selector;
                if (col.typ === GateType.ForeignFieldAdd) return this.foreignFieldAddSelector;
                if (col.typ === GateType.ForeignFieldMul) return this.foreignFieldMulSelector;
                if (col.typ === GateType.Xor16) return this.xorSelector;
                if (col.typ === GateType.Rot64) return this.rotSelector;
                else return undefined;
            }
            case "coefficient": {
                return this.coefficients[col.index];
            }
            case "permutation": {
                return this.s[col.index];
            }
        }
    }
}

/**
 * Evaluations of lookup polynomials.
 */
export class LookupEvaluations<Evals> {
    /* sorted lookup table polynomial */
    sorted: Array<Evals>
    /* lookup aggregation polynomial */
    aggreg: Evals
    /* lookup table polynomial */
    table: Evals
    /* runtime table polynomial*/
    runtime?: Evals

    constructor() {
        this.sorted = [];
        return this;
    }
}

/**
 * Evaluations of a polynomial at 2 points.
 */
export class PointEvaluations<Evals> {
    /* evaluation at the challenge point zeta */
    zeta: Evals
    /* Evaluation at `zeta . omega`, the product of the challenge point and the group generator */
    zetaOmega: Evals

    constructor(zeta: Evals, zetaOmega: Evals) {
        this.zeta = zeta;
        this.zetaOmega = zetaOmega;
    }
}

/**
 * Stores the challenges inside a `ProverProof`
 */
export class RecursionChallenge {
    chals: ForeignScalar[]
    comm: PolyComm<ForeignPallas>

    evals(
        max_poly_size: number,
        evaluation_points: ForeignScalar[],
        powers_of_eval_points_for_chunks: ForeignScalar[]
    ): ForeignScalar[][] {
        const chals = this.chals;
        // Comment copied from Kimchi code:
        //
        // No need to check the correctness of poly explicitly. Its correctness is assured by the
        // checking of the inner product argument.
        const b_len = 1 << chals.length;
        let b: ForeignScalar[] | undefined = undefined;

        return [0, 1, 2].map((i) => {
            const full = bPoly(chals, evaluation_points[i])
            if (max_poly_size === b_len) {
                return [full];
            }

            let betacc = ForeignScalar.from(1).assertAlmostReduced();
            let diffs: ForeignScalar[] = [];
            for (let j = max_poly_size; j < b_len; j++) {
                let b_j;
                if (b) {
                    b_j = b[j];
                } else {
                    const t = bPolyCoefficients(chals);
                    const res = t[j];
                    b = t;
                    b_j = res;
                }

                const ret = betacc.mul(b_j).assertAlmostReduced();
                betacc = betacc.mul(evaluation_points[i]).assertAlmostReduced();
                diffs.push(ret);
            }

            const diff = diffs.reduce((x, y) => x.add(y).assertAlmostReduced(), ForeignScalar.from(0).assertAlmostReduced());
            return [full.sub(diff.mul(powers_of_eval_points_for_chunks[i])).assertAlmostReduced(), diff];
        });
    }
}

/**
* Commitments linked to the lookup feature
*/
export class LookupCommitments {
    /// Commitments to the sorted lookup table polynomial (may have chunks)
    sorted: PolyComm<ForeignPallas>[]
    /// Commitment to the lookup aggregation polynomial
    aggreg: PolyComm<ForeignPallas>
    /// Optional commitment to concatenated runtime tables
    runtime?: PolyComm<ForeignPallas>
}

export class ProverCommitments {
    /* Commitments to the witness (execution trace) */
    wComm: PolyComm<ForeignPallas>[]
    /* Commitment to the permutation */
    zComm: PolyComm<ForeignPallas>
    /* Commitment to the quotient polynomial */
    tComm: PolyComm<ForeignPallas>
    /// Commitments related to the lookup argument
    lookup?: LookupCommitments
}

<<<<<<< HEAD
function getBit(limbs_lsb: bigint[], i: number): bigint {
    const limb = Math.floor(i / 64);
    const j = BigInt(i % 64);
    return (limbs_lsb[limb] >> j) & 1n;
    // FIXME: if it's negative, then >> will fill with ones
}

export class ScalarChallenge {
    chal: ForeignScalar

    constructor(chal: ForeignScalar) {
        this.chal = chal;
    }

    toFieldWithLength(length_in_bits: number, endo_coeff: ForeignScalar): ForeignScalar {
        let result = ForeignScalar.from(0).assertAlmostReduced();

        Provable.asProver(() => {
            const rep = this.chal.toBigInt();
            const rep_64_limbs = getLimbs64(rep);

            let a = ForeignScalar.from(2).assertAlmostReduced();
            let b = ForeignScalar.from(2).assertAlmostReduced();

            const one = ForeignScalar.from(1);
            const negone = one.neg();
            for (let i = Math.floor(length_in_bits / 2) - 1; i >= 0; i--) {
                a = a.add(a).assertAlmostReduced();
                b = b.add(b).assertAlmostReduced();

                const r_2i = getBit(rep_64_limbs, 2 * i);
                const s = r_2i === 0n ? negone : one;

                if (getBit(rep_64_limbs, 2 * i + 1) === 0n) {
                    b = b.add(s).assertAlmostReduced();
                } else {
                    a = a.add(s).assertAlmostReduced();
                }
            }

            result = a.mul(endo_coeff).add(b).assertAlmostReduced();
        });

        return result;
    }

    toField(endo_coeff: ForeignScalar): ForeignScalar {
        const length_in_bits = 64 * Sponge.CHALLENGE_LENGTH_IN_LIMBS;
        return this.toFieldWithLength(length_in_bits, endo_coeff);
    }
}

=======
>>>>>>> 9c5af776
export class Constants<F> {
    /** The challenge alpha from the PLONK IOP. */
    alpha: F
    /** The challenge beta from the PLONK IOP. */
    beta: F
    /** The challenge gamma from the PLONK IOP. */
    gamma: F
    /**
     * The challenge joint_combiner which is used to combine
     * joint lookup tables.
     */
    joint_combiner?: F
    /** The endomorphism coefficient */
    endo_coefficient: F
    /** The MDS matrix */
    mds: F[][]
    /** The number of zero-knowledge rows */
    zk_rows: number
}

export class RandomOracles {
    joint_combiner?: ForeignScalar[]
    beta: ForeignScalar
    gamma: ForeignScalar
    alpha_chal: ScalarChallenge
    alpha: ForeignScalar
    zeta: ForeignScalar
    v: ForeignScalar
    u: ForeignScalar
    zeta_chal: ScalarChallenge
    v_chal: ScalarChallenge
    u_chal: ScalarChallenge
}

/** The result of running the oracle protocol */
export class Oracles {
    /** A sponge that acts on the base field of a curve */
    fq_sponge: Sponge
    /** the last evaluation of the Fq-Sponge in this protocol */
    digest: ForeignScalar
    /** the challenges produced in the protocol */
    oracles: RandomOracles
    /** the computed powers of alpha */
    all_alphas: Alphas
    /** public polynomial evaluations */
    public_evals: ForeignScalar[][] // array of size 2 of vecs of scalar
    /** zeta^n and (zeta * omega)^n */
    powers_of_eval_points_for_chunks: PointEvaluations<ForeignScalar>
    /** recursion data */
    polys: [PolyComm<ForeignPallas>, ForeignScalar[][]][]
    /** pre-computed zeta^n */
    zeta1: ForeignScalar
    /** The evaluation f(zeta) - t(zeta) * Z_H(zeta) */
    ft_eval0: ForeignScalar
    /** Used by the OCaml side */
    combined_inner_product: ForeignScalar
}<|MERGE_RESOLUTION|>--- conflicted
+++ resolved
@@ -1,13 +1,7 @@
 import { Polynomial } from "../polynomial.js"
-<<<<<<< HEAD
-import { Group, Provable, Scalar } from "o1js"
-import { PolyComm, bPoly, bPolyCoefficients, OpeningProof } from "../poly_commitment/commitment.js";
-import { getLimbs64 } from "../util/bigint.js";
-=======
 import { ProvableBn254, Scalar } from "o1js"
 import { PolyComm, bPoly, bPolyCoefficients } from "../poly_commitment/commitment.js";
 import { ScalarChallenge } from "../verifier/scalar_challenge.js";
->>>>>>> 9c5af776
 import { fp_sponge_initial_state, fp_sponge_params, fq_sponge_initial_state, fq_sponge_params, Sponge } from "../verifier/sponge.js";
 import { Verifier, VerifierIndex } from "../verifier/verifier.js";
 import { invScalar, powScalar } from "../util/scalar.js";
@@ -17,12 +11,9 @@
 import { range } from "../util/misc.js";
 import { ForeignScalar } from "../foreign_fields/foreign_scalar.js";
 import { ForeignPallas } from "../foreign_fields/foreign_pallas.js";
-<<<<<<< HEAD
-=======
 import { VerifierResult, verifierErr, verifierOk, isErr, unwrap } from "../error.js";
 import { LookupPattern } from "../lookups/lookups.js";
 import { OpeningProof } from "../poly_commitment/opening_proof.js";
->>>>>>> 9c5af776
 
 /** The proof that the prover creates from a ProverIndex `witness`. */
 export class ProverProof {
@@ -50,11 +41,7 @@
     /**
      * Will run the random oracle argument for removing prover-verifier interaction (Fiat-Shamir transform)
      */
-<<<<<<< HEAD
-    oracles(index: VerifierIndex, public_comm: PolyComm<ForeignPallas>, public_input?: ForeignScalar[]): OraclesResult {
-=======
     oracles(index: VerifierIndex, public_comm: PolyComm<ForeignPallas>, public_input?: ForeignScalar[]): VerifierResult<Oracles> {
->>>>>>> 9c5af776
         const n = index.domain_size;
         const endo_r = ForeignScalar.from("0x397e65a7d7c1ad71aee24b27e308f0a61259527ec1d4752e619d1840af55f1b1");
         // FIXME: ^ currently hard-coded, refactor this in the future
@@ -290,13 +277,10 @@
         //~ 29. Compute the evaluation of $ft(\zeta)$.
         const permutation_vanishing_polynomial = index.permutation_vanishing_polynomial_m.evaluate(zeta);
         const zeta1m1 = zeta1.sub(ForeignScalar.from(1)).assertAlmostReduced();
-<<<<<<< HEAD
-=======
 
         const alpha_powers_result = all_alphas.getAlphas({ kind: "permutation" }, Verifier.PERMUTATION_CONSTRAINTS);
         if (isErr(alpha_powers_result)) return alpha_powers_result;
         const alpha_powers = unwrap(alpha_powers_result);
->>>>>>> 9c5af776
 
         const alpha0 = alpha_powers.next();
         const alpha1 = alpha_powers.next();
@@ -312,13 +296,9 @@
             .reduce((acc, curr) => acc.mul(curr).assertAlmostReduced(), init);
 
         ft_eval0 = ft_eval0.sub(
-<<<<<<< HEAD
-            public_evals![0].length === 0 ? ForeignScalar.from(0) : public_evals![0][0]
-=======
             public_evals![0].length === 0
                 ? ForeignScalar.from(0)
                 : new Polynomial(public_evals[0]).evaluate(powers_of_eval_points_for_chunks.zeta)
->>>>>>> 9c5af776
         ).assertAlmostReduced();
 
         ft_eval0 = ft_eval0.sub(
@@ -342,28 +322,6 @@
 
         ft_eval0 = ft_eval0.add(numerator.mul(denominator)).assertAlmostReduced();
 
-<<<<<<< HEAD
-        // FIXME: hardcoded for now, should be a sponge parameter.
-        // this was generated from the verifier_circuit_tests/ crate.
-        const mds = [
-            [
-                "4e59dd23f06c2400f3ba607d02926badee7add77d3544a307e7af417ddf7283e",
-                "0026c37744e275497518904a3d4bd83f3d89f414c28ab292cbfc96b6ab06db30",
-                "3a567f1bc5592630ba6ae6014d6c2e6efb3fab52815eff16608c051bbc104117"
-            ].map(deserHexScalar),
-            [
-                "0ceb4a2b7e38fea058a153e390439d2e0dd5bc481d5ac08069140335a86fd312",
-                "559c4de970165cd66fd0068edcbe3615c7af8b5e380c9f6ea7be69b38e7cb12a",
-                "37854a5bdac3b836763e2ec95d0ca6d9e5b908e127f16a98135c16285391cc00"
-            ].map(deserHexScalar),
-            [
-                "1bd343a1e09a4080831e5afbf0ca3d3a610c383b154643eb88666970d2a6d904",
-                "24c37437a332198bd134339acfab5fee7fd2e4ab157d1fae8b7c31e3ee05a802",
-                "bd7b2b50cd898d9badcb3d2787a7b98322bb00bc2ddfb6b11efddfc6e992b019"
-            ].map(deserHexScalar)
-        ];
-=======
->>>>>>> 9c5af776
         const constants: Constants<ForeignScalar> = {
             alpha,
             beta,
@@ -901,61 +859,6 @@
     lookup?: LookupCommitments
 }
 
-<<<<<<< HEAD
-function getBit(limbs_lsb: bigint[], i: number): bigint {
-    const limb = Math.floor(i / 64);
-    const j = BigInt(i % 64);
-    return (limbs_lsb[limb] >> j) & 1n;
-    // FIXME: if it's negative, then >> will fill with ones
-}
-
-export class ScalarChallenge {
-    chal: ForeignScalar
-
-    constructor(chal: ForeignScalar) {
-        this.chal = chal;
-    }
-
-    toFieldWithLength(length_in_bits: number, endo_coeff: ForeignScalar): ForeignScalar {
-        let result = ForeignScalar.from(0).assertAlmostReduced();
-
-        Provable.asProver(() => {
-            const rep = this.chal.toBigInt();
-            const rep_64_limbs = getLimbs64(rep);
-
-            let a = ForeignScalar.from(2).assertAlmostReduced();
-            let b = ForeignScalar.from(2).assertAlmostReduced();
-
-            const one = ForeignScalar.from(1);
-            const negone = one.neg();
-            for (let i = Math.floor(length_in_bits / 2) - 1; i >= 0; i--) {
-                a = a.add(a).assertAlmostReduced();
-                b = b.add(b).assertAlmostReduced();
-
-                const r_2i = getBit(rep_64_limbs, 2 * i);
-                const s = r_2i === 0n ? negone : one;
-
-                if (getBit(rep_64_limbs, 2 * i + 1) === 0n) {
-                    b = b.add(s).assertAlmostReduced();
-                } else {
-                    a = a.add(s).assertAlmostReduced();
-                }
-            }
-
-            result = a.mul(endo_coeff).add(b).assertAlmostReduced();
-        });
-
-        return result;
-    }
-
-    toField(endo_coeff: ForeignScalar): ForeignScalar {
-        const length_in_bits = 64 * Sponge.CHALLENGE_LENGTH_IN_LIMBS;
-        return this.toFieldWithLength(length_in_bits, endo_coeff);
-    }
-}
-
-=======
->>>>>>> 9c5af776
 export class Constants<F> {
     /** The challenge alpha from the PLONK IOP. */
     alpha: F
