--- conflicted
+++ resolved
@@ -8,17 +8,10 @@
 import { GateType } from "../circuits/gate.js";
 import { Alphas } from "../alphas.js";
 import { Column, PolishToken } from "./expr.js";
-import { deserHexScalar } from "../serde/serde_proof.js";
 import { range } from "../util/misc.js";
 import { ForeignScalar } from "../foreign_fields/foreign_scalar.js";
-<<<<<<< HEAD
 import { VerifierResult, verifierErr, verifierOk, isErr, unwrap } from "../error.js";
-import { logField } from "../util/log.js";
 import { LookupPattern } from "../lookups/lookups.js";
-=======
-import { VerifierResult, verifierErr, verifierOk } from "../error.js";
-import { logField } from "../util/log.js";
->>>>>>> d9e628d9
 
 /** The proof that the prover creates from a ProverIndex `witness`. */
 export class ProverProof {
