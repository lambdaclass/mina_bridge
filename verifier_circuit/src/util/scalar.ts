--- conflicted
+++ resolved
@@ -66,11 +66,7 @@
 
 export function invScalar(f: ForeignScalar): ForeignScalar {
     let result = ForeignScalar.from(0);
-<<<<<<< HEAD
-    Provable.asProver(() => {
-=======
     ProvableBn254.asProver(() => {
->>>>>>> 9c5af776
         const [gcd, inv, _] = xgcd(f.toBigInt(), Scalar.ORDER);
         if (gcd !== 1n) {
             // FIXME: error
