--- conflicted
+++ resolved
@@ -6,12 +6,8 @@
 import { ArgumentType, GateType } from "../circuits/gate.js"
 import { Polynomial } from "../polynomial.js"
 import { Alphas } from "../alphas.js"
-<<<<<<< HEAD
 import { ForeignPallas } from "../foreign_fields/foreign_pallas.js"
-=======
-import { ForeignBase } from "../foreign_fields/foreign_field.js"
 import { LookupFeatures, LookupInfo, LookupPatterns, LookupSelectors } from "../lookups/lookups.js"
->>>>>>> fec92ca0
 
 export interface PolyCommJSON {
     unshifted: GroupJSON[]
@@ -162,15 +158,9 @@
 
 export function deserGroup(json: GroupJSON): ForeignCurve {
     if (json.x === "0" && json.y === "1") {
-<<<<<<< HEAD
         return ForeignPallas.generator.add(ForeignPallas.generator.negate());
     } else {
         return new ForeignPallas({ x: BigInt(json.x), y: BigInt(json.y) });
-=======
-        return new ForeignGroup(ForeignBase.from(0), ForeignBase.from(0))
-    } else {
-        return new ForeignGroup(ForeignBase.from(json.x), ForeignBase.from(json.y));
->>>>>>> fec92ca0
     }
 }
 
