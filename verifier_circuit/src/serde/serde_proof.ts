import { Group, Proof, Scalar } from "o1js"
import { PolyComm } from "../poly_commitment/commitment.js";
import { OpeningProof } from "../poly_commitment/opening_proof.js";
import { LookupEvaluations, PointEvaluations, ProofEvaluations, ProverCommitments, ProverProof, RecursionChallenge } from "../prover/prover.js"
import { deserPolyComm, PolyCommJSON, deserGroup, GroupJSON } from "./serde_index.js";
import { ForeignScalar } from "../foreign_fields/foreign_scalar.js";

type PointEvals = PointEvaluations<ForeignScalar[]>;

// NOTE: snake_case is necessary to match the JSON schemes.
interface PointEvalsJSON {
    zeta: string[]
    zeta_omega: string[]
}
interface ProofEvalsJSON {
    w: PointEvalsJSON[] // of size 15, total num of registers (columns)
    z: PointEvalsJSON
    s: PointEvalsJSON[] // of size 7 - 1, total num of wirable registers minus one
    coefficients: PointEvalsJSON[] // of size 15, total num of registers (columns)
    generic_selector: PointEvalsJSON
    poseidon_selector: PointEvalsJSON
    complete_add_selector: PointEvalsJSON
    mul_selector: PointEvalsJSON
    emul_selector: PointEvalsJSON
    endomul_scalar_selector: PointEvalsJSON

    range_check0_selector: PointEvalsJSON | null
    range_check1_selector: PointEvalsJSON | null
    foreign_field_add_selector: PointEvalsJSON | null
    foreign_field_mul_selector: PointEvalsJSON | null
    xor_selector: PointEvalsJSON | null
    rot_selector: PointEvalsJSON | null

    lookup_aggregation: PointEvalsJSON | null
    lookup_table: PointEvalsJSON | null
    lookup_sorted: PointEvalsJSON[] | null[] // fixed size of 5
    runtime_lookup_table: PointEvalsJSON | null

    runtime_lookup_table_selector: PointEvalsJSON | null
    xor_lookup_selector: PointEvalsJSON | null
    lookup_gate_lookup_selector: PointEvalsJSON | null
    range_check_lookup_selector: PointEvalsJSON | null
    foreign_field_mul_lookup_selector: PointEvalsJSON | null

}

interface ProverCommitmentsJSON {
    w_comm: PolyCommJSON[]
    z_comm: PolyCommJSON
    t_comm: PolyCommJSON
}

/**
 * Deserializes a scalar from a hex string, prefix doesn't matter
 */
export function deserHexScalar(str: string): ForeignScalar {
<<<<<<< HEAD
    if (!str.startsWith("0x")) str = "0x" + str;
    return ForeignScalar.from(str).assertAlmostReduced();
=======
    if (str.startsWith("0x")) str = str.slice(1);

    // reverse endianness
    let rev_str = "0x";
    for (let i = str.length - 1; i > 0; i -= 2) {
        rev_str += str.charAt(i - 1);
        rev_str += str.charAt(i);
    }

    return ForeignScalar.from(rev_str);
>>>>>>> fec92ca0
}

/**
 * Deserializes a scalar from a dec string
 */
export function deserDecScalar(str: string): ForeignScalar {
    return ForeignScalar.from(str);
}

/**
 * Deserializes a scalar point evaluation from JSON
 */
export function deserPointEval(json: PointEvalsJSON): PointEvals {
    const zeta = json.zeta.map(deserHexScalar);
    const zetaOmega = json.zeta_omega.map(deserHexScalar);
    let ret = new PointEvaluations(zeta, zetaOmega);

    return ret;
}

/**
 * Deserializes scalar proof evaluations from JSON
 */
export function deserProofEvals(json: ProofEvalsJSON): ProofEvaluations<PointEvals> {
    const [
        w,
        s,
        coefficients
    ] = [json.w, json.s, json.coefficients].map(field => field.map(deserPointEval));
    const [
        z,
        genericSelector,
        poseidonSelector,
        completeAddSelector,
        mulSelector,
        emulSelector,
        endomulScalarSelector,
    ] = [
        json.z,
        json.generic_selector,
        json.poseidon_selector,
        json.complete_add_selector,
        json.mul_selector,
        json.emul_selector,
        json.endomul_scalar_selector
    ].map(deserPointEval);

    const [
        rangeCheck0Selector,
        rangeCheck1Selector,
        foreignFieldAddSelector,
        foreignFieldMulSelector,
        xorSelector,
        rotSelector,
        lookupAggregation,
        lookupTable,
        runtimeLookupTable,
        runtimeLookupTableSelector,
        xorLookupSelector,
        lookupGateLookupSelector,
        rangeCheckLookupSelector,
        foreignFieldMulLookupSelector,
    ] = [
        json.range_check0_selector,
        json.range_check1_selector,
        json.foreign_field_add_selector,
        json.foreign_field_mul_selector,
        json.xor_selector,
        json.rot_selector,
        json.lookup_aggregation,
        json.lookup_table,
        json.runtime_lookup_table,
        json.runtime_lookup_table_selector,
        json.xor_lookup_selector,
        json.lookup_gate_lookup_selector,
        json.range_check_lookup_selector,
        json.foreign_field_mul_lookup_selector,
    ].map((evals) => {
        if (evals) return deserPointEval(evals);
        return undefined;
    });

    const lookupSorted = json.lookup_sorted[0]
        ? json.lookup_sorted.map((evals) => deserPointEval(evals!))
        : undefined;

    return new ProofEvaluations(
        w,
        z,
        s,
        coefficients,
        genericSelector,
        poseidonSelector,
        completeAddSelector,
        mulSelector,
        emulSelector,
        endomulScalarSelector,
        undefined,
        rangeCheck0Selector,
        rangeCheck1Selector,
        foreignFieldAddSelector,
        foreignFieldMulSelector,
        xorSelector,
        rotSelector,
        lookupAggregation,
        lookupTable,
        lookupSorted,
        runtimeLookupTable,
        runtimeLookupTableSelector,
        xorLookupSelector,
        lookupGateLookupSelector,
        rangeCheckLookupSelector,
        foreignFieldMulLookupSelector,
    );
}

export function deserProverCommitments(json: ProverCommitmentsJSON): ProverCommitments {
    return {
        wComm: json.w_comm.map(deserPolyComm),
        zComm: deserPolyComm(json.z_comm),
        tComm: deserPolyComm(json.t_comm)
    };
}


interface OpeningProofJSON {
    lr: GroupJSON[][] // [GroupJSON, GroupJSON]
    delta: GroupJSON
    z1: string
    z2: string
    sg: GroupJSON
}

export function deserOpeningProof(json: OpeningProofJSON): OpeningProof {
    return new OpeningProof(
        json.lr.map((g) => [deserGroup(g[0]), deserGroup(g[1])]),
        deserGroup(json.delta),
        deserHexScalar(json.z1),
        deserHexScalar(json.z2),
        deserGroup(json.sg),
    )
}

interface ProverProofJSON {
    evals: ProofEvalsJSON
    prev_challenges: RecursionChallenge[]
    commitments: ProverCommitmentsJSON
    ft_eval1: string
    proof: OpeningProofJSON
}


export function deserProverProof(json: ProverProofJSON): ProverProof {
    const { evals, prev_challenges, commitments, ft_eval1, proof } = json;
    return new ProverProof(
        deserProofEvals(evals),
        prev_challenges,
        deserProverCommitments(commitments),
        deserHexScalar(ft_eval1),
        deserOpeningProof(proof)
    );
}<|MERGE_RESOLUTION|>--- conflicted
+++ resolved
@@ -54,10 +54,6 @@
  * Deserializes a scalar from a hex string, prefix doesn't matter
  */
 export function deserHexScalar(str: string): ForeignScalar {
-<<<<<<< HEAD
-    if (!str.startsWith("0x")) str = "0x" + str;
-    return ForeignScalar.from(str).assertAlmostReduced();
-=======
     if (str.startsWith("0x")) str = str.slice(1);
 
     // reverse endianness
@@ -67,8 +63,7 @@
         rev_str += str.charAt(i);
     }
 
-    return ForeignScalar.from(rev_str);
->>>>>>> fec92ca0
+    return ForeignScalar.from(rev_str).assertAlmostReduced();
 }
 
 /**
