--- conflicted
+++ resolved
@@ -52,10 +52,6 @@
  * Deserializes a scalar from a hex string, prefix doesn't matter
  */
 export function deserHexScalar(str: string): ForeignScalar {
-<<<<<<< HEAD
-    if (!str.startsWith("0x")) str = "0x" + str;
-    return ForeignScalar.from(str).assertAlmostReduced();
-=======
     if (str.startsWith("0x")) str = str.slice(1);
 
     // reverse endianness
@@ -66,7 +62,6 @@
     }
 
     return ForeignScalar.from(rev_str).assertAlmostReduced();
->>>>>>> 9c5af776
 }
 
 /**
