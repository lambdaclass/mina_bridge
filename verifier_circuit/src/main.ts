import { readFileSync, writeFileSync } from "fs";
import { deserOpeningProof } from "./serde/serde_proof.js";
<<<<<<< HEAD
import { TestCircuit, TestCircuitBn254 } from "./test_circuit.js";
import { ForeignScalar, ForeignScalarBn254 } from "./foreign_fields/foreign_scalar.js";
import { deserOpeningProof } from "./serde/serde_proof.js";
=======
import { ForeignField } from "./foreign_fields/foreign_field.js";
import { TestCircuit } from "./test_circuit.js";
import { ForeignPallas } from "./foreign_fields/foreign_pallas.js";
import { ForeignScalar } from "./foreign_fields/foreign_scalar.js";
import testInputs from "../test_data/inputs.json" assert { type: "json" };
>>>>>>> 8a421c58

let inputs;
try {
    inputs = JSON.parse(readFileSync("./src/inputs.json", "utf-8"));
} catch (e) {
    console.log("Using default inputs");
    inputs = testInputs;
}

// console.log('O1JS loaded');

// ----------------------------------------------------

console.log("Generating verifier circuit keypair...");
let openingProof = deserOpeningProof(inputs);
let keypair = await Verifier.generateKeypair();
console.log("Proving...");
let proof = await Verifier.prove([], [openingProof], keypair);
console.log(proof);

console.log("Writing circuit gates into file...");
let gates = keypair.constraintSystem();
writeFileSync("../kzg_prover/gates.json", JSON.stringify(gates));

// ----------------------------------------------------
console.log('Shutting down O1JS...');<|MERGE_RESOLUTION|>--- conflicted
+++ resolved
@@ -1,16 +1,7 @@
 import { readFileSync, writeFileSync } from "fs";
 import { deserOpeningProof } from "./serde/serde_proof.js";
-<<<<<<< HEAD
-import { TestCircuit, TestCircuitBn254 } from "./test_circuit.js";
-import { ForeignScalar, ForeignScalarBn254 } from "./foreign_fields/foreign_scalar.js";
 import { deserOpeningProof } from "./serde/serde_proof.js";
-=======
-import { ForeignField } from "./foreign_fields/foreign_field.js";
-import { TestCircuit } from "./test_circuit.js";
-import { ForeignPallas } from "./foreign_fields/foreign_pallas.js";
-import { ForeignScalar } from "./foreign_fields/foreign_scalar.js";
 import testInputs from "../test_data/inputs.json" assert { type: "json" };
->>>>>>> 8a421c58
 
 let inputs;
 try {
