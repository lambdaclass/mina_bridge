--- conflicted
+++ resolved
@@ -12,8 +12,6 @@
     static toFields(one: ForeignScalar) {
         return ForeignScalar.provable.toFields(one);
     }
-<<<<<<< HEAD
-
 }
 
 export class ForeignScalarBn254 extends createForeignFieldBn254(Scalar.ORDER).AlmostReduced {
@@ -29,6 +27,4 @@
         return ForeignScalarBn254.provable.toFields(one);
     }
 
-=======
->>>>>>> 8a421c58
 }