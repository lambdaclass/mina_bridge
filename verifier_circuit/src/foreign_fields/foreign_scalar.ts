<<<<<<< HEAD
import { Field, Scalar, createForeignField, createForeignFieldBn254 } from "o1js";

export class ForeignScalar extends createForeignField(Scalar.ORDER).AlmostReduced {
    static sizeInFields() {
        return ForeignScalar.provable.sizeInFields();
    }

    static fromFields(fields: Field[]) {
        return ForeignScalar.provable.fromFields(fields);
    }

    static toFields(one: ForeignScalar) {
        return ForeignScalar.provable.toFields(one);
    }

}

export class ForeignScalarBn254 extends createForeignFieldBn254(Scalar.ORDER).AlmostReduced {
    static sizeInFields() {
        return ForeignScalarBn254.provable.sizeInFields();
    }

    static fromFields(fields: Field[]) {
        return ForeignScalarBn254.provable.fromFields(fields);
    }

    static toFields(one: ForeignScalarBn254) {
        return ForeignScalarBn254.provable.toFields(one);
    }

}

=======
import { Scalar, createForeignFieldBn254 } from "o1js";

export class ForeignScalar extends createForeignFieldBn254(Scalar.ORDER) { }
>>>>>>> fec92ca0
<|MERGE_RESOLUTION|>--- conflicted
+++ resolved
@@ -1,4 +1,3 @@
-<<<<<<< HEAD
 import { Field, Scalar, createForeignField, createForeignFieldBn254 } from "o1js";
 
 export class ForeignScalar extends createForeignField(Scalar.ORDER).AlmostReduced {
@@ -29,10 +28,4 @@
         return ForeignScalarBn254.provable.toFields(one);
     }
 
-}
-
-=======
-import { Scalar, createForeignFieldBn254 } from "o1js";
-
-export class ForeignScalar extends createForeignFieldBn254(Scalar.ORDER) { }
->>>>>>> fec92ca0
+}