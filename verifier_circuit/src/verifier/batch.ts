--- conflicted
+++ resolved
@@ -7,15 +7,11 @@
 import { powScalar } from "../util/scalar.js";
 import { range } from "../util/misc.js";
 import { ForeignScalar } from "../foreign_fields/foreign_scalar.js";
-<<<<<<< HEAD
 import { ForeignPallas } from "../foreign_fields/foreign_pallas.js";
-=======
 import { isErr, isOk, unwrap, verifierOk, VerifierResult} from "../error.js";
-import { logField } from "../util/log.js";
 import { fq_sponge_params } from "./sponge.js";
 import { AlphasIterator } from "../alphas.js";
 import { LookupPattern } from "../lookups/lookups.js";
->>>>>>> fec92ca0
 
 export class Context {
     verifier_index: VerifierIndex
@@ -125,37 +121,6 @@
         const alphas = unwrap(alpha_powers_result);
 
         let commitments = [verifier_index.sigma_comm[Verifier.PERMUTS - 1]];
-<<<<<<< HEAD
-        const init = evals.z.zetaOmega
-            .mul(oracles.beta).assertAlmostReduced()
-            .mul(alphas[0]).assertAlmostReduced()
-            .mul(permutation_vanishing_polynomial).assertAlmostReduced();
-        let scalars: ForeignScalar[] = [evals.s
-            .map((s, i) => oracles.gamma.add(oracles.beta.mul(s.zeta)).add(evals.w[i].zeta))
-            .reduce((acc, curr) => acc.assertAlmostReduced().mul(curr.assertAlmostReduced()), init).assertAlmostReduced()];
-
-        // FIXME: hardcoded for now, should be a sponge parameter.
-        // this was generated from the verifier_circuit_tests/ crate.
-        //
-        // FIXME: this should be somewhere in the o1js' Poseidon sponge implementation
-        const mds = [
-            [
-                "4e59dd23f06c2400f3ba607d02926badee7add77d3544a307e7af417ddf7283e",
-                "0026c37744e275497518904a3d4bd83f3d89f414c28ab292cbfc96b6ab06db30",
-                "3a567f1bc5592630ba6ae6014d6c2e6efb3fab52815eff16608c051bbc104117"
-            ].map(deserHexScalar),
-            [
-                "0ceb4a2b7e38fea058a153e390439d2e0dd5bc481d5ac08069140335a86fd312",
-                "559c4de970165cd66fd0068edcbe3615c7af8b5e380c9f6ea7be69b38e7cb12a",
-                "37854a5bdac3b836763e2ec95d0ca6d9e5b908e127f16a98135c16285391cc00"
-            ].map(deserHexScalar),
-            [
-                "1bd343a1e09a4080831e5afbf0ca3d3a610c383b154643eb88666970d2a6d904",
-                "24c37437a332198bd134339acfab5fee7fd2e4ab157d1fae8b7c31e3ee05a802",
-                "bd7b2b50cd898d9badcb3d2787a7b98322bb00bc2ddfb6b11efddfc6e992b019"
-            ].map(deserHexScalar)
-        ];
-=======
         let scalars = [this.permScalars(
             evals,
             oracles.beta,
@@ -163,7 +128,6 @@
             alphas,
             permutation_vanishing_polynomial
         )];
->>>>>>> fec92ca0
 
         const constants: Constants<ForeignScalar> = {
             alpha: oracles.alpha,
