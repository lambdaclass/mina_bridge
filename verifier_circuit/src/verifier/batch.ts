import { PolyComm } from "../poly_commitment/commitment.js";
import { ProverProof, PointEvaluations, ProofEvaluations } from "../prover/prover.js";
import { Verifier, VerifierIndex } from "./verifier.js";
import { Group, Scalar } from "o1js";

export class Context {
    verifier_index: VerifierIndex
    proof: ProverProof
    public_input: Scalar[]

    constructor(verifier_index: VerifierIndex, proof: ProverProof, public_input: Scalar[]) {
        this.verifier_index = verifier_index;
        this.proof = proof;
        this.public_input = public_input;
    }
}

export class Batch extends Verifier {
    /**
     * will take verifier_index, proof and public inputs as args.
     * will output a "batch evaluation proof"
     *
     * essentially will partial verify proofs so they can be batched verified later.
    */
    static toBatch(verifier_index: VerifierIndex, proof: ProverProof, public_input: Scalar[]) {
        //~ 1. Check the length of evaluations inside the proof.
        this.#check_proof_evals_len(proof)

        //~ 2. Commit to the negated public input polynomial.
        let lgr_comm = verifier_index.srs.lagrangeBases.get(verifier_index.domain_size)!;
        let com = lgr_comm?.slice(0, verifier_index.public);
        let elm = public_input.map(s => s.neg());
        let non_hiding_public_comm = PolyComm.msm(com, elm);
        let public_comm = verifier_index
            .srs
            .maskCustom(non_hiding_public_comm,
                new PolyComm([Scalar.from(1)], undefined))?.commitment!;

<<<<<<< HEAD
        //~ 3. Run the Fiat-Shamir heuristic.
        const {
            fq_sponge,
            oracles,
            all_alphas,
            public_evals,
            powers_of_eval_points_for_chunks,
            polys,
            zeta1: zeta_to_domain_size,
            ft_eval0,
            combined_inner_product
        } = proof.oracles(verifier_index, public_comm, public_input);
=======
        proof.oracles(verifier_index, public_comm, public_input);

        /*
          Check the length of evaluations inside the proof.
          Commit to the negated public input polynomial.
          Run the Fiat-Shamir argument.
          Combine the chunked polynomials’ evaluations (TODO: most likely only the quotient polynomial is chunked) with the right powers of $\zeta^n$ and $(\zeta * \omega)^n$.
        */

        let original_evals = proof.evals;

        //original_evals.combine();

        // let evals = proof.evals.combine(&powers_of_eval_points_for_chunks);
        //let context = Context {
        //    verifier_index,
        //    proof,
        //    public_input,
        //};
>>>>>>> 101df38b

        //~ 4. Combine the chunked polynomials' evaluations
        const evals = ProofEvaluations.combine(proof.evals, powers_of_eval_points_for_chunks);
        const context = new Context(verifier_index, proof, public_input);

        /*
          Compute the commitment to the linearized polynomial $f$. To do this, add the constraints of all of the gates, of the permutation, and optionally of the lookup. (See the separate sections in the constraints section.) Any polynomial should be replaced by its associated commitment, contained in the verifier index or in the proof, unless a polynomial has its evaluation provided by the proof in which case the evaluation should be used in place of the commitment.
          Compute the (chuncked) commitment of $ft$ (see Maller’s optimization).
          List the polynomial commitments, and their associated evaluations, that are associated to the aggregated evaluation proof in the proof:
              recursion
              public input commitment
              ft commitment (chunks of it)
              permutation commitment
              index commitments that use the coefficients
              witness commitments
              coefficient commitments
              sigma commitments
              lookup commitments
        */
        return public_comm;
    }

    /*
    * Enforce the length of evaluations inside the `proof`.
    * Atm, the length of evaluations(both `zeta` and `zeta_omega`) SHOULD be 1.
    * The length value is prone to future change.
    */
    static #check_proof_evals_len(proof: ProverProof): boolean {
        const {
            w,
            z,
            s,
            coefficients,
            lookup,
            genericSelector,
            poseidonSelector
        } = proof.evals;

        const valid_evals_len = (evals: PointEvaluations<Array<Scalar>>): boolean =>
            evals.zeta.length === 1 && evals.zetaOmega.length === 1;

        // auxiliary
        let arrays = [w, s, coefficients];
        let singles = [z, genericSelector, poseidonSelector];
        if (lookup) {
            const {
                sorted,
                aggreg,
                table,
                runtime
            } = lookup;

            arrays.push(sorted);
            singles.push(aggreg, table);
            if (runtime) singles.push(runtime);
        }

        // true if all evaluation lengths are valid
        return arrays.every((evals) => evals.every(valid_evals_len)) &&
            singles.every(valid_evals_len);
    }
}<|MERGE_RESOLUTION|>--- conflicted
+++ resolved
@@ -36,7 +36,6 @@
             .maskCustom(non_hiding_public_comm,
                 new PolyComm([Scalar.from(1)], undefined))?.commitment!;
 
-<<<<<<< HEAD
         //~ 3. Run the Fiat-Shamir heuristic.
         const {
             fq_sponge,
@@ -49,27 +48,7 @@
             ft_eval0,
             combined_inner_product
         } = proof.oracles(verifier_index, public_comm, public_input);
-=======
-        proof.oracles(verifier_index, public_comm, public_input);
 
-        /*
-          Check the length of evaluations inside the proof.
-          Commit to the negated public input polynomial.
-          Run the Fiat-Shamir argument.
-          Combine the chunked polynomials’ evaluations (TODO: most likely only the quotient polynomial is chunked) with the right powers of $\zeta^n$ and $(\zeta * \omega)^n$.
-        */
-
-        let original_evals = proof.evals;
-
-        //original_evals.combine();
-
-        // let evals = proof.evals.combine(&powers_of_eval_points_for_chunks);
-        //let context = Context {
-        //    verifier_index,
-        //    proof,
-        //    public_input,
-        //};
->>>>>>> 101df38b
 
         //~ 4. Combine the chunked polynomials' evaluations
         const evals = ProofEvaluations.combine(proof.evals, powers_of_eval_points_for_chunks);
