--- conflicted
+++ resolved
@@ -6,10 +6,7 @@
 import { Column, PolishToken } from "../prover/expr.js";
 import { GateType } from "../circuits/gate.js";
 import { powScalar } from "../util/scalar.js";
-<<<<<<< HEAD
 import { range } from "../util/misc.js";
-=======
->>>>>>> f8712b00
 
 export class Context {
     verifier_index: VerifierIndex
@@ -79,10 +76,6 @@
             combined_inner_product
         } = proof.oracles(verifier_index, public_comm, public_input);
 
-<<<<<<< HEAD
-<<<<<<< HEAD
-=======
->>>>>>> f8712b00
         //~ 4. Combine the chunked polynomials' evaluations
         const evals = ProofEvaluations.combine(proof.evals, powers_of_eval_points_for_chunks);
         const context = new Context(verifier_index, proof, public_input);
@@ -159,7 +152,6 @@
                 chunked_t_comm,
                 zeta_to_domain_size.sub(Scalar.from(1))));
 
-<<<<<<< HEAD
         //~ 7. List the polynomial commitments, and their associated evaluations,
         //~    that are associated to the aggregated evaluation proof in the proof:
         let evaluations: Evaluation[] = [];
@@ -200,23 +192,6 @@
             combined_inner_product,
         };
         return agg_proof;
-=======
-        /*
-          Compute the commitment to the linearized polynomial $f$. To do this, add the constraints of all of the gates, of the permutation, and optionally of the lookup. (See the separate sections in the constraints section.) Any polynomial should be replaced by its associated commitment, contained in the verifier index or in the proof, unless a polynomial has its evaluation provided by the proof in which case the evaluation should be used in place of the commitment.
-          Compute the (chuncked) commitment of $ft$ (see Maller’s optimization).
-          List the polynomial commitments, and their associated evaluations, that are associated to the aggregated evaluation proof in the proof:
-              recursion
-              public input commitment
-              ft commitment (chunks of it)
-              permutation commitment
-              index commitments that use the coefficients
-              witness commitments
-              coefficient commitments
-              sigma commitments
-              lookup commitments
-        */
-        return public_comm;
->>>>>>> f8712b00
     }
 
     /*
