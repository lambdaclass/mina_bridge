--- conflicted
+++ resolved
@@ -1,12 +1,9 @@
 import { readFileSync } from 'fs';
-<<<<<<< HEAD
 import { Group, public_, Provable, circuitMain, Circuit } from 'o1js';
 import { OpeningProof, PolyComm } from '../poly_commitment/commitment.js';
-=======
 import { circuitMainBn254, CircuitBn254, Group, public_, ForeignGroup, Provable } from 'o1js';
 import { PolyComm } from '../poly_commitment/commitment.js';
 import { OpeningProof } from "../poly_commitment/opening_proof.js";
->>>>>>> fec92ca0
 import { SRS } from '../SRS.js';
 import { fp_sponge_initial_state, fp_sponge_params, fq_sponge_initial_state, fq_sponge_params, Sponge } from './sponge.js';
 import { Alphas } from '../alphas.js';
@@ -23,12 +20,9 @@
 import verifier_index_json from "../../test_data/verifier_index.json" assert { type: "json" };
 import { deserVerifierIndex } from "../serde/serde_index.js";
 import { deserProverProof } from '../serde/serde_proof.js';
-<<<<<<< HEAD
 import { ForeignPallas } from '../foreign_fields/foreign_pallas.js';
-=======
 import { isErr, isOk, unwrap } from '../error.js';
 import { finalVerify, BWParameters } from "./commitment.js";
->>>>>>> fec92ca0
 
 let steps: bigint[][];
 try {
@@ -94,17 +88,9 @@
     prev_challenges: number
 
     /** permutation commitments */
-<<<<<<< HEAD
     sigma_comm: PolyComm<ForeignPallas>[] // size PERMUTS
     coefficients_comm: PolyComm<ForeignPallas>[] // size COLUMNS
     generic_comm: PolyComm<ForeignPallas>
-=======
-    sigma_comm: PolyComm<ForeignGroup>[] // size PERMUTS
-    /** coefficient commitment array */
-    coefficients_comm: PolyComm<ForeignGroup>[] // size COLUMNS
-    /** generic commitment */
-    generic_comm: PolyComm<ForeignGroup>
->>>>>>> fec92ca0
 
     /** poseidon constraint selector polynomial commitments */
     psm_comm: PolyComm<ForeignPallas>
@@ -233,7 +219,6 @@
     static readonly PERMUTS: number = 7;
     static readonly PERMUTATION_CONSTRAINTS: number = 3;
 
-<<<<<<< HEAD
     @circuitMain
     static main(@public_ openingProof: OpeningProof) {
         let result = this.verifyProof(openingProof);
@@ -247,32 +232,6 @@
     }
 
     static verifyProof(openingProof: OpeningProof) {
-        let proverProof = deserProverProof(proof_json);
-        proverProof.proof = openingProof;
-        let evaluationProof = Batch.toBatch(deserVerifierIndex(verifier_index_json), proverProof, []);
-
-        let points = [h];
-        let scalars = [ForeignScalar.from(0).assertAlmostReduced()];
-
-        let randBase = ForeignScalar.from(1).assertAlmostReduced();
-        let sgRandBase = ForeignScalar.from(1).assertAlmostReduced();
-        let negRandBase = randBase.neg();
-
-        points.push(evaluationProof.opening.sg);
-        scalars.push(
-            negRandBase.mul(evaluationProof.opening.z1).assertAlmostReduced()
-                .sub(sgRandBase).assertAlmostReduced()
-        );
-
-        return Verifier.naiveMSM(points, scalars);
-    }
-
-    static naiveMSM(points: ForeignPallas[], scalars: ForeignScalar[]): ForeignPallas {
-        // This is hacky: it is the point at infinity
-        let result = new ForeignPallas({ x: 0, y: 0 });
-=======
-    @circuitMainBn254
-    static main(@public_ openingProof: OpeningProof, @public_ expected: ForeignGroup) {
         let proverProof = deserProverProof(proof_json);
 
         const verifierIndex = deserVerifierIndex(verifier_index_json);
@@ -289,7 +248,6 @@
 
     static naiveMSM(points: ForeignGroup[], scalars: ForeignScalar[]): ForeignGroup {
         let result = new ForeignGroup(ForeignBase.from(0), ForeignBase.from(0));
->>>>>>> fec92ca0
 
         for (let i = 0; i < points.length; i++) {
             let point = points[i];
