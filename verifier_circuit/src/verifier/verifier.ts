import { readFileSync } from 'fs';
<<<<<<< HEAD
import { Group, public_, Provable, circuitMain, Circuit, CircuitBn254, circuitMainBn254, publicBn254 } from 'o1js';
import { OpeningProof, PolyComm } from '../poly_commitment/commitment.js';
=======
import { CircuitBn254, circuitMainBn254, publicBn254 } from 'o1js';
import { PolyComm } from '../poly_commitment/commitment.js';
import { OpeningProof } from "../poly_commitment/opening_proof.js";
>>>>>>> 9c5af776
import { SRS } from '../SRS.js';
import { fp_sponge_initial_state, fp_sponge_params, fq_sponge_initial_state, fq_sponge_params, Sponge } from './sponge.js';
import { Alphas } from '../alphas.js';
import { Polynomial } from '../polynomial.js';
import { Linearization, PolishToken } from '../prover/expr.js';
import { ForeignBase } from '../foreign_fields/foreign_field.js';
import { ForeignScalar } from '../foreign_fields/foreign_scalar.js';
import {
    LookupInfo, LookupSelectors
} from '../lookups/lookups.js';
import { Batch } from './batch.js';
import proof_json from "../../test_data/proof.json" assert { type: "json" };
import verifier_index_json from "../../test_data/verifier_index.json" assert { type: "json" };
import { deserVerifierIndex } from "../serde/serde_index.js";
import { deserProverProof } from '../serde/serde_proof.js';
<<<<<<< HEAD
import { ForeignPallas } from '../foreign_fields/foreign_pallas.js';
=======
import { ForeignPallas, pallasZero } from '../foreign_fields/foreign_pallas.js';
import { isErr, isOk, unwrap, VerifierResult, verifierOk } from '../error.js';
import { finalVerify, BWParameters } from "./commitment.js";
>>>>>>> 9c5af776

let steps: bigint[][];
try {
    steps = JSON.parse(readFileSync("./test_data/steps.json", "utf-8"));
} catch (e) {
    steps = [];
}

/*
#[serde_as]
#[derive(Serialize, Deserialize, Debug, Clone)]
pub struct LookupVerifierIndex<G: CommitmentCurve> {
    pub joint_lookup_used: bool,
    #[serde(bound = "PolyComm<G>: Serialize + DeserializeOwned")]
    pub lookup_table: Vec<PolyComm<G>>,
    #[serde(bound = "PolyComm<G>: Serialize + DeserializeOwned")]
    pub lookup_selectors: LookupSelectors<PolyComm<G>>,

    /// Table IDs for the lookup values.
    /// This may be `None` if all lookups originate from table 0.
    #[serde(bound = "PolyComm<G>: Serialize + DeserializeOwned")]
    pub table_ids: Option<PolyComm<G>>,

    /// Information about the specific lookups used
    pub lookup_info: LookupInfo,

    /// An optional selector polynomial for runtime tables
    #[serde(bound = "PolyComm<G>: Serialize + DeserializeOwned")]
    pub runtime_tables_selector: Option<PolyComm<G>>,
}
*/

export class LookupVerifierIndex {
    joint_lookup_used: boolean
    lookup_table: PolyComm<ForeignPallas>[]
    lookup_selectors: LookupSelectors

    /// Table IDs for the lookup values.
    /// This may be `None` if all lookups originate from table 0.
    table_ids?: PolyComm<ForeignPallas>

    /// Information about the specific lookups used
    lookup_info: LookupInfo

    /// An optional selector polynomial for runtime tables
    runtime_tables_selector?: PolyComm<ForeignPallas>
}

/**
* Will contain information necessary for executing a verification
*/
export class VerifierIndex {
    domain_size: number
    domain_gen: ForeignScalar
    /** maximal size of polynomial section */
    max_poly_size: number
    /** the number of randomized rows to achieve zero knowledge */
    zk_rows: number
    srs: SRS
    /** number of public inputs */
    public: number
    /** number of previous evaluation challenges */
    prev_challenges: number

    /** permutation commitments */
    sigma_comm: PolyComm<ForeignPallas>[] // size PERMUTS
    coefficients_comm: PolyComm<ForeignPallas>[] // size COLUMNS
    generic_comm: PolyComm<ForeignPallas>

    /** poseidon constraint selector polynomial commitments */
    psm_comm: PolyComm<ForeignPallas>

    /** EC addition selector polynomial commitment */
    complete_add_comm: PolyComm<ForeignPallas>
    /** EC variable base scalar multiplication selector polynomial commitment */
    mul_comm: PolyComm<ForeignPallas>
    /** endoscalar multiplication selector polynomial commitment */
    emul_comm: PolyComm<ForeignPallas>
    /** endoscalar multiplication scalar computation selector polynomial commitment */
    endomul_scalar_comm: PolyComm<ForeignPallas>
<<<<<<< HEAD
=======

    /** RangeCheck0 polynomial commitments */
    range_check0_comm?: PolyComm<ForeignPallas>
    /** RangeCheck1 polynomial commitments */
    range_check1_comm?: PolyComm<ForeignPallas>
    /** Foreign field addition polynomial commitments */
    foreign_field_add_comm?: PolyComm<ForeignPallas>
    /** Foreign field multiplication polynomial commitments */
    foreign_field_mul_comm?: PolyComm<ForeignPallas>

    /** Xor commitments */
    xor_comm?: PolyComm<ForeignPallas>
    /** Rot commitments */
    rot_comm?: PolyComm<ForeignPallas>
>>>>>>> 9c5af776

    /** Wire coordinate shifts */
    shift: ForeignScalar[] // of size PERMUTS
    /** Zero knowledge polynomial */
    permutation_vanishing_polynomial_m: Polynomial

    /** Domain offset for zero-knowledge */
    w: ForeignScalar

    /** Endoscalar coefficient */
    endo: ForeignScalar

    lookup_index?: LookupVerifierIndex

    linearization: Linearization<PolishToken[]>

    /** The mapping between powers of alpha and constraints */
    powers_of_alpha: Alphas

    constructor(
        domain_size: number,
        domain_gen: ForeignScalar,
        max_poly_size: number,
        zk_rows: number,
        public_size: number,
        sigma_comm: PolyComm<ForeignPallas>[],
        coefficients_comm: PolyComm<ForeignPallas>[],
        generic_comm: PolyComm<ForeignPallas>,
        psm_comm: PolyComm<ForeignPallas>,
        complete_add_comm: PolyComm<ForeignPallas>,
        mul_comm: PolyComm<ForeignPallas>,
        emul_comm: PolyComm<ForeignPallas>,
        endomul_scalar_comm: PolyComm<ForeignPallas>,
        powers_of_alpha: Alphas,
        shift: ForeignScalar[],
        permutation_vanishing_polynomial_m: Polynomial,
        w: ForeignScalar,
        endo: ForeignScalar,
        linearization: Linearization<PolishToken[]>,
        range_check0_comm?: PolyComm<ForeignPallas>,
        range_check1_comm?: PolyComm<ForeignPallas>,
        foreign_field_add_comm?: PolyComm<ForeignPallas>,
        foreign_field_mul_comm?: PolyComm<ForeignPallas>,
        xor_comm?: PolyComm<ForeignPallas>,
        rot_comm?: PolyComm<ForeignPallas>,
        lookup_index?: LookupVerifierIndex
    ) {
        this.srs = SRS.createFromJSON();
        this.domain_size = domain_size;
        this.domain_gen = domain_gen;
        this.max_poly_size = max_poly_size;
        this.zk_rows = zk_rows;
        this.public = public_size;
        this.sigma_comm = sigma_comm;
        this.coefficients_comm = coefficients_comm;
        this.generic_comm = generic_comm;
        this.psm_comm = psm_comm;
        this.complete_add_comm = complete_add_comm;
        this.mul_comm = mul_comm;
        this.emul_comm = emul_comm;
        this.endomul_scalar_comm = endomul_scalar_comm;
        this.range_check0_comm = range_check0_comm;
        this.range_check1_comm = range_check1_comm;
        this.foreign_field_add_comm = foreign_field_add_comm;
        this.foreign_field_mul_comm = foreign_field_mul_comm;
        this.xor_comm = xor_comm;
        this.rot_comm = rot_comm;
        this.shift = shift;
        this.permutation_vanishing_polynomial_m = permutation_vanishing_polynomial_m;
        this.w = w;
        this.endo = endo;
        this.linearization = linearization;
        this.powers_of_alpha = powers_of_alpha;
        this.lookup_index = lookup_index;
    }

    /*
    * Compute the digest of the VerifierIndex, which can be used for the Fiat-Shamir transform.
    */
    digest(): ForeignBase {
        let fq_sponge = new Sponge(fp_sponge_params(), fp_sponge_initial_state());

        this.sigma_comm.forEach((g) => fq_sponge.absorbGroups(g.unshifted));
        this.coefficients_comm.forEach((g) => fq_sponge.absorbGroups(g.unshifted));
        fq_sponge.absorbGroups(this.generic_comm.unshifted);
        fq_sponge.absorbGroups(this.psm_comm.unshifted);
        fq_sponge.absorbGroups(this.complete_add_comm.unshifted);
        fq_sponge.absorbGroups(this.mul_comm.unshifted);
        fq_sponge.absorbGroups(this.emul_comm.unshifted);
        fq_sponge.absorbGroups(this.endomul_scalar_comm.unshifted);

        return fq_sponge.squeezeField();
    }
}

export class Verifier extends CircuitBn254 {
    /** Number of total registers */
    static readonly COLUMNS: number = 15;
    /** Number of registers that can be wired (participating in the permutation) */
    static readonly PERMUTS: number = 7;
    static readonly PERMUTATION_CONSTRAINTS: number = 3;

    @circuitMainBn254
    static main(@publicBn254 openingProof: OpeningProof) {
<<<<<<< HEAD
        let result = this.verifyProof(openingProof);

        // Temporary until we have the complete Kimchi verification as a circuit.
        // In that case, the expected point would be the point at infinity.
        let expected = Provable.witness(ForeignPallas.provable, () => this.verifyProof(openingProof));

        result.x.assertEquals(expected.x);
        result.y.assertEquals(expected.y);
    }

    static verifyProof(openingProof: OpeningProof) {
        let proverProof = deserProverProof(proof_json);
        proverProof.proof = openingProof;
        let evaluationProof = Batch.toBatch(deserVerifierIndex(verifier_index_json), proverProof, []);

        let points = [h];
        let scalars = [ForeignScalar.from(0).assertAlmostReduced()];

        let randBase = ForeignScalar.from(1).assertAlmostReduced();
        let sgRandBase = ForeignScalar.from(1).assertAlmostReduced();
        let negRandBase = randBase.neg();

        points.push(evaluationProof.opening.sg);
        scalars.push(
            negRandBase.mul(evaluationProof.opening.z1).assertAlmostReduced()
                .sub(sgRandBase).assertAlmostReduced()
        );

        return Verifier.naiveMSM(points, scalars);
    }

    static naiveMSM(points: ForeignPallas[], scalars: ForeignScalar[]): ForeignPallas {
        // This is hacky: it is the point at infinity
        let result = new ForeignPallas({ x: 0, y: 0 });
=======
        // if the proof is successful, this will be 1. Else will be 0.
        let success = ForeignScalar.from(0).assertAlmostReduced();

        const verifier_result = this.verifyProof(openingProof);
        if (isOk(verifier_result)) {
            const verifier_successful = unwrap(verifier_result);
            if (verifier_successful) success = ForeignScalar.from(1).assertAlmostReduced();
        }

        //success.assertEquals(ForeignScalar.from(1).assertAlmostReduced());
    }

    static verifyProof(openingProof: OpeningProof): VerifierResult<boolean> {
        let proverProof = deserProverProof(proof_json);

        const verifierIndex = deserVerifierIndex(verifier_index_json);
        let evaluationProofResult = Batch.toBatch(verifierIndex, proverProof, []);
        if (isErr(evaluationProofResult)) return evaluationProofResult;
        const evaluationProof = unwrap(evaluationProofResult);

        return verifierOk(finalVerify(
            verifierIndex.srs,
            new BWParameters(),
            evaluationProof
        ));
    }

    static naiveMSM(points: ForeignPallas[], scalars: ForeignScalar[]): ForeignPallas {
        let result = pallasZero();
>>>>>>> 9c5af776

        for (let i = 0; i < points.length; i++) {
            let point = points[i];
            let scalar = scalars[i];
            // FIXME: This should scale the point, but it is not working yet
            // result = result.completeAdd(point.completeScale(scalar));
            result = result.completeAdd(point);
        }

        return result;
    }
}<|MERGE_RESOLUTION|>--- conflicted
+++ resolved
@@ -1,12 +1,7 @@
 import { readFileSync } from 'fs';
-<<<<<<< HEAD
-import { Group, public_, Provable, circuitMain, Circuit, CircuitBn254, circuitMainBn254, publicBn254 } from 'o1js';
-import { OpeningProof, PolyComm } from '../poly_commitment/commitment.js';
-=======
 import { CircuitBn254, circuitMainBn254, publicBn254 } from 'o1js';
 import { PolyComm } from '../poly_commitment/commitment.js';
 import { OpeningProof } from "../poly_commitment/opening_proof.js";
->>>>>>> 9c5af776
 import { SRS } from '../SRS.js';
 import { fp_sponge_initial_state, fp_sponge_params, fq_sponge_initial_state, fq_sponge_params, Sponge } from './sponge.js';
 import { Alphas } from '../alphas.js';
@@ -22,13 +17,9 @@
 import verifier_index_json from "../../test_data/verifier_index.json" assert { type: "json" };
 import { deserVerifierIndex } from "../serde/serde_index.js";
 import { deserProverProof } from '../serde/serde_proof.js';
-<<<<<<< HEAD
-import { ForeignPallas } from '../foreign_fields/foreign_pallas.js';
-=======
 import { ForeignPallas, pallasZero } from '../foreign_fields/foreign_pallas.js';
 import { isErr, isOk, unwrap, VerifierResult, verifierOk } from '../error.js';
 import { finalVerify, BWParameters } from "./commitment.js";
->>>>>>> 9c5af776
 
 let steps: bigint[][];
 try {
@@ -109,8 +100,6 @@
     emul_comm: PolyComm<ForeignPallas>
     /** endoscalar multiplication scalar computation selector polynomial commitment */
     endomul_scalar_comm: PolyComm<ForeignPallas>
-<<<<<<< HEAD
-=======
 
     /** RangeCheck0 polynomial commitments */
     range_check0_comm?: PolyComm<ForeignPallas>
@@ -125,7 +114,6 @@
     xor_comm?: PolyComm<ForeignPallas>
     /** Rot commitments */
     rot_comm?: PolyComm<ForeignPallas>
->>>>>>> 9c5af776
 
     /** Wire coordinate shifts */
     shift: ForeignScalar[] // of size PERMUTS
@@ -230,42 +218,6 @@
 
     @circuitMainBn254
     static main(@publicBn254 openingProof: OpeningProof) {
-<<<<<<< HEAD
-        let result = this.verifyProof(openingProof);
-
-        // Temporary until we have the complete Kimchi verification as a circuit.
-        // In that case, the expected point would be the point at infinity.
-        let expected = Provable.witness(ForeignPallas.provable, () => this.verifyProof(openingProof));
-
-        result.x.assertEquals(expected.x);
-        result.y.assertEquals(expected.y);
-    }
-
-    static verifyProof(openingProof: OpeningProof) {
-        let proverProof = deserProverProof(proof_json);
-        proverProof.proof = openingProof;
-        let evaluationProof = Batch.toBatch(deserVerifierIndex(verifier_index_json), proverProof, []);
-
-        let points = [h];
-        let scalars = [ForeignScalar.from(0).assertAlmostReduced()];
-
-        let randBase = ForeignScalar.from(1).assertAlmostReduced();
-        let sgRandBase = ForeignScalar.from(1).assertAlmostReduced();
-        let negRandBase = randBase.neg();
-
-        points.push(evaluationProof.opening.sg);
-        scalars.push(
-            negRandBase.mul(evaluationProof.opening.z1).assertAlmostReduced()
-                .sub(sgRandBase).assertAlmostReduced()
-        );
-
-        return Verifier.naiveMSM(points, scalars);
-    }
-
-    static naiveMSM(points: ForeignPallas[], scalars: ForeignScalar[]): ForeignPallas {
-        // This is hacky: it is the point at infinity
-        let result = new ForeignPallas({ x: 0, y: 0 });
-=======
         // if the proof is successful, this will be 1. Else will be 0.
         let success = ForeignScalar.from(0).assertAlmostReduced();
 
@@ -295,7 +247,6 @@
 
     static naiveMSM(points: ForeignPallas[], scalars: ForeignScalar[]): ForeignPallas {
         let result = pallasZero();
->>>>>>> 9c5af776
 
         for (let i = 0; i < points.length; i++) {
             let point = points[i];
