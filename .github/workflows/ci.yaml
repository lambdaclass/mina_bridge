--- conflicted
+++ resolved
@@ -12,7 +12,6 @@
         uses: ./.github/workflows/rust_ci.yaml
         with:
             skip_run: true
-<<<<<<< HEAD
             directory: core
     
     account_inclusion:
@@ -20,21 +19,4 @@
         uses: ./.github/workflows/rust_ci.yaml
         with:
             skip_run: true
-            directory: account_inclusion
-
-    merkle_path:
-        name: Test Merkle Path parser
-        uses: ./.github/workflows/rust_ci.yaml
-        with:
-            skip_run: true
-            directory: state_utility/merkle_path
-
-    merkle_root_parser:
-        name: Test Merkle Root parser
-        uses: ./.github/workflows/rust_ci.yaml
-        with:
-            skip_run: true
-            directory: state_utility/parser
-=======
-            directory: core
->>>>>>> e6eef29c
+            directory: account_inclusion