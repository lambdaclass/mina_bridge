name: CI
on:
    push:
        branches:
            - main
    pull_request:
        branches: ["*"]

jobs:
    public_input_gen:
        name: Public input generation
        uses: ./.github/workflows/rust_ci.yaml
        with:
            directory: public_input_gen

    verifier_circuit_tests:
        name: Execute o1js verifier circuit Rust tests for comparison
        uses: ./.github/workflows/rust_ci.yaml
        with:
            directory: verifier_circuit_tests

    verifier_circuit:
        name: Build and test o1js verifier circuit
        runs-on: ubuntu-selfhosted
        defaults:
            run:
                working-directory: ./verifier_circuit
        steps:
            - name: Checkout sources
              uses: actions/checkout@v4

            - name: Setup o1js submodule
              run: git submodule update --init --recursive

            - name: Set up dependencies
              run: npm ci

            - name: Run npm build
              run: npm run build

            - name: Run npm test
              run: npm run test

    integration:
        name: Integration test
        runs-on: ubuntu-selfhosted
        steps:
            - name: Checkout sources
              uses: actions/checkout@v4

            - name: Run integration test
              run: |
                export HOME="/root/"
                export PATH="/.foundry/bin:/root/.cargo/bin:$PATH"
                export GOPATH="/root/go"
                make

    eth_verifier:
        name: Test EVM verifier
        runs-on: ubuntu-selfhosted
        defaults:
            run:
                working-directory: ./eth_verifier
        steps:
            - name: Checkout sources
              uses: actions/checkout@v4

            - name: Install Foundry
<<<<<<< HEAD
              uses: foundry-rs/foundry-toolchain@v1
=======
              uses: foundry-rs/foundry-toolchain@v1.2.0
>>>>>>> abc9ae71

            - name: Run tests
              run: |
                export HOME="/root/"
                #export PATH="/.foundry/bin:/root/.cargo/bin:$PATH"
                export GOPATH="/root/go"
                make test > ../gasreport.ansi
              env:
                # make fuzzing semi-deterministic to avoid noisy gas cost estimation
                # due to non-deterministic fuzzing (but still use pseudo-random fuzzing seeds)
                FOUNDRY_FUZZ_SEED: 0x${{ github.event.pull_request.base.sha || github.sha }}
            - name: Compare gas reports
              uses: Rubilmax/foundry-gas-diff@v3.16
              with:
                summaryQuantile: 0.9 # only display the 10% most significant gas diffs in the summary (defaults to 20%)
                sortCriteria: avg,max # sort diff rows by criteria
                sortOrders: desc,asc # and directions
              id: gas_diff

            - name: Add gas diff to sticky comment
              if: github.event_name == 'pull_request' || github.event_name == 'pull_request_target'
              uses: marocchino/sticky-pull-request-comment@v2
              with:
                # delete the comment in case changes no longer impact gas costs
                delete: ${{ !steps.gas_diff.outputs.markdown }}
                message: ${{ steps.gas_diff.outputs.markdown }}<|MERGE_RESOLUTION|>--- conflicted
+++ resolved
@@ -66,11 +66,7 @@
               uses: actions/checkout@v4
 
             - name: Install Foundry
-<<<<<<< HEAD
-              uses: foundry-rs/foundry-toolchain@v1
-=======
               uses: foundry-rs/foundry-toolchain@v1.2.0
->>>>>>> abc9ae71
 
             - name: Run tests
               run: |
