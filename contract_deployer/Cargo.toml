--- conflicted
+++ resolved
@@ -16,11 +16,7 @@
 mina-curves = { git = "https://github.com/lambdaclass/openmina-proof-systems", branch = "mina_bridge" }
 o1-utils = { git = "https://github.com/lambdaclass/proof-systems", branch = "add-verifier-serializations" }
 kimchi = { git = "https://github.com/lambdaclass/openmina-proof-systems", branch = "mina_bridge" }
-<<<<<<< HEAD
-aligned-sdk = { git = "https://github.com/lambdaclass/aligned_layer.git", branch = "update_batcher_deps" }
-=======
-aligned-sdk = { git = "https://github.com/lambdaclass/aligned_layer.git", branch = "use_two_vks" }
->>>>>>> 884f28b8
+aligned-sdk = { git = "https://github.com/lambdaclass/aligned_layer.git", branch = "mina" }
 serde = { version = "1.0", features = ["derive"] }
 mina-p2p-messages = { git = "https://github.com/lambdaclass/openmina/", branch = "mina_bridge" }
 bincode = "1.3.3"
