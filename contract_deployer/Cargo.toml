--- conflicted
+++ resolved
@@ -16,15 +16,11 @@
 mina-curves = { git = "https://github.com/openmina/proof-systems", branch = "ledger-newtypes-rampup4-vrf" }
 o1-utils = { git = "https://github.com/lambdaclass/proof-systems", branch = "add-verifier-serializations" }
 kimchi = { git = "https://github.com/openmina/proof-systems", branch = "ledger-newtypes-rampup4-vrf" }
-<<<<<<< HEAD
 aligned-sdk = { git = "https://github.com/lambdaclass/aligned_layer.git", branch = "fix_mina_account_ld" }
-=======
-aligned-sdk = { git = "https://github.com/lambdaclass/aligned_layer.git", branch = "mina" }
 serde = { version = "1.0", features = ["derive"] }
 mina-p2p-messages = { git = "https://github.com/lambdaclass/openmina/", branch = "mina_bridge" }
 bincode = "1.3.3"
 serde_with = "1.10.0"
->>>>>>> 28d62a1d
 
 [patch.crates-io]
 ark-ff = { git = "https://github.com/openmina/algebra", branch = "openmina" }
