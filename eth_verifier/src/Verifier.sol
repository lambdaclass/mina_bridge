--- conflicted
+++ resolved
@@ -17,17 +17,6 @@
 import "../lib/expr/PolishToken.sol";
 import "../lib/expr/ExprConstants.sol";
 import "../lib/deserialize/ProverProof.sol";
-<<<<<<< HEAD
-=======
-
-using {BN254.add, BN254.neg, BN254.scale_scalar, BN254.sub} for BN254.G1Point;
-using {Scalar.neg, Scalar.mul, Scalar.add, Scalar.inv, Scalar.sub, Scalar.pow} for Scalar.FE;
-using {get_alphas} for Alphas;
-using {it_next} for AlphasIterator;
-using {Polynomial.evaluate} for Polynomial.Dense;
-using {sub_polycomms, scale_polycomm} for PolyComm;
-using {get_column_eval} for NewProofEvaluations;
->>>>>>> 2e6dec07
 
 contract KimchiVerifier {
     using {BN254.add, BN254.neg, BN254.scale_scalar, BN254.sub} for BN254.G1Point;
@@ -38,14 +27,10 @@
     using {get_column_eval} for ProofEvaluations;
     using {register} for Alphas;
 
-<<<<<<< HEAD
     error IncorrectPublicInputLength();
     error PolynomialsAreChunked(uint256 chunk_size);
 
     ProverProof proof;
-=======
-    NewProverProof proof;
->>>>>>> 2e6dec07
     VerifierIndex verifier_index;
     PairingURS urs;
     Scalar.FE[] public_inputs;
@@ -113,11 +98,7 @@
 
         //ProofEvaluations memory evals = proof.evals.combine_evals(oracles_res.powers_of_eval_points_for_chunks);
         // INFO: There's only one evaluation per polynomial so there's nothing to combine
-<<<<<<< HEAD
         ProofEvaluations memory evals = proof.evals;
-=======
-        NewProofEvaluations memory evals = proof.evals;
->>>>>>> 2e6dec07
 
         // 5. Compute the commitment to the linearized polynomial $f$.
         Scalar.FE permutation_vanishing_polynomial = Polynomial.eval_vanishes_on_last_n_rows(
