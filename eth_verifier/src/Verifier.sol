--- conflicted
+++ resolved
@@ -36,39 +36,15 @@
     using {get_alphas} for Alphas;
     using {it_next} for AlphasIterator;
     using {sub_polycomms, scale_polycomm} for PolyComm;
-<<<<<<< HEAD
     using {Proof.get_column_eval} for Proof.ProofEvaluations;
     using {register} for Alphas;
 
-    Proof.ProverProof proof;
-=======
     using {register} for Alphas;
-
-    // Column variant constants
-    // - GateType
-    uint256 internal constant GATE_TYPE_GENERIC = 0;
-    uint256 internal constant GATE_TYPE_POSEIDON = 1;
-    uint256 internal constant GATE_TYPE_COMPLETE_ADD = 2;
-    uint256 internal constant GATE_TYPE_VAR_BASE_MUL = 3;
-    uint256 internal constant GATE_TYPE_ENDO_MUL = 4;
-    uint256 internal constant GATE_TYPE_ENDO_MUL_SCALAR = 5;
-    uint256 internal constant GATE_TYPE_RANGE_CHECK_0 = 6;
-    uint256 internal constant GATE_TYPE_RANGE_CHECK_1 = 7;
-    uint256 internal constant GATE_TYPE_FOREIGN_FIELD_ADD = 8;
-    uint256 internal constant GATE_TYPE_FOREIGN_FIELD_MUL = 9;
-    uint256 internal constant GATE_TYPE_XOR_16 = 10;
-    uint256 internal constant GATE_TYPE_ROT_64 = 11;
-    // - LookupPattern
-    uint256 internal constant LOOKUP_PATTERN_XOR = 0;
-    uint256 internal constant LOOKUP_PATTERN_LOOKUP = 1;
-    uint256 internal constant LOOKUP_PATTERN_RANGE_CHECK = 2;
-    uint256 internal constant LOOKUP_PATTERN_FOREIGN_FIELD_MUL = 3;
 
     error IncorrectPublicInputLength();
     error PolynomialsAreChunked(uint256 chunk_size);
 
-    ProverProof proof;
->>>>>>> f6235b7c
+    Proof.ProverProof proof;
     VerifierIndex verifier_index;
     URS urs;
     Scalar.FE public_input;
@@ -132,365 +108,10 @@
             verifier_index,
             urs,
             public_input,
-            lagrange_base,
             base_sponge,
             scalar_sponge
         );
-<<<<<<< HEAD
         return final_verify(agg_proof);
-=======
-
-        AlphasIterator memory alphas =
-            verifier_index.powers_of_alpha.get_alphas(ArgumentType.Permutation, PERMUTATION_CONSTRAINTS);
-
-        BN254.G1Point[] memory commitments = new BN254.G1Point[](1);
-        commitments[0] = verifier_index.sigma_comm[PERMUTS - 1];
-        Scalar.FE[] memory scalars = new Scalar.FE[](1);
-        scalars[0] = perm_scalars(evals, oracles.beta, oracles.gamma, alphas, permutation_vanishing_polynomial);
-
-        BN254.G1Point memory f_comm = msm(commitments, scalars);
-
-        // 6. Compute the chunked commitment of ft
-        Scalar.FE zeta_to_srs_len = oracles.zeta.pow(verifier_index.max_poly_size);
-        BN254.G1Point memory chunked_f_comm = f_comm;
-
-        BN254.G1Point[7] memory t_comm = proof.commitments.t_comm;
-        BN254.G1Point memory chunked_t_comm = BN254.point_at_inf();
-
-        for (uint256 i = 0; i < t_comm.length; i++) {
-            chunked_t_comm = chunked_t_comm.scale_scalar(zeta_to_srs_len);
-            chunked_t_comm = chunked_t_comm.add(t_comm[t_comm.length - i - 1]);
-        }
-
-        BN254.G1Point memory ft_comm =
-            chunked_f_comm.sub(chunked_t_comm.scale_scalar(oracles_res.zeta1.sub(Scalar.one())));
-
-        // 7. List the polynomial commitments, and their associated evaluations,
-        // that are associated to the aggregated evaluation proof in the proof:
-
-        uint256 evaluations_len = 56; // INFO: hard-coded for the test proof
-        Evaluation[] memory evaluations = new Evaluation[](evaluations_len);
-
-        uint256 eval_index = 0;
-
-        // public input commitment
-        evaluations[eval_index++] = Evaluation(public_comm, oracles_res.public_evals, 0);
-
-        // ft commitment
-        evaluations[eval_index++] = Evaluation(ft_comm, [oracles_res.ft_eval0, proof.ft_eval1], 0);
-        uint256 columns_len = 52; // INFO: hard-coded for the test proof
-        Column[] memory columns = new Column[](columns_len);
-        columns[0] = Column(ColumnVariant.Z, 0);
-        columns[1] = Column(ColumnVariant.Index, GATE_TYPE_GENERIC);
-        columns[2] = Column(ColumnVariant.Index, GATE_TYPE_POSEIDON);
-        columns[3] = Column(ColumnVariant.Index, GATE_TYPE_COMPLETE_ADD);
-        columns[4] = Column(ColumnVariant.Index, GATE_TYPE_VAR_BASE_MUL);
-        columns[5] = Column(ColumnVariant.Index, GATE_TYPE_ENDO_MUL);
-        columns[6] = Column(ColumnVariant.Index, GATE_TYPE_ENDO_MUL_SCALAR);
-        uint256 col_index = 7;
-        for (uint256 i = 0; i < COLUMNS; i++) {
-            columns[col_index++] = Column(ColumnVariant.Witness, i);
-        }
-        for (uint256 i = 0; i < COLUMNS; i++) {
-            columns[col_index++] = Column(ColumnVariant.Coefficient, i);
-        }
-        for (uint256 i = 0; i < PERMUTS - 1; i++) {
-            columns[col_index++] = Column(ColumnVariant.Permutation, i);
-        }
-        if (is_field_set(verifier_index, RANGE_CHECK0_COMM_FLAG)) {
-            columns[col_index++] = Column(ColumnVariant.Index, GATE_TYPE_RANGE_CHECK_0);
-        }
-        if (is_field_set(verifier_index, RANGE_CHECK1_COMM_FLAG)) {
-            columns[col_index++] = Column(ColumnVariant.Index, GATE_TYPE_RANGE_CHECK_1);
-        }
-        if (is_field_set(verifier_index, FOREIGN_FIELD_ADD_COMM_FLAG)) {
-            columns[col_index++] = Column(ColumnVariant.Index, GATE_TYPE_FOREIGN_FIELD_ADD);
-        }
-        if (is_field_set(verifier_index, FOREIGN_FIELD_MUL_COMM_FLAG)) {
-            columns[col_index++] = Column(ColumnVariant.Index, GATE_TYPE_FOREIGN_FIELD_MUL);
-        }
-        if (is_field_set(verifier_index, XOR_COMM_FLAG)) {
-            columns[col_index++] = Column(ColumnVariant.Index, GATE_TYPE_XOR_16);
-        }
-        if (is_field_set(verifier_index, ROT_COMM_FLAG)) {
-            columns[col_index++] = Column(ColumnVariant.Index, GATE_TYPE_ROT_64);
-        }
-        if (is_field_set(verifier_index, LOOKUP_VERIFIER_INDEX_FLAG)) {
-            LookupVerifierIndex memory li = verifier_index.lookup_index;
-            for (uint256 i = 0; i < li.lookup_info.max_per_row + 1; i++) {
-                columns[col_index++] = Column(ColumnVariant.LookupSorted, i);
-            }
-            columns[col_index++] = Column(ColumnVariant.LookupAggreg, 0);
-        }
-        // push all commitments corresponding to each column
-        for (uint256 i = 0; i < col_index; i++) {
-            PointEvaluations memory eval = get_column_eval(proof.evals, columns[i]);
-            evaluations[eval_index++] = Evaluation(get_column_commitment(columns[i]), [eval.zeta, eval.zeta_omega], 0);
-        }
-
-        if (is_field_set(verifier_index, LOOKUP_VERIFIER_INDEX_FLAG)) {
-            LookupVerifierIndex memory li = verifier_index.lookup_index;
-            if (!is_field_set(proof.commitments, LOOKUP_SORTED_COMM_FLAG)) {
-                revert("missing lookup commitments"); // TODO: error
-            }
-            PointEvaluations memory lookup_evals = proof.evals.lookup_table;
-            if (!is_field_set(proof.evals, LOOKUP_TABLE_EVAL_FLAG)) {
-                revert("missing lookup table eval");
-            }
-            PointEvaluations memory lookup_table = proof.evals.lookup_table;
-
-            Scalar.FE joint_combiner = oracles.joint_combiner_field;
-            Scalar.FE table_id_combiner = joint_combiner.pow(li.lookup_info.max_joint_size);
-
-            BN254.G1Point memory table_comm = combine_table(
-                li.lookup_table,
-                joint_combiner,
-                table_id_combiner,
-                is_field_set(li, TABLE_IDS_FLAG),
-                li.table_ids,
-                is_field_set(proof.commitments, LOOKUP_RUNTIME_COMM_FLAG),
-                proof.commitments.lookup_runtime
-            );
-
-            evaluations[eval_index++] = Evaluation(table_comm, [lookup_table.zeta, lookup_table.zeta_omega], 0);
-
-            if (is_field_set(li, RUNTIME_TABLES_SELECTOR_FLAG)) {
-                if (!is_field_set(proof.commitments, LOOKUP_RUNTIME_COMM_FLAG)) {
-                    revert("missing lookup runtime commitment");
-                }
-                BN254.G1Point memory runtime = proof.commitments.lookup_runtime;
-                if (!is_field_set(proof.evals, RUNTIME_LOOKUP_TABLE_EVAL_FLAG)) {
-                    revert("missing runtime lookup table eval");
-                }
-                PointEvaluations memory runtime_eval = proof.evals.runtime_lookup_table;
-
-                evaluations[eval_index++] = Evaluation(runtime, [runtime_eval.zeta, runtime_eval.zeta_omega], 0);
-            }
-
-            if (is_field_set(li, RUNTIME_TABLES_SELECTOR_FLAG)) {
-                Column memory col = Column(ColumnVariant.LookupRuntimeSelector, 0);
-                PointEvaluations memory eval = get_column_eval(proof.evals, col);
-                evaluations[eval_index++] = Evaluation(get_column_commitment(col), [eval.zeta, eval.zeta_omega], 0);
-            }
-            if (is_field_set(li, XOR_FLAG)) {
-                Column memory col = Column(ColumnVariant.LookupKindIndex, LOOKUP_PATTERN_XOR);
-                PointEvaluations memory eval = get_column_eval(proof.evals, col);
-                evaluations[eval_index++] = Evaluation(get_column_commitment(col), [eval.zeta, eval.zeta_omega], 0);
-            }
-            if (is_field_set(li, LOOKUP_FLAG)) {
-                Column memory col = Column(ColumnVariant.LookupKindIndex, LOOKUP_PATTERN_LOOKUP);
-                PointEvaluations memory eval = get_column_eval(proof.evals, col);
-                evaluations[eval_index++] = Evaluation(get_column_commitment(col), [eval.zeta, eval.zeta_omega], 0);
-            }
-            if (is_field_set(li, RANGE_CHECK_FLAG)) {
-                Column memory col = Column(ColumnVariant.LookupKindIndex, LOOKUP_PATTERN_RANGE_CHECK);
-                PointEvaluations memory eval = get_column_eval(proof.evals, col);
-                evaluations[eval_index++] = Evaluation(get_column_commitment(col), [eval.zeta, eval.zeta_omega], 0);
-            }
-            if (is_field_set(li, FFMUL_FLAG)) {
-                Column memory col = Column(ColumnVariant.LookupKindIndex, LOOKUP_PATTERN_FOREIGN_FIELD_MUL);
-                PointEvaluations memory eval = get_column_eval(proof.evals, col);
-                evaluations[eval_index++] = Evaluation(get_column_commitment(col), [eval.zeta, eval.zeta_omega], 0);
-            }
-        }
-
-        Scalar.FE[2] memory evaluation_points = [oracles.zeta, oracles.zeta.mul(verifier_index.domain_gen)];
-
-        return AggregatedEvaluationProof(evaluations, evaluation_points, oracles.v, proof.opening);
-    }
-
-    function public_commitment() public view returns (BN254.G1Point memory public_comm) {
-        if (verifier_index.domain_size < verifier_index.max_poly_size) {
-            revert PolynomialsAreChunked(verifier_index.domain_size / verifier_index.max_poly_size);
-        }
-
-        if (verifier_index.public_len != 1) {
-            revert IncorrectPublicInputLength();
-        }
-        BN254.G1Point memory lagrange_base = BN254.G1Point(
-            0x280c10e2f52fb4ab3ba21204b30df5b69560978e0911a5c673ad0558070f17c1,
-            0x287897da7c8db33cd988a1328770890b2754155612290448267f9ca4c549cb39
-        );
-
-        public_comm = urs.h.add(lagrange_base.scale_scalar(public_input).neg());
-    }
-
-    function perm_scalars(
-        ProofEvaluations memory e,
-        Scalar.FE beta,
-        Scalar.FE gamma,
-        AlphasIterator memory alphas,
-        Scalar.FE zkp_zeta
-    ) internal view returns (Scalar.FE res) {
-        require(alphas.powers.length - alphas.current_index == 3, "not enough powers of alpha for permutation");
-
-        Scalar.FE alpha0 = alphas.it_next();
-        Scalar.FE _alpha1 = alphas.it_next();
-        Scalar.FE _alpha2 = alphas.it_next();
-
-        res = e.z.zeta_omega.mul(beta).mul(alpha0).mul(zkp_zeta);
-        uint256 len = Utils.min(e.w.length, e.s.length);
-        for (uint256 i = 0; i < len; i++) {
-            Scalar.FE current = gamma.add(beta.mul(e.s[i].zeta)).add(e.w[i].zeta);
-            res = res.mul(current);
-        }
-        res = res.neg();
->>>>>>> f6235b7c
-    }
-
-    function get_column_eval(ProofEvaluations memory evals, Column memory col)
-        internal
-        pure
-        returns (PointEvaluations memory)
-    {
-        ColumnVariant variant = col.variant;
-        uint256 inner = col.inner;
-        if (variant == ColumnVariant.Witness) {
-            return evals.w[inner];
-        } else if (variant == ColumnVariant.Z) {
-            return evals.z;
-        } else if (variant == ColumnVariant.LookupSorted) {
-            return evals.lookup_sorted[inner];
-        } else if (variant == ColumnVariant.LookupAggreg) {
-            return evals.lookup_aggregation;
-        } else if (variant == ColumnVariant.LookupTable) {
-            return evals.lookup_table;
-        } else if (variant == ColumnVariant.LookupKindIndex) {
-            if (inner == LOOKUP_PATTERN_XOR) return evals.xor_lookup_selector;
-            else if (inner == LOOKUP_PATTERN_LOOKUP) return evals.lookup_gate_lookup_selector;
-            else if (inner == LOOKUP_PATTERN_RANGE_CHECK) return evals.range_check_lookup_selector;
-            else if (inner == LOOKUP_PATTERN_FOREIGN_FIELD_MUL) return evals.foreign_field_mul_lookup_selector;
-            else revert MissingLookupColumnEvaluation(inner);
-        } else if (variant == ColumnVariant.LookupRuntimeSelector) {
-            return evals.runtime_lookup_table_selector;
-        } else if (variant == ColumnVariant.Index) {
-            if (inner == GATE_TYPE_GENERIC) return evals.generic_selector;
-            else if (inner == GATE_TYPE_POSEIDON) return evals.poseidon_selector;
-            else if (inner == GATE_TYPE_COMPLETE_ADD) return evals.complete_add_selector;
-            else if (inner == GATE_TYPE_VAR_BASE_MUL) return evals.mul_selector;
-            else if (inner == GATE_TYPE_ENDO_MUL) return evals.emul_selector;
-            else if (inner == GATE_TYPE_ENDO_MUL_SCALAR) return evals.endomul_scalar_selector;
-            else if (inner == GATE_TYPE_RANGE_CHECK_0) return evals.range_check0_selector;
-            else if (inner == GATE_TYPE_RANGE_CHECK_1) return evals.range_check1_selector;
-            else if (inner == GATE_TYPE_FOREIGN_FIELD_ADD) return evals.foreign_field_add_selector;
-            else if (inner == GATE_TYPE_FOREIGN_FIELD_MUL) return evals.foreign_field_mul_selector;
-            else if (inner == GATE_TYPE_XOR_16) return evals.xor_selector;
-            else if (inner == GATE_TYPE_ROT_64) return evals.rot_selector;
-            else revert MissingIndexColumnEvaluation(inner);
-        } else if (variant == ColumnVariant.Coefficient) {
-            return evals.coefficients[inner];
-        } else if (variant == ColumnVariant.Permutation) {
-            return evals.s[inner];
-        } else {
-            revert MissingColumnEvaluation(variant);
-        }
-    }
-
-    function get_column_commitment(Column memory column) internal view returns (BN254.G1Point memory) {
-        LookupVerifierIndex memory l_index = verifier_index.lookup_index;
-
-        uint256 inner = column.inner;
-        ColumnVariant variant = column.variant;
-        if (variant == ColumnVariant.Witness) {
-            return proof.commitments.w_comm[inner];
-        } else if (variant == ColumnVariant.Coefficient) {
-            return verifier_index.coefficients_comm[inner];
-        } else if (variant == ColumnVariant.Permutation) {
-            return verifier_index.sigma_comm[inner];
-        } else if (variant == ColumnVariant.Z) {
-            return proof.commitments.z_comm;
-        } else if (variant == ColumnVariant.LookupSorted) {
-            return proof.commitments.lookup_sorted[inner];
-        } else if (variant == ColumnVariant.LookupAggreg) {
-            return proof.commitments.lookup_aggreg;
-        } else if (variant == ColumnVariant.LookupKindIndex) {
-            if (inner == LOOKUP_PATTERN_XOR) {
-                if (!is_field_set(l_index, XOR_FLAG)) {
-                    revert MissingLookupColumnCommitment(inner);
-                }
-                return l_index.xor;
-            }
-            if (inner == LOOKUP_PATTERN_LOOKUP) {
-                if (!is_field_set(l_index, LOOKUP_FLAG)) {
-                    revert MissingLookupColumnCommitment(inner);
-                }
-                return l_index.lookup;
-            }
-            if (inner == LOOKUP_PATTERN_RANGE_CHECK) {
-                if (!is_field_set(l_index, RANGE_CHECK_FLAG)) {
-                    revert MissingLookupColumnCommitment(inner);
-                }
-                return l_index.range_check;
-            }
-            if (inner == LOOKUP_PATTERN_FOREIGN_FIELD_MUL) {
-                if (!is_field_set(l_index, FFMUL_FLAG)) {
-                    revert MissingLookupColumnCommitment(inner);
-                }
-                return l_index.ffmul;
-            } else {
-                revert MissingLookupColumnCommitment(inner);
-            }
-        } else if (variant == ColumnVariant.LookupRuntimeSelector) {
-            if (!is_field_set(l_index, RUNTIME_TABLES_SELECTOR_FLAG)) {
-                revert MissingCommitment(variant);
-            }
-            return l_index.runtime_tables_selector;
-        } else if (variant == ColumnVariant.LookupRuntimeTable) {
-            if (!is_field_set(proof.commitments, LOOKUP_RUNTIME_COMM_FLAG)) {
-                revert MissingCommitment(variant);
-            }
-            return proof.commitments.lookup_runtime;
-        } else if (variant == ColumnVariant.Index) {
-            if (inner == GATE_TYPE_GENERIC) {
-                return verifier_index.generic_comm;
-            } else if (inner == GATE_TYPE_COMPLETE_ADD) {
-                return verifier_index.complete_add_comm;
-            } else if (inner == GATE_TYPE_VAR_BASE_MUL) {
-                return verifier_index.mul_comm;
-            } else if (inner == GATE_TYPE_ENDO_MUL) {
-                return verifier_index.emul_comm;
-            } else if (inner == GATE_TYPE_ENDO_MUL_SCALAR) {
-                return verifier_index.endomul_scalar_comm;
-            } else if (inner == GATE_TYPE_POSEIDON) {
-                return verifier_index.psm_comm;
-            } else if (inner == GATE_TYPE_RANGE_CHECK_0) {
-                if (!is_field_set(verifier_index, RANGE_CHECK0_COMM_FLAG)) {
-                    revert MissingCommitment(variant);
-                }
-                return verifier_index.range_check0_comm;
-            } else if (inner == GATE_TYPE_RANGE_CHECK_1) {
-                if (!is_field_set(verifier_index, RANGE_CHECK1_COMM_FLAG)) {
-                    revert MissingCommitment(variant);
-                }
-                return verifier_index.range_check1_comm;
-            } else if (inner == GATE_TYPE_FOREIGN_FIELD_ADD) {
-                if (!is_field_set(verifier_index, FOREIGN_FIELD_ADD_COMM_FLAG)) {
-                    revert MissingCommitment(variant);
-                }
-                return verifier_index.foreign_field_add_comm;
-            } else if (inner == GATE_TYPE_FOREIGN_FIELD_MUL) {
-                if (!is_field_set(verifier_index, FOREIGN_FIELD_MUL_COMM_FLAG)) {
-                    revert MissingCommitment(variant);
-                }
-                return verifier_index.foreign_field_mul_comm;
-            } else if (inner == GATE_TYPE_XOR_16) {
-                if (!is_field_set(verifier_index, XOR_COMM_FLAG)) {
-                    revert MissingCommitment(variant);
-                }
-                return verifier_index.xor_comm;
-            } else if (inner == GATE_TYPE_ROT_64) {
-                if (!is_field_set(verifier_index, ROT_COMM_FLAG)) {
-                    revert MissingCommitment(variant);
-                }
-                return verifier_index.rot_comm;
-            } else {
-                revert MissingIndexColumnEvaluation(inner);
-            }
-        } else {
-            revert MissingCommitment(column.variant);
-        }
-
-        // TODO: other variants remain to be implemented.
     }
 
     /*
@@ -611,13 +232,4 @@
 
         return msm(full_urs.g, eval_poly_coeffs);
     }
-<<<<<<< HEAD
-
-    // (x, y)
-    uint256[2] lagrange_base = [
-        0x280c10e2f52fb4ab3ba21204b30df5b69560978e0911a5c673ad0558070f17c1,
-        0x287897da7c8db33cd988a1328770890b2754155612290448267f9ca4c549cb39
-    ];
-=======
->>>>>>> f6235b7c
 }