--- conflicted
+++ resolved
@@ -18,11 +18,7 @@
 import "../lib/expr/ExprConstants.sol";
 
 using {BN254.neg} for BN254.G1Point;
-<<<<<<< HEAD
-using {Scalar.neg, Scalar.mul, Scalar.add, Scalar.inv, Scalar.sub} for Scalar.FE;
-=======
-using {Scalar.neg, Scalar.mul, Scalar.add, Scalar.pow} for Scalar.FE;
->>>>>>> 08733463
+using {Scalar.neg, Scalar.mul, Scalar.add, Scalar.inv, Scalar.sub, Scalar.pow} for Scalar.FE;
 using {AlphasLib.get_alphas} for Alphas;
 using {Polynomial.evaluate} for Polynomial.Dense;
 
@@ -192,7 +188,7 @@
 
         Linearization memory linear = verifier_index.linearization;
 
-        PolyComm[] memory commitments = new PolyComm[](linear.index_terms.length + 1); 
+        PolyComm[] memory commitments = new PolyComm[](linear.index_terms.length + 1);
         // FIXME: todo! initialize `commitments` with sigma_comm
 
         Scalar.FE[] memory scalars = new Scalar.FE[](linear.index_terms.length + 1);
@@ -214,18 +210,12 @@
             verifier_index.zk_rows
         );
 
-        for (uint i = 0; i < linear.index_terms.length; i++) {
+        for (uint256 i = 0; i < linear.index_terms.length; i++) {
             Column memory col = linear.index_terms[i].col;
             PolishToken[] memory tokens = linear.index_terms[i].coeff;
 
-            Scalar.FE scalar = evaluate(
-                tokens,
-                verifier_index.domain_gen,
-                verifier_index.domain_size,
-                oracles.zeta,
-                evals,
-                constants
-            );
+            Scalar.FE scalar =
+                evaluate(tokens, verifier_index.domain_gen, verifier_index.domain_size, oracles.zeta, evals, constants);
 
             scalars[i + 1] = scalar;
             commitments[i + 1] = get_column(verifier_index, proof, col);
