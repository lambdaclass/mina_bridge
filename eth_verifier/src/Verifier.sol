--- conflicted
+++ resolved
@@ -65,29 +65,6 @@
     State internal state;
     bool state_available;
 
-<<<<<<< HEAD
-    function setup(
-        BN254.G1Point[] memory g,
-        BN254.G1Point memory h,
-        uint256 public_len,
-        uint64 domain_size,
-        uint256 max_poly_size,
-        ProofEvaluationsArray memory evals
-    ) public {
-        for (uint i = 0; i < g.length; i++) {
-            verifier_index.urs.g.push(g[i]);
-        }
-        verifier_index.urs.h = h;
-        calculate_lagrange_bases(
-            g,
-            h,
-            domain_size,
-            verifier_index.urs.lagrange_bases_unshifted
-        );
-        verifier_index.public_len = public_len;
-        verifier_index.domain_size = domain_size;
-        verifier_index.max_poly_size = max_poly_size;
-=======
     function setup() public {
         //MsgPk.deser_pairing_urs(MsgPk.new_stream(urs_serialized), urs);
         // URS deserialization is WIP, we'll generate a random one for now:
@@ -96,12 +73,10 @@
         urs.full_urs = create_trusted_setup(x, max_domain_size);
         urs.verifier_urs = create_trusted_setup(x, 3);
 
->>>>>>> b706662f
         verifier_index.powers_of_alpha.register(ArgumentType.GateZero, 21);
         verifier_index.powers_of_alpha.register(ArgumentType.Permutation, 3);
 
         // TODO: Investigate about linearization and write a proper function for this
-<<<<<<< HEAD
         verifier_index.powers_of_alpha.register(
             ArgumentType.GateZero,
             Constants.VARBASEMUL_CONSTRAINTS
@@ -110,9 +85,6 @@
             ArgumentType.Permutation,
             Constants.PERMUTATION_CONSTRAINTS
         );
-=======
-        verifier_index.powers_of_alpha.register(ArgumentType.GateZero, Constants.VARBASEMUL_CONSTRAINTS);
-        verifier_index.powers_of_alpha.register(ArgumentType.Permutation, Constants.PERMUTATION_CONSTRAINTS);
     }
 
     function verify_with_index(
@@ -134,7 +106,6 @@
         //    verifier_index.domain_size,
         //    verifier_index.urs.lagrange_bases_unshifted
         //);
->>>>>>> b706662f
 
         partial_verify(new Scalar.FE[](0));
         // final_verify();
@@ -190,8 +161,9 @@
         if (public_inputs.length != verifier_index.public_len) {
             revert IncorrectPublicInputLength();
         }
-        PolyCommFlat memory lgr_comm_flat = urs
-            .lagrange_bases_unshifted[verifier_index.domain_size];
+        PolyCommFlat memory lgr_comm_flat = urs.lagrange_bases_unshifted[
+            verifier_index.domain_size
+        ];
         PolyComm[] memory comm = new PolyComm[](verifier_index.public_len);
         PolyComm[] memory lgr_comm = poly_comm_unflat(lgr_comm_flat);
         // INFO: can use unchecked on for loops to save gas
@@ -217,11 +189,8 @@
             for (uint i = 0; i < public_comm_tmp.unshifted.length; i++) {
                 blinders[i] = Scalar.FE.wrap(1);
             }
-            public_comm = mask_custom(
-                urs.full_urs,
-                public_comm_tmp,
-                blinders
-            ).commitment;
+            public_comm = mask_custom(urs.full_urs, public_comm_tmp, blinders)
+                .commitment;
         }
 
         Oracles.Result memory oracles_res = Oracles.fiat_shamir(
