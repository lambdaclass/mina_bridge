--- conflicted
+++ resolved
@@ -271,11 +271,7 @@
     ) internal view returns (BN254.G1Point memory) {
         uint256 total_len = 1 + (is_table_id_vector_set ? 1 : 0) + (is_runtime_vector_set ? 1 : 0);
 
-<<<<<<< HEAD
-        uint256 j = Scalar.one();
-=======
         uint256 j = 1;
->>>>>>> 6c092efd
         uint256[] memory scalars = new uint256[](total_len);
         BN254.G1Point[] memory commitments = new BN254.G1Point[](total_len);
 
