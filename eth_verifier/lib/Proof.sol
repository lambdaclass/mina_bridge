--- conflicted
+++ resolved
@@ -28,16 +28,6 @@
     Scalar.FE ft_eval1;
 }
 
-<<<<<<< HEAD
-=======
-struct NewProverProof {
-    NewProverCommitments commitments;
-    NewPairingProof opening;
-    NewProofEvaluations evals;
-    Scalar.FE ft_eval1;
-}
-
->>>>>>> 2e6dec07
 struct AggregatedEvaluationProof {
     Evaluation[] evaluations;
     Scalar.FE[2] evaluation_points;
@@ -46,158 +36,6 @@
 }
 
 struct ProofEvaluations {
-<<<<<<< HEAD
-=======
-    // public inputs polynomials
-    PointEvaluations public_evals;
-    bool is_public_evals_set; // public_evals is optional
-    // witness polynomials
-    PointEvaluations[COLUMNS] w;
-    // permutation polynomial
-    PointEvaluations z;
-    // permutation polynomials
-    // (PERMUTS-1 evaluations because the last permutation is only used in commitment form)
-    PointEvaluations[PERMUTS - 1] s;
-    // coefficient polynomials
-    PointEvaluations[COLUMNS] coefficients;
-    // evaluation of the generic selector polynomial
-    PointEvaluations generic_selector;
-    // evaluation of the poseidon selector polynomial
-    PointEvaluations poseidon_selector;
-    // evaluation of the EC addition selector polynomial
-    PointEvaluations complete_add_selector;
-    // evaluation of the EC variable base scalar multiplication selector polynomial
-    PointEvaluations mul_selector;
-    // evaluation of the EC endoscalar multiplication selector polynomial
-    PointEvaluations emul_selector;
-    // evaluation of the endoscalar multiplication scalar computation selector polynomial
-    PointEvaluations endomul_scalar_selector;
-    // Optional gates
-    // evaluation of the RangeCheck0 selector polynomial
-    PointEvaluations range_check0_selector;
-    bool is_range_check0_selector_set;
-    // evaluation of the RangeCheck1 selector polynomial
-    PointEvaluations range_check1_selector;
-    bool is_range_check1_selector_set;
-    // evaluation of the ForeignFieldAdd selector polynomial
-    PointEvaluations foreign_field_add_selector;
-    bool is_foreign_field_add_selector_set;
-    // evaluation of the ForeignFieldMul selector polynomial
-    PointEvaluations foreign_field_mul_selector;
-    bool is_foreign_field_mul_selector_set;
-    // evaluation of the Xor selector polynomial
-    PointEvaluations xor_selector;
-    bool is_xor_selector_set;
-    // evaluation of the Rot selector polynomial
-    PointEvaluations rot_selector;
-    bool is_rot_selector_set;
-    // lookup-related evaluations
-    // evaluation of lookup aggregation polynomial
-    PointEvaluations lookup_aggregation;
-    bool is_lookup_aggregation_set;
-    // evaluation of lookup table polynomial
-    PointEvaluations lookup_table;
-    bool is_lookup_table_set;
-    // evaluation of lookup sorted polynomials
-    PointEvaluations[5] lookup_sorted;
-    bool is_lookup_sorted_set;
-    // evaluation of runtime lookup table polynomial
-    PointEvaluations runtime_lookup_table;
-    bool is_runtime_lookup_table_set;
-    // lookup selectors
-    // evaluation of the runtime lookup table selector polynomial
-    PointEvaluations runtime_lookup_table_selector;
-    bool is_runtime_lookup_table_selector_set;
-    // evaluation of the Xor range check pattern selector polynomial
-    PointEvaluations xor_lookup_selector;
-    bool is_xor_lookup_selector_set;
-    // evaluation of the Lookup range check pattern selector polynomial
-    PointEvaluations lookup_gate_lookup_selector;
-    bool is_lookup_gate_lookup_selector_set;
-    // evaluation of the RangeCheck range check pattern selector polynomial
-    PointEvaluations range_check_lookup_selector;
-    bool is_range_check_lookup_selector_set;
-    // evaluation of the ForeignFieldMul range check pattern selector polynomial
-    PointEvaluations foreign_field_mul_lookup_selector;
-    bool is_foreign_field_mul_lookup_selector_set;
-}
-
-struct ProofEvaluationsArray {
-    PointEvaluationsArray public_evals;
-    bool is_public_evals_set; // public_evals is optional
-    // witness polynomials
-    PointEvaluationsArray[COLUMNS] w;
-    // permutation polynomial
-    PointEvaluationsArray z;
-    // permutation polynomials
-    // (PERMUTS-1 evaluations because the last permutation is only used in commitment form)
-    PointEvaluationsArray[PERMUTS - 1] s;
-    // coefficient polynomials
-    PointEvaluationsArray[COLUMNS] coefficients;
-    // evaluation of the generic selector polynomial
-    PointEvaluationsArray generic_selector;
-    // evaluation of the poseidon selector polynomial
-    PointEvaluationsArray poseidon_selector;
-    // evaluation of the EC addition selector polynomial
-    PointEvaluationsArray complete_add_selector;
-    // evaluation of the EC variable base scalar multiplication selector polynomial
-    PointEvaluationsArray mul_selector;
-    // evaluation of the EC endoscalar  emultiplication selector polynomial
-    PointEvaluationsArray emul_selector;
-    // evaluation of the endoscalar multiplication scalar computation selector polynomial
-    PointEvaluationsArray endomul_scalar_selector;
-    // Optional gates
-    // evaluation of the RangeCheck0 selector polynomial
-    PointEvaluationsArray range_check0_selector;
-    bool is_range_check0_selector_set;
-    // evaluation of the RangeCheck1 selector polynomial
-    PointEvaluationsArray range_check1_selector;
-    bool is_range_check1_selector_set;
-    // evaluation of the ForeignFieldAdd selector polynomial
-    PointEvaluationsArray foreign_field_add_selector;
-    bool is_foreign_field_add_selector_set;
-    // evaluation of the ForeignFieldMul selector polynomial
-    PointEvaluationsArray foreign_field_mul_selector;
-    bool is_foreign_field_mul_selector_set;
-    // evaluation of the Xor selector polynomial
-    PointEvaluationsArray xor_selector;
-    bool is_xor_selector_set;
-    // evaluation of the Rot selector polynomial
-    PointEvaluationsArray rot_selector;
-    bool is_rot_selector_set;
-    // lookup-related evaluations
-    // evaluation of lookup aggregation polynomial
-    PointEvaluationsArray lookup_aggregation;
-    bool is_lookup_aggregation_set;
-    // evaluation of lookup table polynomial
-    PointEvaluationsArray lookup_table;
-    bool is_lookup_table_set;
-    // evaluation of lookup sorted polynomials
-    PointEvaluationsArray[5] lookup_sorted;
-    bool is_lookup_sorted_set;
-    // evaluation of runtime lookup table polynomial
-    PointEvaluationsArray runtime_lookup_table;
-    bool is_runtime_lookup_table_set;
-    // lookup selectors
-    // evaluation of the runtime lookup table selector polynomial
-    PointEvaluationsArray runtime_lookup_table_selector;
-    bool is_runtime_lookup_table_selector_set;
-    // evaluation of the Xor range check pattern selector polynomial
-    PointEvaluationsArray xor_lookup_selector;
-    bool is_xor_lookup_selector_set;
-    // evaluation of the Lookup range check pattern selector polynomial
-    PointEvaluationsArray lookup_gate_lookup_selector;
-    bool is_lookup_gate_lookup_selector_set;
-    // evaluation of the RangeCheck range check pattern selector polynomial
-    PointEvaluationsArray range_check_lookup_selector;
-    bool is_range_check_lookup_selector_set;
-    // evaluation of the ForeignFieldMul range check pattern selector polynomial
-    PointEvaluationsArray foreign_field_mul_lookup_selector;
-    bool is_foreign_field_mul_lookup_selector_set;
-}
-
-struct NewProofEvaluations {
->>>>>>> 2e6dec07
     // each bit represents the presence (1) or absence (0) of an
     // optional field.
     uint256 optional_field_flags;
@@ -262,17 +100,6 @@
 }
 
 struct ProverCommitments {
-<<<<<<< HEAD
-=======
-    PolyComm[COLUMNS] w_comm;
-    PolyComm z_comm;
-    PolyComm t_comm;
-    bool is_lookup_set;
-    LookupCommitments lookup;
-}
-
-struct NewProverCommitments {
->>>>>>> 2e6dec07
     uint256 optional_field_flags;
 
     BN254.G1Point[COLUMNS] w_comm;
@@ -438,11 +265,7 @@
 }
 
 function get_column_eval(
-<<<<<<< HEAD
     ProofEvaluations memory evals,
-=======
-    NewProofEvaluations memory evals,
->>>>>>> 2e6dec07
     Column memory col
 ) pure returns (PointEvaluations memory) {
     ColumnVariant variant = col.variant;
@@ -540,11 +363,7 @@
 }
 
 function is_field_set(
-<<<<<<< HEAD
     ProofEvaluations memory self,
-=======
-    NewProofEvaluations memory self,
->>>>>>> 2e6dec07
     uint256 flag_pos
 ) pure returns (bool)
 {
@@ -552,11 +371,7 @@
 }
 
 function is_field_set(
-<<<<<<< HEAD
     ProverCommitments memory self,
-=======
-    NewProverCommitments memory self,
->>>>>>> 2e6dec07
     uint256 flag_pos
 ) pure returns (bool)
 {
