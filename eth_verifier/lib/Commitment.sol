--- conflicted
+++ resolved
@@ -27,11 +27,7 @@
         view
         returns (BN254.G1Point memory poly_commitment, uint256[] memory acc)
     {
-<<<<<<< HEAD
-        uint256 xi_i = Scalar.one();
-=======
         uint256 xi_i = 1;
->>>>>>> 6c092efd
         poly_commitment = BN254.point_at_inf();
         uint256 num_evals = evaluations.length != 0 ? evaluations[0].evaluations.length : 0;
         acc = new uint256[](num_evals);
