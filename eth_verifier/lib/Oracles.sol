--- conflicted
+++ resolved
@@ -13,7 +13,15 @@
 
 library Oracles {
     using {to_field_with_length, to_field} for ScalarChallenge;
-    using {Scalar.neg, Scalar.add, Scalar.sub, Scalar.mul, Scalar.inv, Scalar.double, Scalar.pow} for Scalar.FE;
+    using {
+        Scalar.neg,
+        Scalar.add,
+        Scalar.sub,
+        Scalar.mul,
+        Scalar.inv,
+        Scalar.double,
+        Scalar.pow
+    } for Scalar.FE;
     using {instantiate, get_alphas} for Alphas;
     using {it_next} for AlphasIterator;
     using {
@@ -49,7 +57,9 @@
         Sponge storage base_sponge,
         Sponge storage scalar_sponge
     ) public returns (Result memory) {
-        uint256 chunk_size = index.domain_size < index.max_poly_size ? 1 : index.domain_size / index.max_poly_size;
+        uint256 chunk_size = index.domain_size < index.max_poly_size
+            ? 1
+            : index.domain_size / index.max_poly_size;
 
         (Base.FE _endo_q, Scalar.FE endo_r) = BN254.endo_coeffs_g1();
 
@@ -100,7 +110,9 @@
         base_sponge.absorb_commitment(proof.commitments.z_comm);
 
         // 13. Sample alpha prime
-        ScalarChallenge memory alpha_chal = ScalarChallenge(base_sponge.challenge_scalar());
+        ScalarChallenge memory alpha_chal = ScalarChallenge(
+            base_sponge.challenge_scalar()
+        );
 
         // 14. Derive alpha using the endomorphism
         Scalar.FE alpha = alpha_chal.to_field(endo_r);
@@ -118,7 +130,9 @@
         base_sponge.absorb_commitment(proof.commitments.t_comm);
 
         // 17. Sample zeta prime
-        ScalarChallenge memory zeta_chal = ScalarChallenge(base_sponge.challenge_scalar());
+        ScalarChallenge memory zeta_chal = ScalarChallenge(
+            base_sponge.challenge_scalar()
+        );
         // 18. Derive zeta using the endomorphism
         Scalar.FE zeta = zeta_chal.to_field(endo_r);
 
@@ -132,7 +146,11 @@
         // TODO: 21. Absorb the previous recursion challenges
         // INFO: our proofs won't have recursion for now, so we only need
         // to absorb the digest of an empty sponge. This will be hardcoded:
-        scalar_sponge.absorb_scalar(Scalar.from(0x00C5D2460186F7233C927E7DB2DCC703C0E500B653CA82273B7BFAD8045D85A4));
+        scalar_sponge.absorb_scalar(
+            Scalar.from(
+                0x00C5D2460186F7233C927E7DB2DCC703C0E500B653CA82273B7BFAD8045D85A4
+            )
+        );
 
         // often used values
         Scalar.FE zeta1 = zeta.pow(index.domain_size);
@@ -140,8 +158,11 @@
         Scalar.FE[] memory evaluation_points = new Scalar.FE[](2);
         evaluation_points[0] = zeta;
         evaluation_points[1] = zetaw;
-        PointEvaluations memory powers_of_eval_points_for_chunks =
-            PointEvaluations(zeta.pow(index.max_poly_size), zetaw.pow(index.max_poly_size));
+        PointEvaluations
+            memory powers_of_eval_points_for_chunks = PointEvaluations(
+                zeta.pow(index.max_poly_size),
+                zetaw.pow(index.max_poly_size)
+            );
 
         // TODO: 22. Compute evaluations for the previous recursion challenges
         // INFO: this isn't necessary for our current test proof
@@ -156,7 +177,10 @@
 
         Scalar.FE[][2] memory public_evals;
         if (proof.evals.is_public_evals_set) {
-            public_evals = [proof.evals.public_evals.zeta, proof.evals.public_evals.zeta_omega];
+            public_evals = [
+                proof.evals.public_evals.zeta,
+                proof.evals.public_evals.zeta_omega
+            ];
         } else if (chunk_size > 1) {
             revert MissingPublicInputEvaluation();
         } else if (is_public_input_set) {
@@ -165,7 +189,9 @@
             // INFO: w is an iterator over the elements of the domain, we want to take N elements
             // where N is the length of the public input.
             Scalar.FE[] memory w = new Scalar.FE[](public_input.length);
-            Scalar.FE[] memory zeta_minus_x = new Scalar.FE[](public_input.length * 2);
+            Scalar.FE[] memory zeta_minus_x = new Scalar.FE[](
+                public_input.length * 2
+            );
             for (uint256 i = 0; i < public_input.length; i++) {
                 Scalar.FE w_i = index.domain_gen.pow(i);
                 w[i] = w_i;
@@ -204,7 +230,9 @@
                     pe_zetaOmega = pe_zetaOmega.add(l.neg().mul(p).mul(w_i));
                 }
                 // pe_zetaOmega = pe_zetaOmega * (zetaw^(domain_size) - 1) * domain_size_inv
-                pe_zetaOmega = pe_zetaOmega.mul(zetaw.pow(index.domain_size).sub(Scalar.one())).mul(size_inv);
+                pe_zetaOmega = pe_zetaOmega
+                    .mul(zetaw.pow(index.domain_size).sub(Scalar.one()))
+                    .mul(size_inv);
 
                 Scalar.FE[] memory pe_zeta_arr = new Scalar.FE[](1);
                 Scalar.FE[] memory pe_zetaOmega_arr = new Scalar.FE[](1);
@@ -231,32 +259,44 @@
         scalar_sponge.absorb_evaluations(proof.evals);
 
         // 26. Sample v prime with the scalar sponge and derive v
-        ScalarChallenge memory v_chal = ScalarChallenge(scalar_sponge.challenge_scalar());
+        ScalarChallenge memory v_chal = ScalarChallenge(
+            scalar_sponge.challenge_scalar()
+        );
         Scalar.FE v = v_chal.to_field(endo_r);
 
         // 27. Sample u prime with the scalar sponge and derive u
-        ScalarChallenge memory u_chal = ScalarChallenge(scalar_sponge.challenge_scalar());
+        ScalarChallenge memory u_chal = ScalarChallenge(
+            scalar_sponge.challenge_scalar()
+        );
         Scalar.FE u = u_chal.to_field(endo_r);
 
         // 28. Create a list of all polynomials that have an evaluation proof
-        ProofEvaluations memory evals = proof.evals.combine_evals(powers_of_eval_points_for_chunks);
+        ProofEvaluations memory evals = proof.evals.combine_evals(
+            powers_of_eval_points_for_chunks
+        );
 
         // 29. Compute the evaluation of $ft(\zeta)$.
-        Scalar.FE permutation_vanishing_poly = Polynomial.eval_vanishes_on_last_n_rows(
-            index.domain_gen,
-            index.domain_size,
-            index.zk_rows,
-            zeta
-        );
+        Scalar.FE permutation_vanishing_poly = Polynomial
+            .eval_vanishes_on_last_n_rows(
+                index.domain_gen,
+                index.domain_size,
+                index.zk_rows,
+                zeta
+            );
         Scalar.FE zeta1m1 = zeta1.sub(Scalar.one());
 
-        AlphasIterator memory alpha_pows = all_alphas.get_alphas(ArgumentType.Permutation, PERMUTATION_CONSTRAINTS);
+        AlphasIterator memory alpha_pows = all_alphas.get_alphas(
+            ArgumentType.Permutation,
+            PERMUTATION_CONSTRAINTS
+        );
         Scalar.FE alpha0 = alpha_pows.it_next();
         Scalar.FE alpha1 = alpha_pows.it_next();
         Scalar.FE alpha2 = alpha_pows.it_next();
 
         // initial value
-        Scalar.FE ft_eval0 = evals.w[PERMUTS - 1].zeta
+        Scalar.FE ft_eval0 = evals
+            .w[PERMUTS - 1]
+            .zeta
             .add(gamma)
             .mul(evals.z.zeta_omega)
             .mul(alpha0)
@@ -272,16 +312,21 @@
         }
 
         ft_eval0 = ft_eval0.sub(
-            Polynomial.build_and_eval(public_evals[0], powers_of_eval_points_for_chunks.zeta)
+            Polynomial.build_and_eval(
+                public_evals[0],
+                powers_of_eval_points_for_chunks.zeta
+            )
         );
 
         // initial value
-        Scalar.FE ev = alpha0
-            .mul(permutation_vanishing_poly)
-            .mul(evals.z.zeta);
+        Scalar.FE ev = alpha0.mul(permutation_vanishing_poly).mul(evals.z.zeta);
 
         // zip w and shift, map and reduction
-        for (uint256 i = 0; i < Utils.min(evals.w.length, index.shift.length); i++) {
+        for (
+            uint256 i = 0;
+            i < Utils.min(evals.w.length, index.shift.length);
+            i++
+        ) {
             PointEvaluations memory w = evals.w[i];
             Scalar.FE s = index.shift[i];
             Scalar.FE current = gamma.add(beta.mul(zeta).mul(s)).add(w.zeta);
@@ -292,13 +337,7 @@
         Scalar.FE numerator = zeta1m1
             .mul(alpha1)
             .mul(zeta.sub(index.w))
-            .add(
-                zeta1m1
-                .mul(alpha2)
-                .mul(
-                    zeta.sub(Scalar.one())
-                )
-            )
+            .add(zeta1m1.mul(alpha2).mul(zeta.sub(Scalar.one())))
             .mul(Scalar.one().sub(evals.z.zeta));
 
         Scalar.FE denominator = zeta
@@ -317,130 +356,17 @@
             index.zk_rows
         );
 
-        ft_eval0 = ft_eval0.sub(evaluate(
-            index.linearization.constant_term,
-            index.domain_gen,
-            index.domain_size,
-            zeta,
-            evals,
-            constants
-        ));
-
-<<<<<<< HEAD
-=======
-        uint256 evals_length = 56; // WARN: the amount of evals in the test proof
-        Scalar.FE[][2][] memory es = new Scalar.FE[][2][](evals_length); // "es" stands for evaluation segments?
-        // INFO: dynamic array of a 2xn matrix, where n = 1 in the test proof's case.
-        // so this is:
-        // dyn array { fixed array [dyn array{scalar}, dyn array{scalar}] }
-
-        // INFO: this is an array of matrices each one corresponding to a polynomial.
-        // The rows represent the number of evaluation points (2 in this case) and
-        // the columns every segment of each polynomial, in the case that they were split
-        // (linearization). In this case there's no linearization so n = 1.
-
-        // public evals
-        es[0] = public_evals;
-
-        // ft evals
-        Scalar.FE[] memory ft_eval0_arr = new Scalar.FE[](1);
-        Scalar.FE[] memory ft_eval1_arr = new Scalar.FE[](1);
-        ft_eval0_arr[0] = ft_eval0;
-        ft_eval1_arr[0] = proof.ft_eval1;
-        es[1] = [ft_eval0_arr, ft_eval1_arr];
-
-        // columns
-        Column[] memory columns = new Column[](evals_length - 2);
-        columns[0] = Column(ColumnVariant.Z, new bytes(0));
-        columns[1] = Column(ColumnVariant.Index, abi.encode(GateType.Generic));
-        columns[2] = Column(ColumnVariant.Index, abi.encode(GateType.Poseidon));
-        columns[3] = Column(ColumnVariant.Index, abi.encode(GateType.CompleteAdd));
-        columns[4] = Column(ColumnVariant.Index, abi.encode(GateType.VarBaseMul));
-        columns[5] = Column(ColumnVariant.Index, abi.encode(GateType.EndoMul));
-        columns[6] = Column(ColumnVariant.Index, abi.encode(GateType.EndoMulScalar));
-        uint col_index = 7;
-        for (uint i = 0; i < COLUMNS; i++) {
-            columns[col_index] = Column(ColumnVariant.Witness, abi.encode(i));
-            col_index += 1;
-        }
-        for (uint i = 0; i < COLUMNS; i++) {
-            columns[col_index] = Column(ColumnVariant.Coefficient, abi.encode(i));
-            col_index += 1;
-        }
-        for (uint i = 0; i < PERMUTS - 1; i++) {
-            columns[col_index] = Column(ColumnVariant.Permutation, abi.encode(i));
-            col_index += 1;
-        }
-        if (index.is_range_check0_comm_set) {
-            columns[col_index] = Column(ColumnVariant.Index, abi.encode(GateType.RangeCheck0));
-            col_index += 1;
-        }
-        if (index.is_range_check1_comm_set) {
-            columns[col_index] = Column(ColumnVariant.Index, abi.encode(GateType.RangeCheck1));
-            col_index += 1;
-        }
-        if (index.is_foreign_field_add_comm_set) {
-            columns[col_index] = Column(ColumnVariant.Index, abi.encode(GateType.ForeignFieldAdd));
-            col_index += 1;
-        }
-        if (index.is_foreign_field_mul_comm_set) {
-            columns[col_index] = Column(ColumnVariant.Index, abi.encode(GateType.ForeignFieldMul));
-            col_index += 1;
-        }
-        if (index.is_xor_comm_set) {
-            columns[col_index] = Column(ColumnVariant.Index, abi.encode(GateType.Xor16));
-            col_index += 1;
-        }
-        if (index.is_rot_comm_set) {
-            columns[col_index] = Column(ColumnVariant.Index, abi.encode(GateType.Rot64));
-            col_index += 1;
-        }
-        if (index.is_lookup_index_set) {
-            LookupVerifierIndex memory li = index.lookup_index;
-            for (uint i = 0; i < li.lookup_info.max_per_row + 1; i++) {
-                columns[col_index] = Column(ColumnVariant.LookupSorted, abi.encode(i));
-                col_index += 1;
-            }
-            columns[col_index] = Column(ColumnVariant.LookupAggreg, new bytes(0));
-            col_index += 1;
-            columns[col_index] = Column(ColumnVariant.LookupTable, new bytes(0));
-            col_index += 1;
-
-            if (li.is_runtime_tables_selector_set) {
-                columns[col_index] = Column(ColumnVariant.LookupRuntimeTable, new bytes(0));
-                col_index += 1;
-            }
-            if (proof.evals.is_runtime_lookup_table_selector_set) {
-                columns[col_index] = Column(ColumnVariant.LookupRuntimeSelector, new bytes(0));
-                col_index += 1;
-            }
-            if (proof.evals.is_xor_lookup_selector_set) {
-                columns[col_index] = Column(ColumnVariant.LookupKindIndex, abi.encode(LookupPattern.Xor));
-                col_index += 1;
-            }
-            if (proof.evals.is_lookup_gate_lookup_selector_set) {
-                columns[col_index] = Column(ColumnVariant.LookupKindIndex, abi.encode(LookupPattern.Lookup));
-                col_index += 1;
-            }
-            if (proof.evals.is_range_check_lookup_selector_set) {
-                columns[col_index] = Column(ColumnVariant.LookupKindIndex, abi.encode(LookupPattern.RangeCheck));
-                col_index += 1;
-            }
-            if (proof.evals.is_foreign_field_mul_lookup_selector_set) {
-                columns[col_index] = Column(ColumnVariant.LookupKindIndex, abi.encode(LookupPattern.ForeignFieldMul));
-                col_index += 1;
-            }
-        }
-
-        // push all evals corresponding to each column
-        for (uint i = 0; i < col_index; i++) {
-            PointEvaluationsArray memory eval = proof.evals.get_column_eval(columns[i]);
-            es[i + 2] = [eval.zeta, eval.zeta_omega];
-        }
-        Scalar.FE combined_inner_prod = combined_inner_product(evaluation_points, v, u, es, index.max_poly_size);
-        // FIXME: do we actually need this?
-
->>>>>>> 8acdb428
+        ft_eval0 = ft_eval0.sub(
+            evaluate(
+                index.linearization.constant_term,
+                index.domain_gen,
+                index.domain_size,
+                zeta,
+                evals,
+                constants
+            )
+        );
+
         RandomOracles memory oracles = RandomOracles(
             joint_combiner,
             joint_combiner_field,
@@ -456,14 +382,15 @@
             u_chal
         );
 
-        return Result(
-            digest,
-            oracles,
-            public_evals,
-            powers_of_eval_points_for_chunks,
-            zeta1,
-            ft_eval0
-        );
+        return
+            Result(
+                digest,
+                oracles,
+                public_evals,
+                powers_of_eval_points_for_chunks,
+                zeta1,
+                ft_eval0
+            );
     }
 
     struct RandomOracles {
@@ -502,11 +429,11 @@
         Scalar.FE chal;
     }
 
-    function to_field_with_length(ScalarChallenge memory self, uint256 length_in_bits, Scalar.FE endo_coeff)
-        internal
-        pure
-        returns (Scalar.FE)
-    {
+    function to_field_with_length(
+        ScalarChallenge memory self,
+        uint256 length_in_bits,
+        Scalar.FE endo_coeff
+    ) internal pure returns (Scalar.FE) {
         uint64[] memory r = get_limbs_64(Scalar.FE.unwrap(self.chal));
         Scalar.FE a = Scalar.from(2);
         Scalar.FE b = Scalar.from(2);
@@ -533,19 +460,27 @@
         return a.mul(endo_coeff).add(b);
     }
 
-    function to_field(ScalarChallenge memory self, Scalar.FE endo_coeff) internal pure returns (Scalar.FE) {
+    function to_field(
+        ScalarChallenge memory self,
+        Scalar.FE endo_coeff
+    ) internal pure returns (Scalar.FE) {
         uint64 length_in_bits = 64 * CHALLENGE_LENGTH_IN_LIMBS;
         return self.to_field_with_length(length_in_bits, endo_coeff);
     }
 
-    function get_bit(uint64[] memory limbs_lsb, uint64 i) internal pure returns (uint64) {
+    function get_bit(
+        uint64[] memory limbs_lsb,
+        uint64 i
+    ) internal pure returns (uint64) {
         uint64 limb = i / 64;
         uint64 j = i % 64;
         return (limbs_lsb[limb] >> j) & 1;
     }
 
     /// @notice Decomposes `n` into 64 bit limbs, less significant first
-    function get_limbs_64(uint256 n) internal pure returns (uint64[] memory limbs) {
+    function get_limbs_64(
+        uint256 n
+    ) internal pure returns (uint64[] memory limbs) {
         uint256 len = 256 / 64;
         uint128 mask_64 = (1 << 64) - 1;
 
@@ -559,7 +494,9 @@
     }
 
     /// @notice Recomposes 64-bit `limbs` into a bigint, less significant first
-    function from_limbs_64(uint64[] memory limbs) internal pure returns (uint256 n_rebuilt) {
+    function from_limbs_64(
+        uint64[] memory limbs
+    ) internal pure returns (uint256 n_rebuilt) {
         n_rebuilt = 0;
         for (uint64 i = 0; i < limbs.length; i++) {
             n_rebuilt += limbs[i] << (64 * i);
