--- conflicted
+++ resolved
@@ -75,11 +75,7 @@
 
         // TODO: 7. Calculate joint_combiner
         // INFO: for our test proof this will be zero.
-<<<<<<< HEAD
-        ScalarChallenge memory joint_combiner = ScalarChallenge(Scalar.zero());
-=======
         ScalarChallenge memory joint_combiner = ScalarChallenge(0);
->>>>>>> 6c092efd
         uint256 joint_combiner_field = joint_combiner.to_field(endo_r);
 
         // 8. If lookup is used, absorb commitments to the sorted polys:
@@ -160,20 +156,12 @@
 
             // INFO: w is an iterator over the elements of the domain, we want to take N elements
             // where N is the length of the public input.
-<<<<<<< HEAD
-            uint256 w = Scalar.one();
-=======
             uint256 w = 1;
->>>>>>> 6c092efd
             uint256[2] memory zeta_minus_x = [Scalar.inv(Scalar.sub(zeta, w)), Scalar.inv(Scalar.sub(zetaw, w))];
 
             // 23. Evaluate the negated public polynomial (if present) at $\zeta$ and $\zeta\omega$.
             // NOTE: this works only in the case when the poly segment size is not smaller than that of the domain.
-<<<<<<< HEAD
-            uint256 pe_zeta = Scalar.zero();
-=======
             uint256 pe_zeta = 0;
->>>>>>> 6c092efd
             uint256 size_inv = Scalar.inv(Scalar.from(index.domain_size));
             // pe_zeta = pe_zeta - l*p*w_i
             pe_zeta = Scalar.add(pe_zeta, Scalar.mul(Scalar.mul(Scalar.neg(zeta_minus_x[0]), public_input), w));
