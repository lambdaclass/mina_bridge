// SPDX-License-Identifier: GPL-3.0
pragma solidity >=0.4.16 <0.9.0;

import "./bn254/Fields.sol";
import "./VerifierIndex.sol";
import "./Evaluations.sol";
import "./Alphas.sol";
import "./sponge/Sponge.sol";
import "./Commitment.sol";
import "./Proof.sol";
import "./Polynomial.sol";
import "./Constants.sol";

library Oracles {
    using {to_field_with_length, to_field} for ScalarChallenge;
    using {Scalar.neg, Scalar.add, Scalar.sub, Scalar.mul, Scalar.inv, Scalar.double, Scalar.pow} for Scalar.FE;
    using {instantiate, get_alphas} for Alphas;
    using {it_next} for AlphasIterator;
    using {
        KeccakSponge.reinit,
        KeccakSponge.absorb_base,
        KeccakSponge.absorb_scalar,
        KeccakSponge.absorb_scalar_multiple,
        KeccakSponge.absorb_g_single,
        KeccakSponge.absorb_evaluations,
        KeccakSponge.challenge_base,
        KeccakSponge.challenge_scalar,
        KeccakSponge.digest_base,
        KeccakSponge.digest_scalar
    } for KeccakSponge.Sponge;
    using {Proof.get_column_eval} for Proof.ProofEvaluations;

    uint64 internal constant CHALLENGE_LENGTH_IN_LIMBS = 2;

    error IncorrectCommitmentLength(string name, uint256 required_len, uint256 actual_len);
    error MissingPublicInputEvaluation();

    // This takes Kimchi's `oracles()` as reference.
    function fiat_shamir(
        Proof.ProverProof memory proof,
        VerifierIndexLib.VerifierIndex storage index,
        BN254.G1Point memory public_comm,
        Scalar.FE public_input,
        bool is_public_input_set
    ) internal returns (Result memory) {
        uint256 chunk_size = index.domain_size < index.max_poly_size ? 1 : index.domain_size / index.max_poly_size;

        (Base.FE _endo_q, Scalar.FE endo_r) = BN254.endo_coeffs_g1();

        // 1. Setup the Fq-Sponge.
        KeccakSponge.Sponge memory base_sponge;
        base_sponge.reinit();

        // 2. Absorb the digest of the VerifierIndex.
        Base.FE verifier_index_digest = VerifierIndexLib.verifier_digest(index);
        base_sponge.absorb_base(verifier_index_digest);

        // TODO: 3. Absorb the commitment to the previous challenges.
        // WARN: is this necessary?
        // INFO: For our current o1js proof, this isn't necessary.

        // 4. Absorb the commitment to the public inputs.
        base_sponge.absorb_g_single(public_comm);

        // INFO: up until this point, all previous values only depend on the verifier index which is fixed for a given
        // constraint system.

        // 5. Absorb the commitments to the registers / witness columns
        for (uint256 i = 0; i < proof.commitments.w_comm.length; i++) {
            base_sponge.absorb_g_single(proof.commitments.w_comm[i]);
        }

        // TODO: 6. If lookup is used, absorb runtime commitment
        // INFO: this isn't needed for our current test proof

        // TODO: 7. Calculate joint_combiner
        // INFO: for our test proof this will be zero.
        ScalarChallenge memory joint_combiner = ScalarChallenge(Scalar.zero());
        Scalar.FE joint_combiner_field = joint_combiner.to_field(endo_r);

        // 8. If lookup is used, absorb commitments to the sorted polys:
        for (uint256 i = 0; i < proof.commitments.lookup_sorted.length; i++) {
            base_sponge.absorb_g_single(proof.commitments.lookup_sorted[i]);
        }

        // 9. Sample beta from the sponge
        Scalar.FE beta = base_sponge.challenge_scalar();
        // 10. Sample gamma from the sponge
        Scalar.FE gamma = base_sponge.challenge_scalar();

        // 11. If using lookup, absorb the commitment to the aggregation lookup polynomial.
        base_sponge.absorb_g_single(proof.commitments.lookup_aggreg);

        // 12. Absorb the commitment to the permutation trace with the Fq-Sponge.
        base_sponge.absorb_g_single(proof.commitments.z_comm);

        // 13. Sample alpha prime
        ScalarChallenge memory alpha_chal = ScalarChallenge(base_sponge.challenge_scalar());

        // 14. Derive alpha using the endomorphism
        Scalar.FE alpha = alpha_chal.to_field(endo_r);

        // 15. Enforce that the length of the $t$ commitment is of size 7.
        // INFO: We are assuming the prover is configured accordingly so this is always the case

        // 16. Absorb commitment to the quotient polynomial $t$.
        for (uint256 i = 0; i < proof.commitments.t_comm.length; i++) {
            base_sponge.absorb_g_single(proof.commitments.t_comm[i]);
        }

        // 17. Sample zeta prime
        ScalarChallenge memory zeta_chal = ScalarChallenge(base_sponge.challenge_scalar());
        // 18. Derive zeta using the endomorphism
        Scalar.FE zeta = zeta_chal.to_field(endo_r);

        // 19. Setup a scalar sponge
        KeccakSponge.Sponge memory scalar_sponge;
        scalar_sponge.reinit();

        // 20. Absorb the digest of the previous sponge
        Scalar.FE digest = base_sponge.digest_scalar();
        scalar_sponge.absorb_scalar(digest);

        // TODO: 21. Absorb the previous recursion challenges
        // INFO: our proofs won't have recursion for now, so we only need
        // to absorb the digest of an empty sponge. This will be hardcoded:
        scalar_sponge.absorb_scalar(Scalar.from(0x00C5D2460186F7233C927E7DB2DCC703C0E500B653CA82273B7BFAD8045D85A4));

        // often used values
        Scalar.FE zeta1 = zeta.pow(index.domain_size);
        Scalar.FE zetaw = zeta.mul(index.domain_gen);
        Scalar.FE[] memory evaluation_points = new Scalar.FE[](2);
        evaluation_points[0] = zeta;
        evaluation_points[1] = zetaw;
        PointEvaluations memory powers_of_eval_points_for_chunks =
            PointEvaluations(zeta.pow(index.max_poly_size), zetaw.pow(index.max_poly_size));

        // TODO: 22. Compute evaluations for the previous recursion challenges
        // INFO: this isn't necessary for our current test proof

        // retrieve ranges for the powers of alphas
        Alphas storage all_alphas = index.powers_of_alpha;
        all_alphas.instantiate(alpha);
        // WARN: all_alphas should be a clone of index.powers_of_alpha, not a reference.
        // in our case we can only have it storage because it contains a nested array.

        // evaluations of the public input

        Scalar.FE[2] memory public_evals;
        if ((proof.evals.optional_field_flags & 1) == 1) {
            public_evals = [proof.evals.public_evals.zeta, proof.evals.public_evals.zeta_omega];
        } else if (chunk_size > 1) {
            revert MissingPublicInputEvaluation();
        } else if (is_public_input_set) {
            // compute Lagrange base evaluation denominators

            // INFO: w is an iterator over the elements of the domain, we want to take N elements
            // where N is the length of the public input.
            Scalar.FE w = Scalar.one();
            Scalar.FE[2] memory zeta_minus_x = [zeta.sub(w).inv(), zetaw.sub(w).inv()];

            // 23. Evaluate the negated public polynomial (if present) at $\zeta$ and $\zeta\omega$.
            // NOTE: this works only in the case when the poly segment size is not smaller than that of the domain.
            Scalar.FE pe_zeta = Scalar.zero();
            Scalar.FE size_inv = Scalar.from(index.domain_size).inv();
            // pe_zeta = pe_zeta - l*p*w_i
            pe_zeta = pe_zeta.add(zeta_minus_x[0].neg().mul(public_input).mul(w));

            // pe_zeta = pe_zeta * (zeta1 - 1) * domain_size_inv
            pe_zeta = pe_zeta.mul(zeta1.sub(Scalar.one())).mul(size_inv);

            // pe_zetaOmega = pe_zetaOmega - l*p*w_i
            Scalar.FE pe_zetaOmega = zeta_minus_x[1].neg().mul(public_input).mul(w);
            // pe_zetaOmega = pe_zetaOmega * (zetaw^(domain_size) - 1) * domain_size_inv
            pe_zetaOmega = pe_zetaOmega.mul(zetaw.pow(index.domain_size).sub(Scalar.one())).mul(size_inv);

            public_evals = [pe_zeta, pe_zetaOmega];
        } else {
            revert MissingPublicInputEvaluation();
        }

        // 24. Absorb the unique evaluation of ft
        scalar_sponge.absorb_scalar(proof.ft_eval1);

        // 25. Absorb all the polynomial evaluations in $\zeta$ and $\zeta\omega$:
        //~~ * the public polynomial
        //~~ * z
        //~~ * generic selector
        //~~ * poseidon selector
        //~~ * the 15 register/witness
        //~~ * 6 sigmas evaluations (the last one is not evaluated)
        scalar_sponge.absorb_scalar(public_evals[0]);
        scalar_sponge.absorb_scalar(public_evals[1]);
        scalar_sponge.absorb_evaluations(proof.evals);

        // 26. Sample v prime with the scalar sponge and derive v
        ScalarChallenge memory v_chal = ScalarChallenge(scalar_sponge.challenge_scalar());
        Scalar.FE v = v_chal.to_field(endo_r);

        // 27. Sample u prime with the scalar sponge and derive u
        ScalarChallenge memory u_chal = ScalarChallenge(scalar_sponge.challenge_scalar());
        Scalar.FE u = u_chal.to_field(endo_r);

        // 28. Create a list of all polynomials that have an evaluation proof
        //ProofEvaluations memory evals = proof.evals.combine_evals(powers_of_eval_points_for_chunks);
        // INFO: There's only one evaluation per polynomial so there's nothing to combine
        Proof.ProofEvaluations memory evals = proof.evals;

        // 29. Compute the evaluation of $ft(\zeta)$.
        Scalar.FE permutation_vanishing_poly =
            Polynomial.eval_vanishes_on_last_n_rows(index.domain_gen, index.domain_size, index.zk_rows, zeta);
        Scalar.FE zeta1m1 = zeta1.sub(Scalar.one());

        AlphasIterator memory alpha_pows = all_alphas.get_alphas(ArgumentType.Permutation, PERMUTATION_CONSTRAINTS);
        Scalar.FE alpha0 = alpha_pows.it_next();
        Scalar.FE alpha1 = alpha_pows.it_next();
        Scalar.FE alpha2 = alpha_pows.it_next();

        // initial value
        Scalar.FE ft_eval0 =
            evals.w[PERMUTS - 1].zeta.add(gamma).mul(evals.z.zeta_omega).mul(alpha0).mul(permutation_vanishing_poly);

        // map and reduction
        for (uint256 i = 0; i < PERMUTS - 1; i++) {
            ft_eval0 = ft_eval0.mul(beta.mul(evals.s[i].zeta).add(evals.w[i].zeta).add(gamma)); // reduction
        }

        ft_eval0 = ft_eval0.sub(public_evals[0]);

        // initial value
        Scalar.FE ev = alpha0.mul(permutation_vanishing_poly).mul(evals.z.zeta);

        // zip w and shift, map and reduction
        for (uint256 i = 0; i < Utils.min(evals.w.length, index.shift.length); i++) {
            ev = ev.mul(gamma.add(beta.mul(zeta).mul(index.shift[i])).add(evals.w[i].zeta)); // reduction
        }
        ft_eval0 = ft_eval0.sub(ev);

        Scalar.FE numerator = zeta1m1.mul(alpha1).mul(zeta.sub(index.w)).add(
            zeta1m1.mul(alpha2).mul(zeta.sub(Scalar.one()))
        ).mul(Scalar.one().sub(evals.z.zeta));

        Scalar.FE denominator = zeta.sub(index.w).mul(zeta.sub(Scalar.one())).inv();

        ft_eval0 = ft_eval0.add(numerator.mul(denominator));

        ExprConstants memory constants =
            ExprConstants(alpha, beta, gamma, joint_combiner_field, index.endo, index.zk_rows);

        Scalar.FE vanishing_eval =
            PolishTokenEvaluation.evaluate_vanishing_polynomial(index.domain_gen, index.domain_size, zeta);

        ft_eval0 = ft_eval0.sub(
            PolishTokenEvaluation.evaluate(
                index.linearization, index.domain_gen, index.domain_size, zeta, vanishing_eval, evals, constants
            )
        );

        RandomOracles memory oracles = RandomOracles(
            joint_combiner,
            joint_combiner_field,
            beta,
            gamma,
            alpha_chal,
            alpha,
            zeta,
            v,
            u,
            zeta_chal,
            v_chal,
            u_chal,
            vanishing_eval
        );

        return Result(digest, oracles, public_evals, powers_of_eval_points_for_chunks, zeta1, ft_eval0);
    }

    struct RandomOracles {
        ScalarChallenge joint_combiner;
        Scalar.FE joint_combiner_field;
        Scalar.FE beta;
        Scalar.FE gamma;
        ScalarChallenge alpha_chal;
        Scalar.FE alpha;
        Scalar.FE zeta;
        Scalar.FE v;
        Scalar.FE u;
        ScalarChallenge zeta_chal;
        ScalarChallenge v_chal;
        ScalarChallenge u_chal;
        Scalar.FE vanishing_eval;
    }

    struct Result {
        // INFO: sponges and all_alphas are stored in storage

        // the digest of the scalar sponge
        Scalar.FE digest;
        // challenges produced
        RandomOracles oracles;
        // public polynomial evaluations
        Scalar.FE[2] public_evals;
        // zeta^n and (zeta * omega)^n
        PointEvaluations powers_of_eval_points_for_chunks;
        // pre-computed zeta^n
        Scalar.FE zeta1;
        // the evaluation f(zeta) - t(zeta) * Z_H(zeta)
        Scalar.FE ft_eval0;
    }

    struct ScalarChallenge {
        Scalar.FE chal;
    }

    function to_field_with_length(ScalarChallenge memory self, uint256 length_in_bits, Scalar.FE endo_coeff)
        internal
        pure
        returns (Scalar.FE)
    {
        uint256 r = Scalar.FE.unwrap(self.chal);
        Scalar.FE a = Scalar.from(2);
        Scalar.FE b = Scalar.from(2);

        Scalar.FE one = Scalar.from(1);
        Scalar.FE neg_one = one.neg();

        // (0..length_in_bits / 2).rev()
        for (uint256 _i = length_in_bits / 2; _i >= 1; _i--) {
            uint256 i = _i - 1;
            a = a.double();
            b = b.double();

            uint256 r_2i = (r >> (2 * i)) & 1;
            Scalar.FE s = r_2i == 0 ? neg_one : one;

            if ((r >> (2 * i + 1)) & 1 == 0) {
                b = b.add(s);
            } else {
                a = a.add(s);
            }
        }

        return a.mul(endo_coeff).add(b);
    }

    function to_field(ScalarChallenge memory self, Scalar.FE endo_coeff) internal pure returns (Scalar.FE) {
        uint64 length_in_bits = 64 * CHALLENGE_LENGTH_IN_LIMBS;
        return self.to_field_with_length(length_in_bits, endo_coeff);
    }
<<<<<<< HEAD

    function get_bit(uint64[] memory limbs_lsb, uint64 i) internal pure returns (uint64) {
        uint64 limb = i / 64;
        uint64 j = i % 64;
        return (limbs_lsb[limb] >> j) & 1;
    }

    /// @notice Decomposes `n` into 64 bit limbs, less significant first
    function get_limbs_64(uint256 n) internal pure returns (uint64[] memory limbs) {
        uint256 len = 256 / 64;
        uint128 mask_64 = (1 << 64) - 1;

        limbs = new uint64[](len);
        for (uint256 i = 0; i < len; i++) {
            limbs[i] = uint64(n & mask_64);
            n >>= 64;
        }
    }
=======
>>>>>>> 675d47e7
}<|MERGE_RESOLUTION|>--- conflicted
+++ resolved
@@ -347,25 +347,4 @@
         uint64 length_in_bits = 64 * CHALLENGE_LENGTH_IN_LIMBS;
         return self.to_field_with_length(length_in_bits, endo_coeff);
     }
-<<<<<<< HEAD
-
-    function get_bit(uint64[] memory limbs_lsb, uint64 i) internal pure returns (uint64) {
-        uint64 limb = i / 64;
-        uint64 j = i % 64;
-        return (limbs_lsb[limb] >> j) & 1;
-    }
-
-    /// @notice Decomposes `n` into 64 bit limbs, less significant first
-    function get_limbs_64(uint256 n) internal pure returns (uint64[] memory limbs) {
-        uint256 len = 256 / 64;
-        uint128 mask_64 = (1 << 64) - 1;
-
-        limbs = new uint64[](len);
-        for (uint256 i = 0; i < len; i++) {
-            limbs[i] = uint64(n & mask_64);
-            n >>= 64;
-        }
-    }
-=======
->>>>>>> 675d47e7
 }