// SPDX-License-Identifier: GPL-3.0
pragma solidity >=0.4.16 <0.9.0;

import "./Expr.sol";
import "./ExprConstants.sol";
import "../bn254/Fields.sol";
import "../Proof.sol";
import "../sponge/Sponge.sol";

using {Scalar.add, Scalar.mul, Scalar.sub, Scalar.pow, Scalar.inv} for Scalar.FE;

<<<<<<< HEAD
// PolishToken is a tagged union type, whose variants can hold different data types.
// In Rust this can be implemented as an enum, in Typescript as a discriminated union.
//
// Here we'll use a struct, which will hold the `variant` tag as an enum and the
// `data` as bytes. The struct will be discriminated over its `variant` and after
// we can decode the bytes into the corresponding data type.
//
// The idea was also to have type aliases for each data type that's contained in
// every variant (for example, the MDS variant contains a struct with two fields,
// so we should set an alias to a structure type like that, or directly define
// a struct with that shape, in this case PolishTokenMds was defined below).

library PolishTokenEvaluation {
    struct PolishToken {
        PolishTokenVariant variant;
        bytes data;
    }

    function evaluate(
        Linearization storage linearization,
        Scalar.FE domain_gen,
        uint256 domain_size,
        Scalar.FE pt,
        Scalar.FE vanishing_eval,
        Proof.ProofEvaluations memory evals,
        ExprConstants memory c
    ) external view returns (Scalar.FE) {
        Scalar.FE vanishing_eval = evaluate_vanishing_polynomial(domain_gen, domain_size, pt);

        Scalar.FE[] memory stack = new Scalar.FE[](linearization.total_variants_len);
        uint256 stack_next = 0; // will keep track of last stack element's index
        Scalar.FE[] memory cache = new Scalar.FE[](linearization.total_variants_len);
        uint256 cache_next = 0; // will keep track of last cache element's index
        // WARN: Both arrays allocate the maximum memory they will ever use, but it's
        // WARN: pretty unlikely they'll need it all.
=======
function evaluate(
    Linearization storage linearization,
    Scalar.FE domain_gen,
    uint256 domain_size,
    Scalar.FE pt,
    Scalar.FE vanishing_eval,
    ProofEvaluations memory evals,
    ExprConstants memory c
) view returns (Scalar.FE) {
    Scalar.FE[] memory stack = new Scalar.FE[](linearization.total_variants_len);
    uint256 stack_next = 0; // will keep track of last stack element's index
    Scalar.FE[] memory cache = new Scalar.FE[](linearization.total_variants_len);
    uint256 cache_next = 0; // will keep track of last cache element's index
    // WARN: Both arrays allocate the maximum memory they will ever use, but it's
    // WARN: pretty unlikely they'll need it all.
>>>>>>> f6235b7c

        uint256 skip_count = 0;

        uint256 next_mds_index = 0;
        uint256 next_literals_index = 0;
        uint256 next_pows_index = 0;
        uint256 next_offsets_index = 0;
        uint256 next_loads_index = 0;

        for (uint256 i = 0; i < linearization.total_variants_len; i++) {
            if (skip_count > 0) {
                skip_count -= 1;
                continue;
            }

            uint256 byte_index = 31 - (i % 32);
            uint256 word_index = i / 32;
            uint256 variant = (linearization.variants[word_index] >> (byte_index * 8)) & 0xFF;

            // Alpha
            if (variant == 0) {
                stack[stack_next] = c.alpha;
                stack_next += 1;
                continue;
            }
            // Beta
            if (variant == 1) {
                stack[stack_next] = c.beta;
                stack_next += 1;
                continue;
            }
            // Gamma
            if (variant == 2) {
                stack[stack_next] = c.gamma;
                stack_next += 1;
                continue;
            }
            // JointCombiner
            if (variant == 3) {
                stack[stack_next] = c.joint_combiner;
                stack_next += 1;
                continue;
            }
            // EndoCoefficient
            if (variant == 4) {
                stack[stack_next] = c.endo_coefficient;
                stack_next += 1;
                continue;
            }
            // Mds
            if (variant == 5) {
                uint256 row = linearization.mds[next_mds_index];
                uint256 col = linearization.mds[next_mds_index + 1];
                next_mds_index += 2;

                stack[stack_next] = KeccakSponge.mds()[row][col];
                stack_next += 1;
                continue;
            }
            // Literal
            if (variant == 6) {
                Scalar.FE literal = Scalar.FE.wrap(linearization.literals[next_literals_index]);
                next_literals_index += 1;

                stack[stack_next] = literal;
                stack_next += 1;
                continue;
            }
            // Dup
            if (variant == 7) {
                stack[stack_next] = stack[stack_next - 1];
                stack_next += 1;
                continue;
            }
            // Pow
            if (variant == 8) {
                uint256 n = linearization.pows[next_pows_index];
                next_pows_index += 1;

                stack[stack_next - 1] = stack[stack_next - 1].pow(n);
                continue;
            }
            // Add
            if (variant == 9) {
                // pop x and y
                Scalar.FE y = stack[stack_next - 1];
                stack_next -= 1;
                Scalar.FE x = stack[stack_next - 1];
                stack_next -= 1;

                // push result
                stack[stack_next] = x.add(y);
                stack_next += 1;
                continue;
            }
            // Mul
            if (variant == 10) {
                // pop x and y
                Scalar.FE y = stack[stack_next - 1];
                stack_next -= 1;
                Scalar.FE x = stack[stack_next - 1];
                stack_next -= 1;

                // push result
                stack[stack_next] = x.mul(y);
                stack_next += 1;
                continue;
            }
            // Sub
            if (variant == 11) {
                // pop x and y
                Scalar.FE y = stack[stack_next - 1];
                stack_next -= 1;
                Scalar.FE x = stack[stack_next - 1];
                stack_next -= 1;

                // push result
                stack[stack_next] = x.sub(y);
                stack_next += 1;
                continue;
            }
            // VanishesOnZeroKnowledgeAndPreviousRows
            if (variant == 12) {
                stack[stack_next] = Polynomial.eval_vanishes_on_last_n_rows(domain_gen, domain_size, c.zk_rows + 1, pt);
                stack_next += 1;
                continue;
            }
            // UnnormalizedLagrangeBasis
            if (variant == 13) {
                int256 offset = linearization.offsets[next_offsets_index];
                next_offsets_index += 1;

                stack[stack_next] = unnormalized_lagrange_basis(domain_gen, vanishing_eval, offset, pt);
                stack_next += 1;
                continue;
            }
            // Store
            if (variant == 14) {
                Scalar.FE x = stack[stack_next - 1];

                cache[cache_next] = x;
                cache_next += 1;
                continue;
            }
            // Load
            if (variant == 15) {
                uint256 j = linearization.loads[next_loads_index];
                next_loads_index += 1;

                Scalar.FE x = cache[j];
                stack[stack_next] = x;
                stack_next += 1;
                continue;
            }
            // Cell
            if (variant >= 16) {
                // check msb for row:
                bool curr = variant & 0x80 == 0;

                // get eval from column id (see serializer)
                uint256 col_id = (variant & (0x80 - 1)) - 16;
                PointEvaluations memory point_eval = Proof.evaluate_column_by_id(evals, col_id);
                Scalar.FE eval;
                if (curr) {
                    eval = point_eval.zeta;
                } else {
                    eval = point_eval.zeta_omega;
                }

                stack[stack_next] = eval;
                stack_next += 1;
                continue;
            }
            revert("unhandled polish token variant");
            // TODO: SkipIf, SkipIfNot
        }
        require(stack_next == 1);
        return stack[0];
    }

    enum PolishTokenVariant {
        Alpha,
        Beta,
        Gamma,
        JointCombiner,
        EndoCoefficient,
        Mds,
        Literal,
        Cell,
        Dup,
        Pow,
        Add,
        Mul,
        Sub,
        VanishesOnZeroKnowledgeAndPreviousRows,
        UnnormalizedLagrangeBasis,
        Store,
        Load,
        // Skip the given number of tokens if the feature is enabled.
        SkipIf,
        // Skip the given number of tokens if the feature is disabled.
        SkipIfNot
    }
<<<<<<< HEAD

    struct PolishTokenMds {
        uint256 row;
        uint256 col;
    }
    // type PolishTokenLiteral is Scalar.FE; // can't do this, language limitation
    // type PolishTokenCell is Variable; // can't do this, language limitation

    type PolishTokenDup is uint256;

    type PolishTokenPow is uint256;
    // type PolishTokenUnnormalizedLagrangeBasis is RowOffset; // can't do this, language limitation

    type PolishTokenLoad is uint256;

    type PolishTokenSkipIf is uint256;
    // TODO: maybe delete these types? Solidity only allows to define aliases
    // (actually called "user-defined value types") over elementary value types like
    // integers, bools.

    // @notice Compute the ith unnormalized lagrange basis
    function unnormalized_lagrange_basis(Scalar.FE domain_gen, Scalar.FE vanishing_eval, int256 i, Scalar.FE pt)
        internal
        view
        returns (Scalar.FE result)
    {
        Scalar.FE omega_i;
        if (i < 0) {
            omega_i = domain_gen.pow(uint256(-i)).inv();
        } else {
            omega_i = domain_gen.pow(uint256(i));
        }

        Scalar.FE sub_m_omega = pt.sub(omega_i);
        result = vanishing_eval.mul(sub_m_omega.inv());
=======
    require(stack_next == 1, "Polish token stack didn't evaluate fully");
    return stack[0];
}

// @notice Compute the ith unnormalized lagrange basis
function unnormalized_lagrange_basis(Scalar.FE domain_gen, Scalar.FE vanishing_eval, int256 i, Scalar.FE pt)
    view
    returns (Scalar.FE result)
{
    Scalar.FE omega_i;
    if (i < 0) {
        omega_i = domain_gen.pow(uint256(-i)).inv();
    } else {
        omega_i = domain_gen.pow(uint256(i));
>>>>>>> f6235b7c
    }

    // @notice evaluates the vanishing polynomial for this domain at tau.
    // @notice for multiplicative subgroups, this polynomial is `z(X) = X^self.size - 1
    function evaluate_vanishing_polynomial(Scalar.FE domain_gen, uint256 domain_size, Scalar.FE tau)
        public
        view
        returns (Scalar.FE)
    {
        return tau.pow(domain_size).sub(Scalar.one());
    }
}<|MERGE_RESOLUTION|>--- conflicted
+++ resolved
@@ -9,25 +9,7 @@
 
 using {Scalar.add, Scalar.mul, Scalar.sub, Scalar.pow, Scalar.inv} for Scalar.FE;
 
-<<<<<<< HEAD
-// PolishToken is a tagged union type, whose variants can hold different data types.
-// In Rust this can be implemented as an enum, in Typescript as a discriminated union.
-//
-// Here we'll use a struct, which will hold the `variant` tag as an enum and the
-// `data` as bytes. The struct will be discriminated over its `variant` and after
-// we can decode the bytes into the corresponding data type.
-//
-// The idea was also to have type aliases for each data type that's contained in
-// every variant (for example, the MDS variant contains a struct with two fields,
-// so we should set an alias to a structure type like that, or directly define
-// a struct with that shape, in this case PolishTokenMds was defined below).
-
 library PolishTokenEvaluation {
-    struct PolishToken {
-        PolishTokenVariant variant;
-        bytes data;
-    }
-
     function evaluate(
         Linearization storage linearization,
         Scalar.FE domain_gen,
@@ -37,33 +19,12 @@
         Proof.ProofEvaluations memory evals,
         ExprConstants memory c
     ) external view returns (Scalar.FE) {
-        Scalar.FE vanishing_eval = evaluate_vanishing_polynomial(domain_gen, domain_size, pt);
-
         Scalar.FE[] memory stack = new Scalar.FE[](linearization.total_variants_len);
         uint256 stack_next = 0; // will keep track of last stack element's index
         Scalar.FE[] memory cache = new Scalar.FE[](linearization.total_variants_len);
         uint256 cache_next = 0; // will keep track of last cache element's index
         // WARN: Both arrays allocate the maximum memory they will ever use, but it's
         // WARN: pretty unlikely they'll need it all.
-=======
-function evaluate(
-    Linearization storage linearization,
-    Scalar.FE domain_gen,
-    uint256 domain_size,
-    Scalar.FE pt,
-    Scalar.FE vanishing_eval,
-    ProofEvaluations memory evals,
-    ExprConstants memory c
-) view returns (Scalar.FE) {
-    Scalar.FE[] memory stack = new Scalar.FE[](linearization.total_variants_len);
-    uint256 stack_next = 0; // will keep track of last stack element's index
-    Scalar.FE[] memory cache = new Scalar.FE[](linearization.total_variants_len);
-    uint256 cache_next = 0; // will keep track of last cache element's index
-    // WARN: Both arrays allocate the maximum memory they will ever use, but it's
-    // WARN: pretty unlikely they'll need it all.
->>>>>>> f6235b7c
-
-        uint256 skip_count = 0;
 
         uint256 next_mds_index = 0;
         uint256 next_literals_index = 0;
@@ -72,11 +33,6 @@
         uint256 next_loads_index = 0;
 
         for (uint256 i = 0; i < linearization.total_variants_len; i++) {
-            if (skip_count > 0) {
-                skip_count -= 1;
-                continue;
-            }
-
             uint256 byte_index = 31 - (i % 32);
             uint256 word_index = i / 32;
             uint256 variant = (linearization.variants[word_index] >> (byte_index * 8)) & 0xFF;
@@ -236,56 +192,11 @@
                 continue;
             }
             revert("unhandled polish token variant");
-            // TODO: SkipIf, SkipIfNot
         }
-        require(stack_next == 1);
+
+        require(stack_next == 1, "Polish token stack didn't evaluate fully");
         return stack[0];
     }
-
-    enum PolishTokenVariant {
-        Alpha,
-        Beta,
-        Gamma,
-        JointCombiner,
-        EndoCoefficient,
-        Mds,
-        Literal,
-        Cell,
-        Dup,
-        Pow,
-        Add,
-        Mul,
-        Sub,
-        VanishesOnZeroKnowledgeAndPreviousRows,
-        UnnormalizedLagrangeBasis,
-        Store,
-        Load,
-        // Skip the given number of tokens if the feature is enabled.
-        SkipIf,
-        // Skip the given number of tokens if the feature is disabled.
-        SkipIfNot
-    }
-<<<<<<< HEAD
-
-    struct PolishTokenMds {
-        uint256 row;
-        uint256 col;
-    }
-    // type PolishTokenLiteral is Scalar.FE; // can't do this, language limitation
-    // type PolishTokenCell is Variable; // can't do this, language limitation
-
-    type PolishTokenDup is uint256;
-
-    type PolishTokenPow is uint256;
-    // type PolishTokenUnnormalizedLagrangeBasis is RowOffset; // can't do this, language limitation
-
-    type PolishTokenLoad is uint256;
-
-    type PolishTokenSkipIf is uint256;
-    // TODO: maybe delete these types? Solidity only allows to define aliases
-    // (actually called "user-defined value types") over elementary value types like
-    // integers, bools.
-
     // @notice Compute the ith unnormalized lagrange basis
     function unnormalized_lagrange_basis(Scalar.FE domain_gen, Scalar.FE vanishing_eval, int256 i, Scalar.FE pt)
         internal
@@ -301,22 +212,6 @@
 
         Scalar.FE sub_m_omega = pt.sub(omega_i);
         result = vanishing_eval.mul(sub_m_omega.inv());
-=======
-    require(stack_next == 1, "Polish token stack didn't evaluate fully");
-    return stack[0];
-}
-
-// @notice Compute the ith unnormalized lagrange basis
-function unnormalized_lagrange_basis(Scalar.FE domain_gen, Scalar.FE vanishing_eval, int256 i, Scalar.FE pt)
-    view
-    returns (Scalar.FE result)
-{
-    Scalar.FE omega_i;
-    if (i < 0) {
-        omega_i = domain_gen.pow(uint256(-i)).inv();
-    } else {
-        omega_i = domain_gen.pow(uint256(i));
->>>>>>> f6235b7c
     }
 
     // @notice evaluates the vanishing polynomial for this domain at tau.
