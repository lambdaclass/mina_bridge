// SPDX-License-Identifier: GPL-3.0
pragma solidity >=0.4.16 <0.9.0;

import "./Expr.sol";
import "./ExprConstants.sol";
import "../bn254/Fields.sol";
import "../Proof.sol";
import "../sponge/Sponge.sol";

using {Scalar.add, Scalar.mul, Scalar.sub, Scalar.pow, Scalar.inv} for Scalar.FE;

// PolishToken is a tagged union type, whose variants can hold different data types.
// In Rust this can be implemented as an enum, in Typescript as a discriminated union.
//
// Here we'll use a struct, which will hold the `variant` tag as an enum and the
// `data` as bytes. The struct will be discriminated over its `variant` and after
// we can decode the bytes into the corresponding data type.
//
// The idea was also to have type aliases for each data type that's contained in
// every variant (for example, the MDS variant contains a struct with two fields,
// so we should set an alias to a structure type like that, or directly define
// a struct with that shape, in this case PolishTokenMds was defined below).

struct PolishToken {
    PolishTokenVariant variant;
    bytes data;
}

function evaluate(
    PolishToken[] memory toks,
    Scalar.FE domain_gen,
    uint256 domain_size,
    Scalar.FE pt,
    ProofEvaluations memory evals,
    ExprConstants memory c
) view returns (Scalar.FE) {
    Scalar.FE vanishing_eval = evaluate_vanishing_polynomial(domain_gen, domain_size, pt);

    Scalar.FE[] memory stack = new Scalar.FE[](toks.length);
    uint256 stack_next = 0; // will keep track of last stack element's index
    Scalar.FE[] memory cache = new Scalar.FE[](toks.length);
    uint256 cache_next = 0; // will keep track of last cache element's index
    // WARN: Both arrays allocate the maximum memory they will ever use, but it's
    // WARN: pretty unlikely they'll need it all.

    uint256 skip_count = 0;

    for (uint256 i = 0; i < toks.length; i++) {
        if (skip_count > 0) {
            skip_count -= 1;
            continue;
        }

        PolishTokenVariant v = toks[i].variant;
        bytes memory v_data = toks[i].data;
        if (v == PolishTokenVariant.Alpha) {
            stack[stack_next] = c.alpha;
            stack_next += 1;
            continue;
        }
        if (v == PolishTokenVariant.Beta) {
            stack[stack_next] = c.beta;
            stack_next += 1;
            continue;
        }
        if (v == PolishTokenVariant.Gamma) {
            stack[stack_next] = c.gamma;
            stack_next += 1;
            continue;
        }
        if (v == PolishTokenVariant.JointCombiner) {
            stack[stack_next] = c.joint_combiner;
            stack_next += 1;
            continue;
        }
        if (v == PolishTokenVariant.EndoCoefficient) {
            stack[stack_next] = c.endo_coefficient;
            stack_next += 1;
            continue;
        }
        if (v == PolishTokenVariant.Mds) {
            PolishTokenMds memory pos = abi.decode(v_data, (PolishTokenMds));
            stack[stack_next] = KeccakSponge.mds()[pos.row][pos.col];
            stack_next += 1;
            continue;
        }
        if (v == PolishTokenVariant.VanishesOnZeroKnowledgeAndPreviousRows) {
            stack[stack_next] = Polynomial.eval_vanishes_on_last_n_rows(domain_gen, domain_size, c.zk_rows + 1, pt);
            stack_next += 1;
            continue;
        }
        if (v == PolishTokenVariant.UnnormalizedLagrangeBasis) {
            int256 offset = abi.decode(v_data, (int256));

            stack[stack_next] = unnormalized_lagrange_basis(domain_gen, vanishing_eval, offset, pt);
            stack_next += 1;
            continue;
        }
        if (v == PolishTokenVariant.Literal) {
            Scalar.FE x = abi.decode(v_data, (Scalar.FE));
            stack[stack_next] = x;
            stack_next += 1;
            continue;
        }
        if (v == PolishTokenVariant.Dup) {
            stack[stack_next] = stack[stack_next - 1];
            stack_next += 1;
            continue;
        }
        if (v == PolishTokenVariant.Cell) {
            Variable memory x = abi.decode(v_data, (Variable));
            stack[stack_next] = evaluate_variable(x, evals);
            stack_next += 1;
            continue;
        }
        if (v == PolishTokenVariant.Pow) {
            uint256 n = abi.decode(v_data, (uint256)); // WARN: different types
            stack[stack_next - 1] = stack[stack_next - 1].pow(n);
            continue;
        }
        if (v == PolishTokenVariant.Add) {
            // pop x and y
            Scalar.FE y = stack[stack_next - 1];
            stack_next -= 1;
            Scalar.FE x = stack[stack_next - 1];
            stack_next -= 1;

            // push result
            stack[stack_next] = x.add(y);
            stack_next += 1;
            continue;
        }
        if (v == PolishTokenVariant.Mul) {
            // pop x and y
            Scalar.FE y = stack[stack_next - 1];
            stack_next -= 1;
            Scalar.FE x = stack[stack_next - 1];
            stack_next -= 1;

            // push result
            stack[stack_next] = x.mul(y);
            stack_next += 1;
            continue;
        }
        if (v == PolishTokenVariant.Sub) {
            // pop x and y
            Scalar.FE y = stack[stack_next - 1];
            stack_next -= 1;
            Scalar.FE x = stack[stack_next - 1];
            stack_next -= 1;

            // push result
            stack[stack_next] = x.sub(y);
            stack_next += 1;
            continue;
        }
        if (v == PolishTokenVariant.Store) {
            Scalar.FE x = stack[stack_next - 1];

            cache[cache_next] = x;
            cache_next += 1;
            continue;
        }
        if (v == PolishTokenVariant.Load) {
            uint256 j = abi.decode(v_data, (uint256)); // WARN: different types
            Scalar.FE x = cache[j];

            stack[stack_next] = x;
            stack_next += 1;
            continue;
        }
        revert("unhandled polish token variant");
        // TODO: SkipIf, SkipIfNot
    }
    require(stack_next == 1);
    return stack[0];
}

enum PolishTokenVariant {
    Alpha,
    Beta,
    Gamma,
    JointCombiner,
    EndoCoefficient,
    Mds,
    Literal,
    Cell,
    Dup,
    Pow,
    Add,
    Mul,
    Sub,
    VanishesOnZeroKnowledgeAndPreviousRows,
    UnnormalizedLagrangeBasis,
    Store,
    Load,
    // Skip the given number of tokens if the feature is enabled.
    SkipIf,
    // Skip the given number of tokens if the feature is disabled.
    SkipIfNot
}

struct PolishTokenMds {
    uint256 row;
    uint256 col;
}
// type PolishTokenLiteral is Scalar.FE; // can't do this, language limitation
// type PolishTokenCell is Variable; // can't do this, language limitation

type PolishTokenDup is uint256;

type PolishTokenPow is uint256;
// type PolishTokenUnnormalizedLagrangeBasis is RowOffset; // can't do this, language limitation

type PolishTokenLoad is uint256;

type PolishTokenSkipIf is uint256;
// TODO: maybe delete these types? Solidity only allows to define aliases
// (actually called "user-defined value types") over elementary value types like
// integers, bools.

// @notice Compute the ith unnormalized lagrange basis
<<<<<<< HEAD
function unnormalized_lagrange_basis(Scalar.FE domain_gen, uint256 domain_size, int256 i, Scalar.FE pt)
=======
function unnormalized_lagrange_basis(Scalar.FE domain_gen, Scalar.FE vanishing_eval, int256 i, Scalar.FE pt)
>>>>>>> 3bdc22b6
    view
    returns (Scalar.FE result)
{
    Scalar.FE omega_i;
    if (i < 0) {
        omega_i = domain_gen.pow(uint256(-i)).inv();
    } else {
        omega_i = domain_gen.pow(uint256(i));
    }

    Scalar.FE sub_m_omega = pt.sub(omega_i);
    result = vanishing_eval.mul(sub_m_omega.inv());
}

// @notice evaluates the vanishing polynomial for this domain at tau.
// @notice for multiplicative subgroups, this polynomial is `z(X) = X^self.size - 1
function evaluate_vanishing_polynomial(Scalar.FE domain_gen, uint256 domain_size, Scalar.FE tau)
<<<<<<< HEAD
    view
=======
    pure
>>>>>>> 3bdc22b6
    returns (Scalar.FE)
{
    return tau.pow(domain_size).sub(Scalar.one());
}<|MERGE_RESOLUTION|>--- conflicted
+++ resolved
@@ -220,11 +220,7 @@
 // integers, bools.
 
 // @notice Compute the ith unnormalized lagrange basis
-<<<<<<< HEAD
-function unnormalized_lagrange_basis(Scalar.FE domain_gen, uint256 domain_size, int256 i, Scalar.FE pt)
-=======
 function unnormalized_lagrange_basis(Scalar.FE domain_gen, Scalar.FE vanishing_eval, int256 i, Scalar.FE pt)
->>>>>>> 3bdc22b6
     view
     returns (Scalar.FE result)
 {
@@ -242,11 +238,7 @@
 // @notice evaluates the vanishing polynomial for this domain at tau.
 // @notice for multiplicative subgroups, this polynomial is `z(X) = X^self.size - 1
 function evaluate_vanishing_polynomial(Scalar.FE domain_gen, uint256 domain_size, Scalar.FE tau)
-<<<<<<< HEAD
     view
-=======
-    pure
->>>>>>> 3bdc22b6
     returns (Scalar.FE)
 {
     return tau.pow(domain_size).sub(Scalar.one());
