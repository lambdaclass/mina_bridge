// SPDX-License-Identifier: LGPL-3.0
pragma solidity >=0.4.16 <0.9.0;

import "./BN254.sol";

/**
 * @title Elliptic curve operations on twist points for alt_bn128
 * @author Mustafa Al-Bassam (mus@musalbas.com)
 * @dev Homepage: https://github.com/musalbas/solidity-BN256G2
 */

library BN256G2 {
    uint256 internal constant FIELD_MODULUS =
        0x30644e72e131a029b85045b68181585d97816a916871ca8d3c208c16d87cfd47;
    uint256 internal constant TWISTBX =
        0x2b149d40ceb8aaae81be18991be06ac3b5b4c5e559dbefa33267e6dc24a138e5;
    uint256 internal constant TWISTBY =
        0x9713b03af0fed4cd2cafadeed8fdf4a74fa084e52d1852e4a2bd0685c315d2;
    uint256 internal constant PTXX = 0;
    uint256 internal constant PTXY = 1;
    uint256 internal constant PTYX = 2;
    uint256 internal constant PTYY = 3;
    uint256 internal constant PTZX = 4;
    uint256 internal constant PTZY = 5;

    /**
     * @notice Add two twist points
     * @param pt1xx Coefficient 1 of x on point 1
     * @param pt1xy Coefficient 2 of x on point 1
     * @param pt1yx Coefficient 1 of y on point 1
     * @param pt1yy Coefficient 2 of y on point 1
     * @param pt2xx Coefficient 1 of x on point 2
     * @param pt2xy Coefficient 2 of x on point 2
     * @param pt2yx Coefficient 1 of y on point 2
     * @param pt2yy Coefficient 2 of y on point 2
     * @return (pt3xx, pt3xy, pt3yx, pt3yy)
     */
    function ECTwistAdd(
        uint256 pt1xx,
        uint256 pt1xy,
        uint256 pt1yx,
        uint256 pt1yy,
        uint256 pt2xx,
        uint256 pt2xy,
        uint256 pt2yx,
        uint256 pt2yy
    ) public view returns (uint256, uint256, uint256, uint256) {
        if (pt1xx == 0 && pt1xy == 0 && pt1yx == 0 && pt1yy == 0) {
            if (!(pt2xx == 0 && pt2xy == 0 && pt2yx == 0 && pt2yy == 0)) {
                assert(_isOnCurve(pt2xx, pt2xy, pt2yx, pt2yy));
            }
            return (pt2xx, pt2xy, pt2yx, pt2yy);
        } else if (pt2xx == 0 && pt2xy == 0 && pt2yx == 0 && pt2yy == 0) {
            assert(_isOnCurve(pt1xx, pt1xy, pt1yx, pt1yy));
            return (pt1xx, pt1xy, pt1yx, pt1yy);
        }

        assert(_isOnCurve(pt1xx, pt1xy, pt1yx, pt1yy));
        assert(_isOnCurve(pt2xx, pt2xy, pt2yx, pt2yy));

        uint256[6] memory pt3 = _ECTwistAddJacobian(
            pt1xx,
            pt1xy,
            pt1yx,
            pt1yy,
            1,
            0,
            pt2xx,
            pt2xy,
            pt2yx,
            pt2yy,
            1,
            0
        );

        return
            _fromJacobian(
                pt3[PTXX],
                pt3[PTXY],
                pt3[PTYX],
                pt3[PTYY],
                pt3[PTZX],
                pt3[PTZY]
            );
    }

    function ECTwistAdd(
        BN254.G2Point memory p1,
        BN254.G2Point memory p2
    ) public view returns (BN254.G2Point memory) {
        uint p1xx = p1.x1;
        uint p1xy = p1.x0;
        uint p1yx = p1.y1;
        uint p1yy = p1.y0;

        uint p2xx = p2.x1;
        uint p2xy = p2.x0;
        uint p2yx = p2.y1;
        uint p2yy = p2.y0;

        (uint rxx, uint rxy, uint ryx, uint ryy) = ECTwistAdd(
            p1xx,
            p1xy,
            p1yx,
            p1yy,
            p2xx,
            p2xy,
            p2yx,
            p2yy
        );

        return BN254.G2Point(rxy, rxx, ryy, ryx);
    }

    /**
     * @notice Multiply a twist point by a scalar
     * @param s     Scalar to multiply by
     * @param pt1xx Coefficient 1 of x
     * @param pt1xy Coefficient 2 of x
     * @param pt1yx Coefficient 1 of y
     * @param pt1yy Coefficient 2 of y
     * @return (pt2xx, pt2xy, pt2yx, pt2yy)
     */
    function ECTwistMul(
        uint256 s,
        uint256 pt1xx,
        uint256 pt1xy,
        uint256 pt1yx,
        uint256 pt1yy
    ) public view returns (uint256, uint256, uint256, uint256) {
        uint256 pt1zx = 1;
        if (pt1xx == 0 && pt1xy == 0 && pt1yx == 0 && pt1yy == 0) {
            pt1xx = 1;
            pt1yx = 1;
            pt1zx = 0;
        } else {
            require(
                _isOnCurve(pt1xx, pt1xy, pt1yx, pt1yy),
                "G2 point is not on curve"
            );
        }

        uint256[6] memory pt2 = _ECTwistMulJacobian(
            s,
            pt1xx,
            pt1xy,
            pt1yx,
            pt1yy,
            pt1zx,
            0
        );

        return
            _fromJacobian(
                pt2[PTXX],
                pt2[PTXY],
                pt2[PTYX],
                pt2[PTYY],
                pt2[PTZX],
                pt2[PTZY]
            );
    }

    function ECTwistMul(
        uint256 s,
        BN254.G2Point memory p
    ) public view returns (BN254.G2Point memory) {
<<<<<<< HEAD
        uint pxx = p.x0;
        uint pxy = p.x1;
        uint pyx = p.y0;
        uint pyy = p.y1;
=======
        uint pxx = p.x1;
        uint pxy = p.x0;
        uint pyx = p.y1;
        uint pyy = p.y0;
>>>>>>> 1a26dec3

        (uint rxx, uint rxy, uint ryx, uint ryy) = ECTwistMul(
            s,
            pxx,
            pxy,
            pyx,
            pyy
        );

        return BN254.G2Point(rxy, rxx, ryy, ryx);
    }

    function submod(
        uint256 a,
        uint256 b,
        uint256 n
    ) internal pure returns (uint256) {
        return addmod(a, n - b, n);
    }

    function _FQ2Mul(
        uint256 xx,
        uint256 xy,
        uint256 yx,
        uint256 yy
    ) public pure returns (uint256, uint256) {
        return (
            submod(
                mulmod(xx, yx, FIELD_MODULUS),
                mulmod(xy, yy, FIELD_MODULUS),
                FIELD_MODULUS
            ),
            addmod(
                mulmod(xx, yy, FIELD_MODULUS),
                mulmod(xy, yx, FIELD_MODULUS),
                FIELD_MODULUS
            )
        );
    }

    function _FQ2Muc(
        uint256 xx,
        uint256 xy,
        uint256 c
    ) internal pure returns (uint256, uint256) {
        return (mulmod(xx, c, FIELD_MODULUS), mulmod(xy, c, FIELD_MODULUS));
    }

    function _FQ2Sub(
        uint256 xx,
        uint256 xy,
        uint256 yx,
        uint256 yy
    ) internal pure returns (uint256 rx, uint256 ry) {
        return (submod(xx, yx, FIELD_MODULUS), submod(xy, yy, FIELD_MODULUS));
    }

    function _FQ2Add(
        uint256 xx,
        uint256 xy,
        uint256 yx,
        uint256 yy
    ) internal pure returns (uint256 rx, uint256 ry) {
        return (addmod(xx, yx, FIELD_MODULUS), addmod(xy, yy, FIELD_MODULUS));
    }

    function _FQ2Inv(
        uint256 x,
        uint256 y
    ) internal view returns (uint256, uint256) {
        uint256 inv = _modInv(
            addmod(
                mulmod(y, y, FIELD_MODULUS),
                mulmod(x, x, FIELD_MODULUS),
                FIELD_MODULUS
            ),
            FIELD_MODULUS
        );
        return (
            mulmod(x, inv, FIELD_MODULUS),
            FIELD_MODULUS - mulmod(y, inv, FIELD_MODULUS)
        );
    }

    // FIXME: we should clean up this library and use the `Fields.sol` functions.

    function _FQ1Sqrt(uint256 a) internal view returns (uint256) {
        // p = 3 mod 4, so the residue is a^( (p+1)/4 )
        (bool success, bytes memory result_bytes) = address(0x05).staticcall(
            abi.encode(
                0x20,
                0x20,
                0x20,
                a,
                (FIELD_MODULUS + 1) / 4,
                FIELD_MODULUS
            )
        );

        require(success, "FQ1Sqrt modexp precompile call failed");
        return abi.decode(result_bytes, (uint256));
    }

    // @returns true if a is a quadratic residue (there exists x such that x^2 = a)
    function _FQ1EulerCriterion(uint256 a) internal view returns (bool) {
        // p = 3 mod 4, so the residue is a^( (p-1)/2 )
        (bool success, bytes memory result_bytes) = address(0x05).staticcall(
            abi.encode(
                0x20,
                0x20,
                0x20,
                a,
                (FIELD_MODULUS - 1) / 2,
                FIELD_MODULUS
            )
        );

        require(success, "FQ1Sqrt modexp precompile call failed");
        uint256 crit = abi.decode(result_bytes, (uint256));

        require(
            crit == 1 || crit == FIELD_MODULUS - 1,
<<<<<<< HEAD
            "Euler's criterion failed"
=======
            "Euler\'s criterion failed"
>>>>>>> 1a26dec3
        );
        return crit == 1;
    }

    function _FQ1Add(uint256 a, uint256 b) internal view returns (uint256 res) {
        assembly {
            res := addmod(a, b, FIELD_MODULUS)
        }
    }

    function _FQ1Neg(uint256 a) internal view returns (uint256) {
        return FIELD_MODULUS - a;
    }

    function _FQ1Sub(uint256 a, uint256 b) internal view returns (uint256) {
        return _FQ1Add(a, _FQ1Neg(b));
    }

    function _FQ1Mul(uint256 a, uint256 b) internal view returns (uint256 res) {
        assembly {
            res := mulmod(a, b, FIELD_MODULUS)
        }
    }

    function _FQ1Square(uint256 a) internal view returns (uint256 res) {
        assembly {
            res := mulmod(a, a, FIELD_MODULUS)
        }
    }

    function _FQ1Inv(uint256 a) internal view returns (uint256) {
        require(a != 0, "tried to get inverse of 0 in BN254G2 lib");
        (uint256 gcd, uint256 inverse) = Aux.xgcd(a, FIELD_MODULUS);
        require(gcd == 1, "gcd not 1");

        return inverse;
    }

    function _FQ1Div(uint256 a, uint256 b) internal view returns (uint256) {
        uint256 b_inv = _FQ1Inv(b);
        return _FQ1Mul(a, b_inv);
    }

    // @returns both components of the Fq2 result, and a boolean that is set if
    // @returns the root was found.
    //
    // @notice reference: Algorithm 8 of https://eprint.iacr.org/2012/685.pdf
    function FQ2Sqrt(
        uint256 a0,
        uint256 a1
    ) public view returns (uint256, uint256) {
        if (a1 == 0) return (_FQ1Sqrt(a0), 0);

        // 4: alpha <- a_0^2 - beta * a_1^2
        // for BN254, beta = -1
        uint256 alpha = _FQ1Add(_FQ1Square(a0), _FQ1Square(a1));

        // 5: gamma <- x_q(alpha)
        // x_q refers to the Euler criterion: x_q(a) = a^( (p-1)/2 )
        // 6: if gamma = 1
        // 7:    return false;
        // 8: end if;
        // returning false indicates that a is not a quadratic residue.
        // in that case the contract reverts.
        require(
            _FQ1EulerCriterion(alpha),
<<<<<<< HEAD
            "couldn't find the square root of alpha, meaning that this is not a quadratic residue."
=======
            "couldn\'t find the square root of alpha, meaning that this is not a quadratic residue."
>>>>>>> 1a26dec3
        );

        // 9: alpha <- SQRT(alpha)
        alpha = _FQ1Sqrt(alpha);

        // 10: delta <- (a_0 + alpha) / 2
        uint256 delta = _FQ1Div(_FQ1Add(a0, alpha), 2);

        // 11: gamma <- x_q(alpha)
        // 12: if gamma = 1
        // 14:    delta <- (a_0 - alpha) / 2
        // 14: end if;
        if (!_FQ1EulerCriterion(delta)) {
            delta = _FQ1Div(_FQ1Sub(a0, alpha), 2);
        }

        // 15: x_0 <- SQRT(delta)
        uint x0 = _FQ1Sqrt(delta);
        // 16: x_1 <- (a1 / (2*x_0))
        uint x1 = _FQ1Div(a1, _FQ1Mul(x0, 2));

        // 17: x <- x_0 + x_1*y
        return (x0, x1);
    }

    function G2Deserialize(
        bytes memory input
    ) internal view returns (BN254.G2Point memory point) {
        require(input.length == 64, "Compressed G2 point is not 64 bytes long");
        bytes memory x = UtilsExternal.reverseEndianness(input);

        if (x[0] & 0x40 != 0x00) {
            // if the 254-th bit is set then this is the point at infinity
            return BN254.G2Point(0, 0, 0, 0);
        }

        // if the 255-th bit is set then y is positive
        bool isYPositive = (x[0] & 0x80 != 0);

<<<<<<< HEAD
        // mask off the first three bits of x
        x[0] &= 0x1F;
=======
        // mask off the first two bits of x
        x[0] &= 0x3F;
>>>>>>> 1a26dec3

        // decompose both components of the element
        uint256 xx = 0;
        uint256 xy = 0;

        for (uint i = 0; i < 32; i++) {
            uint order = (32 - i - 1) * 8;
            xy |= uint256(uint8(x[i])) << order;
            xx |= uint256(uint8(x[i + 32])) << order;
        }

        // solve for y where E: y^2 = x^3 + B
        // equation taken from: https://hackmd.io/@jpw/bn254#Twists

        // x^3
        uint256 yx;
        uint256 yy;
        (yx, yy) = _FQ2Mul(xx, xy, xx, xy);
        (yx, yy) = _FQ2Mul(yx, yy, xx, xy);

        // x^3 + B
        uint256 Bx = 19485874751759354771024239261021720505790618469301721065564631296452457478373;
        uint256 By = 266929791119991161246907387137283842545076965332900288569378510910307636690;
        (yx, yy) = _FQ2Add(yx, yy, Bx, By);

        // sqrt(x^3 + B)
        (yx, yy) = FQ2Sqrt(yx, yy);

        if (isYPositive) {
            yx = FIELD_MODULUS - yx;
            yy = FIELD_MODULUS - yy;
        }

        return BN254.G2Point(xx, xy, yx, yy);
    }

    function _isOnCurve(
        uint256 xx,
        uint256 xy,
        uint256 yx,
        uint256 yy
    ) internal pure returns (bool) {
        uint256 yyx;
        uint256 yyy;
        uint256 xxxx;
        uint256 xxxy;
        (yyx, yyy) = _FQ2Mul(yx, yy, yx, yy);
        (xxxx, xxxy) = _FQ2Mul(xx, xy, xx, xy);
        (xxxx, xxxy) = _FQ2Mul(xxxx, xxxy, xx, xy);
        (yyx, yyy) = _FQ2Sub(yyx, yyy, xxxx, xxxy);
        (yyx, yyy) = _FQ2Sub(yyx, yyy, TWISTBX, TWISTBY);
        return yyx == 0 && yyy == 0;
    }

    function _modInv(
        uint256 a,
        uint256 n
    ) internal view returns (uint256 result) {
        uint256 length_of_base = 0x20;
        uint256 length_of_exponent = 0x20;
        uint256 length_of_modulus = 0x20;

        (bool success, bytes memory result_bytes) = address(0x05).staticcall(
            abi.encode(
                length_of_base,
                length_of_exponent,
                length_of_modulus,
                a,
                n - 2,
                n
            )
        );

        result = abi.decode(result_bytes, (uint256));
        require(success, "BN256 _modInv staticcall failed");
    }

    function _fromJacobian(
        uint256 pt1xx,
        uint256 pt1xy,
        uint256 pt1yx,
        uint256 pt1yy,
        uint256 pt1zx,
        uint256 pt1zy
    )
        internal
        view
        returns (uint256 pt2xx, uint256 pt2xy, uint256 pt2yx, uint256 pt2yy)
    {
        uint256 invzx;
        uint256 invzy;
        (invzx, invzy) = _FQ2Inv(pt1zx, pt1zy);
        (pt2xx, pt2xy) = _FQ2Mul(pt1xx, pt1xy, invzx, invzy);
        (pt2yx, pt2yy) = _FQ2Mul(pt1yx, pt1yy, invzx, invzy);
    }

    function _ECTwistAddJacobian(
        uint256 pt1xx,
        uint256 pt1xy,
        uint256 pt1yx,
        uint256 pt1yy,
        uint256 pt1zx,
        uint256 pt1zy,
        uint256 pt2xx,
        uint256 pt2xy,
        uint256 pt2yx,
        uint256 pt2yy,
        uint256 pt2zx,
        uint256 pt2zy
    ) internal pure returns (uint256[6] memory pt3) {
        if (pt1zx == 0 && pt1zy == 0) {
            (
                pt3[PTXX],
                pt3[PTXY],
                pt3[PTYX],
                pt3[PTYY],
                pt3[PTZX],
                pt3[PTZY]
            ) = (pt2xx, pt2xy, pt2yx, pt2yy, pt2zx, pt2zy);
            return pt3;
        } else if (pt2zx == 0 && pt2zy == 0) {
            (
                pt3[PTXX],
                pt3[PTXY],
                pt3[PTYX],
                pt3[PTYY],
                pt3[PTZX],
                pt3[PTZY]
            ) = (pt1xx, pt1xy, pt1yx, pt1yy, pt1zx, pt1zy);
            return pt3;
        }

        (pt2yx, pt2yy) = _FQ2Mul(pt2yx, pt2yy, pt1zx, pt1zy); // U1 = y2 * z1
        (pt3[PTYX], pt3[PTYY]) = _FQ2Mul(pt1yx, pt1yy, pt2zx, pt2zy); // U2 = y1 * z2
        (pt2xx, pt2xy) = _FQ2Mul(pt2xx, pt2xy, pt1zx, pt1zy); // V1 = x2 * z1
        (pt3[PTZX], pt3[PTZY]) = _FQ2Mul(pt1xx, pt1xy, pt2zx, pt2zy); // V2 = x1 * z2

        if (pt2xx == pt3[PTZX] && pt2xy == pt3[PTZY]) {
            if (pt2yx == pt3[PTYX] && pt2yy == pt3[PTYY]) {
                (
                    pt3[PTXX],
                    pt3[PTXY],
                    pt3[PTYX],
                    pt3[PTYY],
                    pt3[PTZX],
                    pt3[PTZY]
                ) = _ECTwistDoubleJacobian(
                    pt1xx,
                    pt1xy,
                    pt1yx,
                    pt1yy,
                    pt1zx,
                    pt1zy
                );
                return pt3;
            }
            (
                pt3[PTXX],
                pt3[PTXY],
                pt3[PTYX],
                pt3[PTYY],
                pt3[PTZX],
                pt3[PTZY]
            ) = (1, 0, 1, 0, 0, 0);
            return pt3;
        }

        (pt2zx, pt2zy) = _FQ2Mul(pt1zx, pt1zy, pt2zx, pt2zy); // W = z1 * z2
        (pt1xx, pt1xy) = _FQ2Sub(pt2yx, pt2yy, pt3[PTYX], pt3[PTYY]); // U = U1 - U2
        (pt1yx, pt1yy) = _FQ2Sub(pt2xx, pt2xy, pt3[PTZX], pt3[PTZY]); // V = V1 - V2
        (pt1zx, pt1zy) = _FQ2Mul(pt1yx, pt1yy, pt1yx, pt1yy); // V_squared = V * V
        (pt2yx, pt2yy) = _FQ2Mul(pt1zx, pt1zy, pt3[PTZX], pt3[PTZY]); // V_squared_times_V2 = V_squared * V2
        (pt1zx, pt1zy) = _FQ2Mul(pt1zx, pt1zy, pt1yx, pt1yy); // V_cubed = V * V_squared
        (pt3[PTZX], pt3[PTZY]) = _FQ2Mul(pt1zx, pt1zy, pt2zx, pt2zy); // newz = V_cubed * W
        (pt2xx, pt2xy) = _FQ2Mul(pt1xx, pt1xy, pt1xx, pt1xy); // U * U
        (pt2xx, pt2xy) = _FQ2Mul(pt2xx, pt2xy, pt2zx, pt2zy); // U * U * W
        (pt2xx, pt2xy) = _FQ2Sub(pt2xx, pt2xy, pt1zx, pt1zy); // U * U * W - V_cubed
        (pt2zx, pt2zy) = _FQ2Muc(pt2yx, pt2yy, 2); // 2 * V_squared_times_V2
        (pt2xx, pt2xy) = _FQ2Sub(pt2xx, pt2xy, pt2zx, pt2zy); // A = U * U * W - V_cubed - 2 * V_squared_times_V2
        (pt3[PTXX], pt3[PTXY]) = _FQ2Mul(pt1yx, pt1yy, pt2xx, pt2xy); // newx = V * A
        (pt1yx, pt1yy) = _FQ2Sub(pt2yx, pt2yy, pt2xx, pt2xy); // V_squared_times_V2 - A
        (pt1yx, pt1yy) = _FQ2Mul(pt1xx, pt1xy, pt1yx, pt1yy); // U * (V_squared_times_V2 - A)
        (pt1xx, pt1xy) = _FQ2Mul(pt1zx, pt1zy, pt3[PTYX], pt3[PTYY]); // V_cubed * U2
        (pt3[PTYX], pt3[PTYY]) = _FQ2Sub(pt1yx, pt1yy, pt1xx, pt1xy); // newy = U * (V_squared_times_V2 - A) - V_cubed * U2
    }

    function _ECTwistDoubleJacobian(
        uint256 pt1xx,
        uint256 pt1xy,
        uint256 pt1yx,
        uint256 pt1yy,
        uint256 pt1zx,
        uint256 pt1zy
    )
        internal
        pure
        returns (
            uint256 pt2xx,
            uint256 pt2xy,
            uint256 pt2yx,
            uint256 pt2yy,
            uint256 pt2zx,
            uint256 pt2zy
        )
    {
        (pt2xx, pt2xy) = _FQ2Muc(pt1xx, pt1xy, 3); // 3 * x
        (pt2xx, pt2xy) = _FQ2Mul(pt2xx, pt2xy, pt1xx, pt1xy); // W = 3 * x * x
        (pt1zx, pt1zy) = _FQ2Mul(pt1yx, pt1yy, pt1zx, pt1zy); // S = y * z
        (pt2yx, pt2yy) = _FQ2Mul(pt1xx, pt1xy, pt1yx, pt1yy); // x * y
        (pt2yx, pt2yy) = _FQ2Mul(pt2yx, pt2yy, pt1zx, pt1zy); // B = x * y * S
        (pt1xx, pt1xy) = _FQ2Mul(pt2xx, pt2xy, pt2xx, pt2xy); // W * W
        (pt2zx, pt2zy) = _FQ2Muc(pt2yx, pt2yy, 8); // 8 * B
        (pt1xx, pt1xy) = _FQ2Sub(pt1xx, pt1xy, pt2zx, pt2zy); // H = W * W - 8 * B
        (pt2zx, pt2zy) = _FQ2Mul(pt1zx, pt1zy, pt1zx, pt1zy); // S_squared = S * S
        (pt2yx, pt2yy) = _FQ2Muc(pt2yx, pt2yy, 4); // 4 * B
        (pt2yx, pt2yy) = _FQ2Sub(pt2yx, pt2yy, pt1xx, pt1xy); // 4 * B - H
        (pt2yx, pt2yy) = _FQ2Mul(pt2yx, pt2yy, pt2xx, pt2xy); // W * (4 * B - H)
        (pt2xx, pt2xy) = _FQ2Muc(pt1yx, pt1yy, 8); // 8 * y
        (pt2xx, pt2xy) = _FQ2Mul(pt2xx, pt2xy, pt1yx, pt1yy); // 8 * y * y
        (pt2xx, pt2xy) = _FQ2Mul(pt2xx, pt2xy, pt2zx, pt2zy); // 8 * y * y * S_squared
        (pt2yx, pt2yy) = _FQ2Sub(pt2yx, pt2yy, pt2xx, pt2xy); // newy = W * (4 * B - H) - 8 * y * y * S_squared
        (pt2xx, pt2xy) = _FQ2Muc(pt1xx, pt1xy, 2); // 2 * H
        (pt2xx, pt2xy) = _FQ2Mul(pt2xx, pt2xy, pt1zx, pt1zy); // newx = 2 * H * S
        (pt2zx, pt2zy) = _FQ2Mul(pt1zx, pt1zy, pt2zx, pt2zy); // S * S_squared
        (pt2zx, pt2zy) = _FQ2Muc(pt2zx, pt2zy, 8); // newz = 8 * S * S_squared
    }

    function _ECTwistMulJacobian(
        uint256 d,
        uint256 pt1xx,
        uint256 pt1xy,
        uint256 pt1yx,
        uint256 pt1yy,
        uint256 pt1zx,
        uint256 pt1zy
    ) internal pure returns (uint256[6] memory pt2) {
        while (d != 0) {
            if ((d & 1) != 0) {
                pt2 = _ECTwistAddJacobian(
                    pt2[PTXX],
                    pt2[PTXY],
                    pt2[PTYX],
                    pt2[PTYY],
                    pt2[PTZX],
                    pt2[PTZY],
                    pt1xx,
                    pt1xy,
                    pt1yx,
                    pt1yy,
                    pt1zx,
                    pt1zy
                );
            }
            (pt1xx, pt1xy, pt1yx, pt1yy, pt1zx, pt1zy) = _ECTwistDoubleJacobian(
                pt1xx,
                pt1xy,
                pt1yx,
                pt1yy,
                pt1zx,
                pt1zy
            );

            d = d / 2;
        }
    }
}<|MERGE_RESOLUTION|>--- conflicted
+++ resolved
@@ -165,17 +165,10 @@
         uint256 s,
         BN254.G2Point memory p
     ) public view returns (BN254.G2Point memory) {
-<<<<<<< HEAD
         uint pxx = p.x0;
         uint pxy = p.x1;
         uint pyx = p.y0;
         uint pyy = p.y1;
-=======
-        uint pxx = p.x1;
-        uint pxy = p.x0;
-        uint pyx = p.y1;
-        uint pyy = p.y0;
->>>>>>> 1a26dec3
 
         (uint rxx, uint rxy, uint ryx, uint ryy) = ECTwistMul(
             s,
@@ -298,11 +291,7 @@
 
         require(
             crit == 1 || crit == FIELD_MODULUS - 1,
-<<<<<<< HEAD
-            "Euler's criterion failed"
-=======
             "Euler\'s criterion failed"
->>>>>>> 1a26dec3
         );
         return crit == 1;
     }
@@ -369,11 +358,7 @@
         // in that case the contract reverts.
         require(
             _FQ1EulerCriterion(alpha),
-<<<<<<< HEAD
-            "couldn't find the square root of alpha, meaning that this is not a quadratic residue."
-=======
             "couldn\'t find the square root of alpha, meaning that this is not a quadratic residue."
->>>>>>> 1a26dec3
         );
 
         // 9: alpha <- SQRT(alpha)
@@ -413,13 +398,8 @@
         // if the 255-th bit is set then y is positive
         bool isYPositive = (x[0] & 0x80 != 0);
 
-<<<<<<< HEAD
-        // mask off the first three bits of x
-        x[0] &= 0x1F;
-=======
         // mask off the first two bits of x
         x[0] &= 0x3F;
->>>>>>> 1a26dec3
 
         // decompose both components of the element
         uint256 xx = 0;
