--- conflicted
+++ resolved
@@ -2,8 +2,6 @@
 pragma solidity ^0.8.0;
 
 import {BN254} from "./BN254.sol";
-<<<<<<< HEAD
-=======
 
 /// @notice Implements 256 bit modular arithmetic over the base field of bn254.
 library Base {
@@ -51,7 +49,6 @@
         }
     }
 }
->>>>>>> 6c092efd
 
 /// @notice Implements 256 bit modular arithmetic over the scalar field of bn254.
 library Scalar {
@@ -130,55 +127,5 @@
             o := mload(p)
         }
         result = o;
-<<<<<<< HEAD
-    }
-}
-
-/// @notice Implements 256 bit modular arithmetic over the base field of bn254.
-library Base {
-    uint256 internal constant MODULUS = 21888242871839275222246405745257275088696311157297823662689037894645226208583;
-
-    function from(uint256 n) internal pure returns (uint256) {
-        return n % MODULUS;
-    }
-
-    function from_bytes_be(bytes memory b) internal pure returns (uint256) {
-        uint256 offset = b.length < 32 ? (32 - b.length) * 8 : 0;
-        uint256 integer = uint256(bytes32(b)) >> offset;
-        if (integer > MODULUS) {
-            integer -= MODULUS;
-        }
-
-        return integer;
-    }
-
-    function add(uint256 self, uint256 other) internal pure returns (uint256 res) {
-        assembly ("memory-safe") {
-            res := addmod(self, other, MODULUS) // addmod has arbitrary precision
-        }
-    }
-
-    function mul(uint256 self, uint256 other) internal pure returns (uint256 res) {
-        assembly ("memory-safe") {
-            res := mulmod(self, other, MODULUS) // mulmod has arbitrary precision
-        }
-    }
-
-    function square(uint256 self) internal pure returns (uint256 res) {
-        assembly ("memory-safe") {
-            res := mulmod(self, self, MODULUS) // mulmod has arbitrary precision
-        }
-    }
-
-    function neg(uint256 self) internal pure returns (uint256) {
-        return MODULUS - self;
-    }
-
-    function sub(uint256 self, uint256 other) internal pure returns (uint256 res) {
-        assembly ("memory-safe") {
-            res := addmod(self, sub(MODULUS, other), MODULUS)
-        }
-=======
->>>>>>> 6c092efd
     }
 }