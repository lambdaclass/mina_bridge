// SPDX-License-Identifier: GPL-3.0
pragma solidity >=0.4.16 <0.9.0;

import {BN254} from "./bn254/BN254.sol";
import {URS} from "./Commitment.sol";
import "./bn254/Fields.sol";
import "./Alphas.sol";
import "./Evaluations.sol";
import "./expr/Expr.sol";
import "./Proof.sol";
import "./sponge/Sponge.sol";
import "./Constants.sol";

using {
    KeccakSponge.reinit,
    KeccakSponge.absorb_base,
    KeccakSponge.absorb_scalar,
    KeccakSponge.absorb_scalar_multiple,
    KeccakSponge.absorb_commitment,
    KeccakSponge.absorb_evaluations,
    KeccakSponge.absorb_g,
    KeccakSponge.absorb_g_single,
    KeccakSponge.challenge_base,
    KeccakSponge.challenge_scalar,
    KeccakSponge.digest_base,
    KeccakSponge.digest_scalar
} for Sponge;

error MissingCommitment(ColumnVariant variant);
error MissingLookupColumnCommitment(LookupPattern pattern);
error MissingIndexColumnCommitment(GateType gate);

struct VerifierIndex {
    // this is used for generating the index's digest
    Sponge sponge;

    // number of public inputs
    uint256 public_len;
    // maximal size of polynomial section
    uint256 max_poly_size;
    // the number of randomized rows to achieve zero knowledge
    uint64 zk_rows;
    // domain
    uint64 domain_size;
    Scalar.FE domain_gen;
    /// The mapping between powers of alpha and constraints
    Alphas powers_of_alpha;
    // wire shift coordinates
    Scalar.FE[7] shift; // TODO: use Consants.PERMUTS
    /// domain offset for zero-knowledge
    Scalar.FE w;
    Linearization linearization;
    // polynomial commitments

    // permutation commitment array
    PolyComm[7] sigma_comm; // TODO: use Constants.PERMUTS
    // coefficient commitment array
    PolyComm[15] coefficients_comm; // TODO: use Constants.COLUMNS
    // TODO: doc
    PolyComm generic_comm;

    // poseidon constraint selector polynomial commitment
    PolyComm psm_comm;

    // ECC arithmetic polynomial commitments

    // EC addition selector polynomial commitment
    PolyComm complete_add_comm;
    // EC variable base scalar multiplication selector polynomial commitment
    PolyComm mul_comm;
    // endoscalar multiplication selector polynomial commitment
    PolyComm emul_comm;
    // endoscalar multiplication scalar computation selector polynomial commitment
    PolyComm endomul_scalar_comm;

    // RangeCheck0 polynomial commitments
    PolyComm range_check0_comm; // INFO: optional
    bool is_range_check0_comm_set;

    // RangeCheck1 polynomial commitments
    PolyComm range_check1_comm; // INFO: optional
    bool is_range_check1_comm_set;

    // Foreign field addition gates polynomial commitments
    PolyComm foreign_field_add_comm; // INFO: optional
    bool is_foreign_field_add_comm_set;

    // Foreign field multiplication gates polynomial commitments
    PolyComm foreign_field_mul_comm; // INFO: optional
    bool is_foreign_field_mul_comm_set;

    // Xor commitments
    PolyComm xor_comm; // INFO: optional
    bool is_xor_comm_set;

    // Rot commitments
    PolyComm rot_comm; // INFO: optional
    bool is_rot_comm_set;

    LookupVerifierIndex lookup_index; // INFO: optional
    bool is_lookup_index_set;

    Scalar.FE endo;
}

struct NewVerifierIndex {
    // each bit represents the presence (1) or absence (0) of an
    // optional field.
    uint256 optional_field_flags;

    // domain
<<<<<<< HEAD
    uint256 domain_size;
=======
    uint64 domain_size;
>>>>>>> 8a7cb7b5
    Scalar.FE domain_gen;
    // maximal size of polynomial section
    uint256 max_poly_size;
    // the number of randomized rows to achieve zero knowledge
<<<<<<< HEAD
    uint256 zk_rows;
=======
    uint64 zk_rows;
>>>>>>> 8a7cb7b5
    // number of public inputs
    uint256 public_len;

    // polynomial commitments

    // permutation commitment array
    BN254.G1Point[7] sigma_comm; // TODO: use Constants.PERMUTS
    // coefficient commitment array
    BN254.G1Point[15] coefficients_comm; // TODO: use Constants.COLUMNS
    // TODO: doc
    BN254.G1Point generic_comm;

    // poseidon constraint selector polynomial commitment
    BN254.G1Point psm_comm;

    // ECC arithmetic polynomial commitments

    // EC addition selector polynomial commitment
    BN254.G1Point complete_add_comm;
    // EC variable base scalar multiplication selector polynomial commitment
    BN254.G1Point mul_comm;
    // endoscalar multiplication selector polynomial commitment
    BN254.G1Point emul_comm;
    // endoscalar multiplication scalar computation selector polynomial commitment
    BN254.G1Point endomul_scalar_comm;

    // wire shift coordinates
    Scalar.FE[7] shift; // TODO: use Consants.PERMUTS

    /// domain offset for zero-knowledge
    Scalar.FE w;

    Scalar.FE endo;

    // RangeCheck0 polynomial commitments
    BN254.G1Point range_check0_comm; // INFO: optional

    // RangeCheck1 polynomial commitments
    BN254.G1Point range_check1_comm; // INFO: optional

    // Foreign field addition gates polynomial commitments
    BN254.G1Point foreign_field_add_comm; // INFO: optional

    // Foreign field multiplication gates polynomial commitments
    BN254.G1Point foreign_field_mul_comm; // INFO: optional

    // Xor commitments
    BN254.G1Point xor_comm; // INFO: optional

    // Rot commitments
    BN254.G1Point rot_comm; // INFO: optional

    NewLookupVerifierIndex lookup_index; // INFO: optional

    // this is used for generating the index's digest
    Sponge sponge;

    Linearization linearization;

    /// The mapping between powers of alpha and constraints
    Alphas powers_of_alpha;
}

struct LookupVerifierIndex {
    PolyComm[] lookup_table;
    LookupSelectors lookup_selectors;
    LookupInfo lookup_info;

    // table IDs for the lookup values.
    // this may be not set if all lookups originate from table 0.
    PolyComm table_ids; // INFO: optional
    bool is_table_ids_set;

    // an optional selector polynomial for runtime tables
    PolyComm runtime_tables_selector; // INFO: optional
    bool is_runtime_tables_selector_set;
}

struct NewLookupVerifierIndex {
    // each bit represents the presence (1) or absence (0) of an
    // optional field.
    uint256 optional_field_flags;

    BN254.G1Point lookup_table;
<<<<<<< HEAD

    NewLookupInfo lookup_info;

    // selectors
    BN254.G1Point xor; // INFO: optional
    BN254.G1Point lookup; // INFO: optional
    BN254.G1Point range_check; // INFO: optional
    BN254.G1Point ffmul; // INFO: optional

=======
    NewLookupSelectors lookup_selectors;
    NewLookupInfo lookup_info;

>>>>>>> 8a7cb7b5
    // table IDs for the lookup values.
    // this may be not set if all lookups originate from table 0.
    BN254.G1Point table_ids; // INFO: optional

    // an optional selector polynomial for runtime tables
    BN254.G1Point runtime_tables_selector; // INFO: optional
}

struct LookupSelectors {
    // each bit represents the presence (1) or absence (0) of an
    // optional field.
    uint256 optional_field_flags;

    PolyComm xor; // INFO: optional
    bool is_xor_set;

    PolyComm lookup; // INFO: optional
    bool is_lookup_set;

    PolyComm range_check; // INFO: optional
    bool is_range_check_set;

    PolyComm ffmul; // INFO: optional
    bool is_ffmul_set;
}

struct NewLookupSelectors {

    BN254.G1Point xor; // INFO: optional

    BN254.G1Point lookup; // INFO: optional

    BN254.G1Point range_check; // INFO: optional

    BN254.G1Point ffmul; // INFO: optional
}

struct LookupInfo {
    uint256 max_per_row;
    uint256 max_joint_size;
    // TODO: lookup features
}

struct NewLookupInfo {
    uint256 max_per_row;
    uint256 max_joint_size;
    // TODO: lookup features
}

<<<<<<< HEAD
function verifier_digest(NewVerifierIndex storage index) returns (Base.FE) {
=======
function verifier_digest(VerifierIndex storage index) returns (Base.FE) {
>>>>>>> 8a7cb7b5
    index.sponge.reinit();

    for (uint i = 0; i < index.sigma_comm.length; i++) {
        index.sponge.absorb_g_single(index.sigma_comm[i]);
    }
    for (uint i = 0; i < index.coefficients_comm.length; i++) {
        index.sponge.absorb_g_single(index.coefficients_comm[i]);
    }
    index.sponge.absorb_g_single(index.generic_comm);
    index.sponge.absorb_g_single(index.psm_comm);
    index.sponge.absorb_g_single(index.complete_add_comm);
    index.sponge.absorb_g_single(index.mul_comm);
    index.sponge.absorb_g_single(index.emul_comm);
    index.sponge.absorb_g_single(index.endomul_scalar_comm);

    // optional

    if (is_field_set(index, RANGE_CHECK0_COMM_FLAG)) {
        index.sponge.absorb_g_single(index.range_check0_comm);
    }

    if (is_field_set(index, RANGE_CHECK1_COMM_FLAG)) {
        index.sponge.absorb_g_single(index.range_check1_comm);
    }

    if (is_field_set(index, FOREIGN_FIELD_MUL_COMM_FLAG)) {
        index.sponge.absorb_g_single(index.foreign_field_mul_comm);
    }

    if (is_field_set(index, FOREIGN_FIELD_ADD_COMM_FLAG)) {
        index.sponge.absorb_g_single(index.foreign_field_add_comm);
    }

    if (is_field_set(index, XOR_COMM_FLAG)) {
        index.sponge.absorb_g_single(index.xor_comm);
    }

    if (is_field_set(index, ROT_COMM_FLAG)) {
        index.sponge.absorb_g_single(index.rot_comm);
    }

    if (is_field_set(index, LOOKUP_VERIFIER_INDEX_FLAG)) {
        NewLookupVerifierIndex storage l_index = index.lookup_index;
        index.sponge.absorb_g_single(l_index.lookup_table);
        if (is_field_set(l_index, TABLE_IDS_FLAG)) {
            index.sponge.absorb_g_single(l_index.table_ids);
        }
        if (is_field_set(l_index, RUNTIME_TABLES_SELECTOR_FLAG)) {
            index.sponge.absorb_g_single(l_index.runtime_tables_selector);
        }

        if (is_field_set(l_index, XOR_FLAG)) {
            index.sponge.absorb_g_single(l_index.xor);
        }
        if (is_field_set(l_index, LOOKUP_FLAG)) {
            index.sponge.absorb_g_single(l_index.lookup);
        }
        if (is_field_set(l_index, RANGE_CHECK_FLAG)) {
            index.sponge.absorb_g_single(l_index.range_check);
        }
        if (is_field_set(l_index, FFMUL_FLAG)) {
            index.sponge.absorb_g_single(l_index.ffmul);
        }
    }

    return index.sponge.digest_base();
}

function get_column_commitment(
    NewVerifierIndex storage verifier_index,
    ProverProof storage proof,
    Column memory column
)
    view
    returns (BN254.G1Point memory)
{
    NewLookupVerifierIndex memory l_index = verifier_index.lookup_index;

    bytes memory data = column.data;
    ColumnVariant variant = column.variant;
    if (variant == ColumnVariant.Witness) {
        uint256 i = abi.decode(data, (uint256));
        return proof.commitments.w_comm[i];
    } else if (variant == ColumnVariant.Coefficient) {
        uint256 i = abi.decode(data, (uint256));
        return verifier_index.coefficients_comm[i];
    } else if (variant == ColumnVariant.Permutation) {
        uint256 i = abi.decode(data, (uint256));
        return verifier_index.sigma_comm[i];
    } else if (variant == ColumnVariant.Z) {
        return proof.commitments.z_comm;
    } else if (variant == ColumnVariant.LookupSorted) {
        uint256 i = abi.decode(data, (uint256));
        return proof.commitments.lookup_sorted[i];
    } else if (variant == ColumnVariant.LookupAggreg) {
        return proof.commitments.lookup_aggreg;
    } else if (variant == ColumnVariant.LookupKindIndex) {
        LookupPattern pattern = abi.decode(data, (LookupPattern));
        if (pattern == LookupPattern.Xor) {
            if (!is_field_set(l_index, XOR_FLAG)) {
                revert MissingLookupColumnCommitment(pattern);
            }
            return l_index.xor;
        }
        if (pattern == LookupPattern.Lookup) {
            if (!is_field_set(l_index, LOOKUP_FLAG)) {
                revert MissingLookupColumnCommitment(pattern);
            }
            return l_index.lookup;
        }
        if (pattern == LookupPattern.RangeCheck) {
            if (!is_field_set(l_index, RANGE_CHECK_FLAG)) {
                revert MissingLookupColumnCommitment(pattern);
            }
            return l_index.range_check;
        }
        if (pattern == LookupPattern.ForeignFieldMul) {
            if (!is_field_set(l_index, FFMUL_FLAG)) {
                revert MissingLookupColumnCommitment(pattern);
            }
            return l_index.ffmul;
        }
        else { revert MissingLookupColumnCommitment(pattern); }
    } else if (variant == ColumnVariant.LookupRuntimeSelector) {
        if (!is_field_set(l_index, RUNTIME_TABLES_SELECTOR_FLAG)) {
            revert MissingCommitment(variant);
        }
        return l_index.runtime_tables_selector;
    } else if (variant == ColumnVariant.LookupRuntimeTable) {
        if (!is_field_set(proof.commitments, LOOKUP_RUNTIME_COMM_FLAG)) {
            revert MissingCommitment(variant);
        }
        return proof.commitments.lookup_runtime;
    } else if (variant == ColumnVariant.Index) {
        GateType gate = abi.decode(data, (GateType));
        if (gate == GateType.Generic) { return verifier_index.generic_comm; }
        else if (gate == GateType.CompleteAdd) { return verifier_index.complete_add_comm; }
        else if (gate == GateType.VarBaseMul) { return verifier_index.mul_comm; }
        else if (gate == GateType.EndoMul) { return verifier_index.emul_comm; }
        else if (gate == GateType.EndoMulScalar) { return verifier_index.endomul_scalar_comm; }
        else if (gate == GateType.Poseidon) { return verifier_index.psm_comm; }
        else if (gate == GateType.RangeCheck0) {
            if (!is_field_set(verifier_index, RANGE_CHECK0_COMM_FLAG)) {
                revert MissingCommitment(variant);
            }
            return verifier_index.range_check0_comm;
        }
        else if (gate == GateType.RangeCheck1) {
            if (!is_field_set(verifier_index, RANGE_CHECK1_COMM_FLAG)) {
                revert MissingCommitment(variant);
            }
            return verifier_index.range_check1_comm;
        }
        else if (gate == GateType.ForeignFieldAdd) {
            if (!is_field_set(verifier_index, FOREIGN_FIELD_ADD_COMM_FLAG)) {
                revert MissingCommitment(variant);
            }
            return verifier_index.foreign_field_add_comm;
        }
        else if (gate == GateType.ForeignFieldMul) {
            if (!is_field_set(verifier_index, FOREIGN_FIELD_MUL_COMM_FLAG)) {
                revert MissingCommitment(variant);
            }
            return verifier_index.foreign_field_mul_comm;
        }
        else if (gate == GateType.Xor16) {
            if (!is_field_set(verifier_index, XOR_COMM_FLAG)) {
                revert MissingCommitment(variant);
            }
            return verifier_index.xor_comm;
        }
        else if (gate == GateType.Rot64) {
            if (!is_field_set(verifier_index, ROT_COMM_FLAG)) {
                revert MissingCommitment(variant);
            }
            return verifier_index.rot_comm;
        }
        else { revert MissingIndexColumnEvaluation(gate); }
    } else {
        revert MissingCommitment(column.variant);
    }

    // TODO: other variants remain to be implemented.
}<|MERGE_RESOLUTION|>--- conflicted
+++ resolved
@@ -109,20 +109,12 @@
     uint256 optional_field_flags;
 
     // domain
-<<<<<<< HEAD
     uint256 domain_size;
-=======
-    uint64 domain_size;
->>>>>>> 8a7cb7b5
     Scalar.FE domain_gen;
     // maximal size of polynomial section
     uint256 max_poly_size;
     // the number of randomized rows to achieve zero knowledge
-<<<<<<< HEAD
     uint256 zk_rows;
-=======
-    uint64 zk_rows;
->>>>>>> 8a7cb7b5
     // number of public inputs
     uint256 public_len;
 
@@ -207,7 +199,6 @@
     uint256 optional_field_flags;
 
     BN254.G1Point lookup_table;
-<<<<<<< HEAD
 
     NewLookupInfo lookup_info;
 
@@ -217,11 +208,6 @@
     BN254.G1Point range_check; // INFO: optional
     BN254.G1Point ffmul; // INFO: optional
 
-=======
-    NewLookupSelectors lookup_selectors;
-    NewLookupInfo lookup_info;
-
->>>>>>> 8a7cb7b5
     // table IDs for the lookup values.
     // this may be not set if all lookups originate from table 0.
     BN254.G1Point table_ids; // INFO: optional
@@ -271,11 +257,7 @@
     // TODO: lookup features
 }
 
-<<<<<<< HEAD
 function verifier_digest(NewVerifierIndex storage index) returns (Base.FE) {
-=======
-function verifier_digest(VerifierIndex storage index) returns (Base.FE) {
->>>>>>> 8a7cb7b5
     index.sponge.reinit();
 
     for (uint i = 0; i < index.sigma_comm.length; i++) {
