--- conflicted
+++ resolved
@@ -29,15 +29,7 @@
         bytes[] values;
     }
 
-<<<<<<< HEAD
     function new_stream(bytes calldata data) public pure returns (Stream memory) {
-=======
-    function new_stream(bytes memory data)
-        public
-        pure
-        returns (Stream memory)
-    {
->>>>>>> 08733463
         return Stream(data, 0);
     }
 
@@ -62,16 +54,7 @@
 
     error EncodedMapKeyNotFound(bytes key, bytes[] stored_keys);
 
-<<<<<<< HEAD
     function find_value(EncodedMap memory self, bytes memory key) public pure returns (bytes memory) {
-=======
-    /// @notice returns the bytes corresponding to the queried key
-    function find_value(EncodedMap memory self, bytes memory key)
-        public
-        pure
-        returns (bytes memory)
-    {
->>>>>>> 08733463
         uint256 i = 0;
         while (i != self.keys.length && keccak256(self.keys[i]) != keccak256(key)) {
             i++;
@@ -82,16 +65,9 @@
 
     /// @notice like find_value() but returns a boolean that indicates if
     /// @notice the key exists. If not found, the resulted bytes will be empty.
-    function find_value_or_fail(EncodedMap memory self, bytes memory key)
-        public
-        pure
-        returns (bytes memory, bool)
-    {
+    function find_value_or_fail(EncodedMap memory self, bytes memory key) public pure returns (bytes memory, bool) {
         uint256 i = 0;
-        while (
-            i != self.keys.length &&
-            keccak256(self.keys[i]) != keccak256(key)
-        ) {
+        while (i != self.keys.length && keccak256(self.keys[i]) != keccak256(key)) {
             i++;
         }
         if (i == self.keys.length) return (new bytes(0), false);
@@ -208,14 +184,7 @@
         }
     }
 
-<<<<<<< HEAD
-    function deser_map16(Stream memory self) public view returns (EncodedMap memory map) {
-=======
-    function deser_arr32(Stream memory self)
-        public
-        view
-        returns (EncodedArray memory arr)
-    {
+    function deser_arr32(Stream memory self) public view returns (EncodedArray memory arr) {
         bytes1 first = next(self);
         require(first == 0xdd, "not an arr32");
         // size is next two bytes:
@@ -229,12 +198,7 @@
         }
     }
 
-    function deser_map16(Stream memory self)
-        public
-        view
-        returns (EncodedMap memory map)
-    {
->>>>>>> 08733463
+    function deser_map16(Stream memory self) public view returns (EncodedMap memory map) {
         bytes1 first = next(self);
         require(first == 0xde, "not a map16");
         // size is next two bytes:
@@ -282,10 +246,10 @@
 
         bytes1 pad_byte = b[0] & 0x40 == 0x40 ? bytes1(0xFF) : bytes1(0x00);
         bytes memory padded_b = new bytes(32);
-        for (uint i = 0; i < 32 - b.length; i++) {
+        for (uint256 i = 0; i < 32 - b.length; i++) {
             padded_b[i] = pad_byte;
         }
-        for (uint i = b.length; i < 32; i++) {
+        for (uint256 i = b.length; i < 32; i++) {
             padded_b[i] = b[i - b.length];
         }
 
@@ -388,52 +352,31 @@
         index.w = index.domain_gen.pow(index.domain_size - index.zk_rows);
 
         // commitments
-        EncodedArray memory sigma_comm_arr = abi.decode(
-            find_value(map, abi.encode("sigma_comm")),
-            (EncodedArray)
-        );
-        EncodedArray memory coefficients_comm_arr = abi.decode(
-            find_value(map, abi.encode("coefficients_comm")),
-            (EncodedArray)
-        );
+        EncodedArray memory sigma_comm_arr = abi.decode(find_value(map, abi.encode("sigma_comm")), (EncodedArray));
+        EncodedArray memory coefficients_comm_arr =
+            abi.decode(find_value(map, abi.encode("coefficients_comm")), (EncodedArray));
 
         PolyComm[7] memory sigma_comm;
-        for (uint i = 0; i < sigma_comm.length; i++) {
-            sigma_comm[i] = deser_poly_comm(abi.decode(
-                sigma_comm_arr.values[i],
-                (EncodedMap))
-            );
+        for (uint256 i = 0; i < sigma_comm.length; i++) {
+            sigma_comm[i] = deser_poly_comm(abi.decode(sigma_comm_arr.values[i], (EncodedMap)));
         }
 
         PolyComm[15] memory coefficients_comm;
-        for (uint i = 0; i < coefficients_comm.length; i++) {
-            coefficients_comm[i] = deser_poly_comm(abi.decode(
-                coefficients_comm_arr.values[i],
-                (EncodedMap))
-            );
+        for (uint256 i = 0; i < coefficients_comm.length; i++) {
+            coefficients_comm[i] = deser_poly_comm(abi.decode(coefficients_comm_arr.values[i], (EncodedMap)));
         }
 
         index.sigma_comm = sigma_comm;
         index.coefficients_comm = coefficients_comm;
     }
 
-    function deser_poly_comm(EncodedMap memory map)
-        public
-        view
-        returns (PolyComm memory) 
-    {
-        EncodedArray memory unshifted_arr = abi.decode(
-            find_value(map, abi.encode("unshifted")),
-            (EncodedArray)
-        );
-
-        uint len = unshifted_arr.values.length;
+    function deser_poly_comm(EncodedMap memory map) public view returns (PolyComm memory) {
+        EncodedArray memory unshifted_arr = abi.decode(find_value(map, abi.encode("unshifted")), (EncodedArray));
+
+        uint256 len = unshifted_arr.values.length;
         BN254.G1Point[] memory unshifted = new BN254.G1Point[](len);
-        for (uint i = 0; i < len; i++) {
-            EncodedMap memory buffer = abi.decode(
-                unshifted_arr.values[i],
-                (EncodedMap)
-            );
+        for (uint256 i = 0; i < len; i++) {
+            EncodedMap memory buffer = abi.decode(unshifted_arr.values[i], (EncodedMap));
             unshifted[i] = BN254.g1Deserialize(bytes32(deser_buffer(buffer)));
         }
         // TODO: shifted part
@@ -444,16 +387,7 @@
     function deser_prover_proof(Stream memory self, ProverProof storage prover_proof) external {
         EncodedMap memory map = deser_fixmap(self);
 
-<<<<<<< HEAD
         EncodedMap memory all_evals_map = abi.decode(find_value(map, abi.encode("evals")), (EncodedMap));
-=======
-        // deserialize evaluations
-
-        EncodedMap memory all_evals_map = abi.decode(
-            find_value(map, abi.encode("evals")),
-            (EncodedMap)
-        );
->>>>>>> 08733463
 
         prover_proof.evals.public_evals = deser_evals(all_evals_map, "public");
         prover_proof.evals.is_public_evals_set = true;
@@ -472,30 +406,15 @@
 
         // deserialize commitments
 
-        EncodedMap memory comm_map = abi.decode(
-            find_value(map, abi.encode("commitments")),
-            (EncodedMap)
-        );
-
-        EncodedArray memory w_comm_arr = abi.decode(
-            find_value(comm_map, abi.encode("w_comm")),
-            (EncodedArray)
-        );
-        EncodedMap memory z_comm_map = abi.decode(
-            find_value(comm_map, abi.encode("z_comm")),
-            (EncodedMap)
-        );
-        EncodedMap memory t_comm_map = abi.decode(
-            find_value(comm_map, abi.encode("t_comm")),
-            (EncodedMap)
-        );
+        EncodedMap memory comm_map = abi.decode(find_value(map, abi.encode("commitments")), (EncodedMap));
+
+        EncodedArray memory w_comm_arr = abi.decode(find_value(comm_map, abi.encode("w_comm")), (EncodedArray));
+        EncodedMap memory z_comm_map = abi.decode(find_value(comm_map, abi.encode("z_comm")), (EncodedMap));
+        EncodedMap memory t_comm_map = abi.decode(find_value(comm_map, abi.encode("t_comm")), (EncodedMap));
 
         PolyComm[15] memory w_comm;
-        for (uint i = 0; i < w_comm.length; i++) {
-            w_comm[i] = deser_poly_comm(abi.decode(
-                w_comm_arr.values[i],
-                (EncodedMap))
-            );
+        for (uint256 i = 0; i < w_comm.length; i++) {
+            w_comm[i] = deser_poly_comm(abi.decode(w_comm_arr.values[i], (EncodedMap)));
         }
         PolyComm memory z_comm = deser_poly_comm(z_comm_map);
         PolyComm memory t_comm = deser_poly_comm(t_comm_map);
@@ -659,7 +578,7 @@
         EncodedArray memory arr = deser_arr32(self);
 
         PolishToken[] memory constant_term = new PolishToken[](arr.values.length);
-        for (uint i = 0; i < arr.values.length; i++) {
+        for (uint256 i = 0; i < arr.values.length; i++) {
             EncodedMap memory value_map = abi.decode(arr.values[i], (EncodedMap));
             constant_term[i] = deser_polishtoken(value_map);
         }
@@ -720,12 +639,12 @@
         }
         (bytes memory coefficient_value, bool is_coefficient) = find_value_or_fail(col_map, abi.encode("Coefficient"));
         if (is_coefficient) {
-            uint i = deser_uint(new_stream(coefficient_value));
+            uint256 i = deser_uint(new_stream(coefficient_value));
             return Column(ColumnVariant.Coefficient, abi.encode(i));
         }
         (bytes memory permutation_value, bool is_permutation) = find_value_or_fail(col_map, abi.encode("Permutation"));
         if (is_permutation) {
-            uint i = deser_uint(new_stream(permutation_value));
+            uint256 i = deser_uint(new_stream(permutation_value));
             return Column(ColumnVariant.Permutation, abi.encode(i));
         }
         revert("Couldn't match any Column variant while deserializing a column.");
@@ -764,8 +683,8 @@
             (bytes memory mds_value, bool is_mds) = find_value_or_fail(map, abi.encode("mds"));
             if (is_mds) {
                 EncodedMap memory mds_map = abi.decode(mds_value, (EncodedMap));
-                uint row = abi.decode(find_value(mds_map, abi.encode("row")), (uint));
-                uint col = abi.decode(find_value(mds_map, abi.encode("col")), (uint));
+                uint256 row = abi.decode(find_value(mds_map, abi.encode("row")), (uint256));
+                uint256 col = abi.decode(find_value(mds_map, abi.encode("col")), (uint256));
                 return PolishToken(PolishTokenVariant.Mds, abi.encode(PolishTokenMds(row, col)));
             }
             (bytes memory literal_value, bool is_literal) = find_value_or_fail(map, abi.encode("literal"));
@@ -793,20 +712,20 @@
             }
             (bytes memory pow_value, bool is_pow) = find_value_or_fail(map, abi.encode("pow"));
             if (is_pow) {
-                uint pow = deser_uint(new_stream(pow_value));
+                uint256 pow = deser_uint(new_stream(pow_value));
                 return PolishToken(PolishTokenVariant.Pow, abi.encode(pow));
             }
             (bytes memory ulag_value, bool is_ulag) = find_value_or_fail(map, abi.encode("unnormalizedlagrangebasis"));
             if (is_ulag) {
                 EncodedMap memory rowoffset_map = abi.decode(ulag_value, (EncodedMap));
                 bool zk_rows = abi.decode(find_value(rowoffset_map, abi.encode("zk_rows")), (bool));
-                int offset = abi.decode(find_value(rowoffset_map, abi.encode("offset")), (int));
+                int256 offset = abi.decode(find_value(rowoffset_map, abi.encode("offset")), (int256));
                 RowOffset memory rowoffset = RowOffset(zk_rows, offset);
                 return PolishToken(PolishTokenVariant.UnnormalizedLagrangeBasis, abi.encode(rowoffset));
             }
             (bytes memory load_value, bool is_load) = find_value_or_fail(map, abi.encode("load"));
             if (is_load) {
-                uint i = deser_uint(new_stream(load_value));
+                uint256 i = deser_uint(new_stream(load_value));
                 return PolishToken(PolishTokenVariant.Load, abi.encode(i));
             }
         }
