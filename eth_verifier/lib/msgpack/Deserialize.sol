// SPDX-License-Identifier: GPL-3.0
pragma solidity >=0.4.16 <0.9.0;

import {Kimchi} from "../../src/Verifier.sol";
import "../Commitment.sol";
import "../bn254/BN254.sol";
import "../Evaluations.sol";
import "../Proof.sol";
import "../State.sol";
import "../Utils.sol";
import "../UtilsExternal.sol";
import "../VerifierIndex.sol";
import "forge-std/console.sol";

library MsgPk {
    using {Scalar.pow} for Scalar.FE;

    struct Stream {
        bytes data;
        uint256 curr_index;
    }

    struct EncodedArray {
        bytes[] values;
    }

    struct EncodedMap {
        bytes[] keys; // encoded strings or integers
        bytes[] values;
    }

    function new_stream(bytes memory data)
        public
        pure
        returns (Stream memory)
    {
        return Stream(data, 0);
    }

    /// @notice returns current byte and advances index.
    function next(Stream memory self) public view returns (bytes1 b) {
        b = self.data[self.curr_index];
        self.curr_index += 1;
    }

    /// @notice returns current byte without advancing index.
    function curr(Stream memory self) public view returns (bytes1) {
        return self.data[self.curr_index];
    }

    function next_n(Stream memory self, uint256 n)
        public
        view
        returns (bytes memory consumed)
    {
        consumed = new bytes(n);
        for (uint256 i = 0; i < n; i++) {
            consumed[i] = self.data[self.curr_index + i];
        }
        self.curr_index += n;
    }

    error EncodedMapKeyNotFound(bytes key, bytes[] stored_keys);

<<<<<<< HEAD
    /// @notice returns the bytes corresponding to the queried key
=======
>>>>>>> 0068a4f2
    function find_value(EncodedMap memory self, bytes memory key)
        public
        pure
        returns (bytes memory)
    {
        uint256 i = 0;
        while (
            i != self.keys.length &&
            keccak256(self.keys[i]) != keccak256(key)
        ) {
            i++;
        }
        if (i == self.keys.length) revert EncodedMapKeyNotFound(key, self.keys);
        return self.values[i];
    }

    /// @notice like find_value() but returns a boolean that indicates if
    /// @notice the key exists. If not found, the resulted bytes will be empty.
    function find_value_or_fail(EncodedMap memory self, bytes memory key)
        public
        pure
        returns (bytes memory, bool)
    {
        uint256 i = 0;
        while (
            i != self.keys.length &&
            keccak256(self.keys[i]) != keccak256(key)
        ) {
            i++;
        }
        if (i == self.keys.length) return (new bytes(0), false);
        return (self.values[i], true);
    }

    error NotImplementedType(bytes1 prefix);

    /// @notice deserializes the next type and returns the encoded data.
    function deser_encode(Stream memory self)
        public
        view
        returns (bytes memory)
    {
        bytes1 prefix = curr(self);
        if (
            prefix >> 5 == 0x05 ||
            prefix == 0xd9 ||
            prefix == 0xda ||
            prefix == 0xdb
        ) {
            return abi.encode(deser_str(self));
        } else if (prefix == 0xC4) {
            return abi.encode(deser_bin8(self));
        } else if (prefix >> 4 == 0x08) {
            return abi.encode(deser_fixmap(self));
        } else if (prefix >> 4 == 0x09) {
            return abi.encode(deser_fixarr(self));
        } else if (prefix == 0xde) {
            return abi.encode(deser_map16(self));
        } else if (prefix == 0xdc) {
            return abi.encode(deser_arr16(self));
        } else if (prefix >> 2 == 0x33) {
            return abi.encode(deser_uint(self));
        } else if (prefix >> 2 == 0x34) {
            return abi.encode(deser_int(self));
        } else if (prefix >> 7 == 0x00) {
            return abi.encode(deser_posfixint(self));
        } else if (prefix == 0xc2 || prefix == 0xc3) {
            return abi.encode(deser_bool(self));
        } else if (prefix == 0xc0) {
            return abi.encode(deser_null(self));
        } else {
            revert NotImplementedType(prefix);
        }
    }

    function deser_str(Stream memory self) public view returns (string memory) {
        bytes1 first = next(self);
        require(
            first >> 5 == 0x05 ||
                first == 0xd9 ||
                first == 0xda ||
                first == 0xdb,
            "not a fixstr or strX"
        );

        if (first >> 5 == 0x05) {
            // fixstr
            uint256 n = uint256(uint8(first & 0x1F)); // low nibble + lsb of high nibble
            return string(next_n(self, n));
        } else {
            // strX

            // get length of string in bytes `n`
            uint256 n_byte_count = uint256(uint8(first & 0x03)); // least significant 2 bits
            bytes memory n_bytes = next_n(self, n_byte_count);
            uint256 n = 0;
            if (n_byte_count == 1) {
                n = uint8(bytes1(n_bytes));
            } else if (n_byte_count == 2) {
                n = uint16(bytes2(n_bytes));
            } else if (n_byte_count == 3) {
                n = uint32(bytes4(n_bytes));
            } else {
                revert("deser_str unexpected length");
            }

            return string(next_n(self, n));
        }
    }

    function deser_bin8(Stream memory self) public view returns (bytes memory) {
        require(next(self) == 0xC4, "not a stream of bin8 (bytes)");

        // next byte is the length of the stream in one byte
        uint256 n = uint256(uint8(next(self)));

        // read data
        return next_n(self, n);
    }

    function deser_fixarr(Stream memory self)
        public
        view
        returns (EncodedArray memory arr)
    {
        bytes1 first = next(self);
        require(first >> 4 == 0x09, "not a fixarr");
        uint256 n = uint256(uint8(first & 0x0F)); // low nibble

        arr = EncodedArray(new bytes[](n));

        for (uint256 i = 0; i < n; i++) {
            arr.values[i] = deser_encode(self);
        }
    }

    function deser_fixmap(Stream memory self)
        public
        view
        returns (EncodedMap memory map)
    {
        bytes1 first = next(self);
        require(first >> 4 == 0x08, "not a fixmap");
        uint256 n = uint256(uint8(first & 0x0F)); // low nibble

        map = EncodedMap(new bytes[](n), new bytes[](n));

        for (uint256 i = 0; i < n; i++) {
            map.keys[i] = deser_encode(self);
            map.values[i] = deser_encode(self);
        }
    }

    function deser_arr16(Stream memory self)
        public
        view
        returns (EncodedArray memory arr)
    {
        bytes1 first = next(self);
        require(first == 0xdc, "not an arr16");
        // size is next two bytes:

        uint16 n = uint16(bytes2(next_n(self, 2)));

        arr = EncodedArray(new bytes[](n));

        for (uint16 i = 0; i < n; i++) {
            arr.values[i] = deser_encode(self);
        }
    }

    function deser_arr32(Stream memory self)
        public
        view
        returns (EncodedArray memory arr)
    {
        bytes1 first = next(self);
        require(first == 0xdd, "not an arr32");
        // size is next two bytes:

        uint16 n = uint16(bytes2(next_n(self, 4)));

        arr = EncodedArray(new bytes[](n));

        for (uint16 i = 0; i < n; i++) {
            arr.values[i] = deser_encode(self);
        }
    }

    function deser_map16(Stream memory self)
        public
        view
        returns (EncodedMap memory map)
    {
        bytes1 first = next(self);
        require(first == 0xde, "not a map16");
        // size is next two bytes:

        uint16 n = uint16(bytes2(next_n(self, 2)));

        map = EncodedMap(new bytes[](n), new bytes[](n));

        for (uint16 i = 0; i < n; i++) {
            map.keys[i] = deser_encode(self);
            map.values[i] = deser_encode(self);
        }
    }

    function deser_uint(Stream memory self) public view returns (uint256) {
        bytes1 first = next(self);
        require(first >> 2 == 0x33, "not a uint");
        // 110011XX are uints of 8,16,32,64 bits.

        uint256 byte_count = 1 << uint8(first & 0x03); // mask with 11b
        bytes memory b = next_n(self, byte_count);
        if (byte_count == 1) {
            return uint8(bytes1(b));
        } else if (byte_count == 2) {
            return uint16(bytes2(b));
        } else if (byte_count == 3) {
            return uint32(bytes4(b));
        } else if (byte_count == 4) {
            return uint64(bytes8(b));
        }
    }

    function deser_int(Stream memory self) public view returns (int256) {
        bytes1 first = next(self);
        require(first >> 2 == 0x34, "not a int");
        // 110100XX are ints of 8,16,32,64 bits.

        uint256 byte_count = 1 << uint8(first & 0x03); // mask with 11b
        bytes memory b = next_n(self, byte_count);

        // For decoding into a signed integer, we'll use solidity's ABI.
        // Referencing the spec, we need to pad to a 32 byte array with
        // 0xFF if the integer is negative, or with 0x00 if positive.
        // The sign can be determined checking the most significant bit.

        bytes1 pad_byte = b[0] & 0x40 == 0x40 ? bytes1(0xFF) : bytes1(0x00);
        bytes memory padded_b = new bytes(32);
        for (uint i = 0; i < 32 - b.length; i++) {
            padded_b[i] = pad_byte;
        }
        for (uint i = b.length; i < 32; i++) {
            padded_b[i] = b[i - b.length];
        }

        if (byte_count == 1) {
            return abi.decode(padded_b, (int8));
        } else if (byte_count == 2) {
            return abi.decode(padded_b, (int16));
        } else if (byte_count == 3) {
            return abi.decode(padded_b, (int32));
        } else if (byte_count == 4) {
            return abi.decode(padded_b, (int64));
        }
    }

    function deser_posfixint(Stream memory self) public view returns (uint8) {
        bytes1 first = next(self);
        require(first >> 7 == 0x00, "not a positive fixint");

        return uint8(first);
    }

    function deser_null(Stream memory self)
        public
        view
        returns (string memory)
    {
        bytes1 first = next(self);
        require(first == 0xc0, "not null");

        return "null";
    }

    function deser_bool(Stream memory self) public view returns (bool) {
        bytes1 first = next(self);
        require(first == 0xc2 || first == 0xc3, "not a bool");

        return first == 0xc3; // 0xc3 == true
    }

    function deser_buffer(EncodedMap memory self)
        public
        pure
        returns (bytes memory data)
    {
        bytes memory type_name = abi.decode(find_value(self, abi.encode("type")), (bytes));
        require(keccak256(type_name) == keccak256("Buffer"));

        EncodedArray memory data_arr = abi.decode(
            find_value(self, abi.encode("data")),
            (EncodedArray)
        );

        // data_arr will hold an array of `bytes` arrays, where each `bytes`
        // is a 32 sized byte array which represents only one byte, but padded
        // with 31 zero bytes. e.g:
        // data_arr[0]: 0x00000000000000000000000000000000000000000000000000000000000000a7
        // data_arr[1]: 0x0000000000000000000000000000000000000000000000000000000000000040
        // data_arr[3]: 0x000000000000000000000000000000000000000000000000000000000000002e
        //
        // this is becasue of Solidity's RLP encoding of every byte.
        // We're interested in removing this padding and flattening all the arrays:

        data = Utils.flatten_padded_bytes_array(data_arr.values);
    }

    function deser_buffer_to_uint256(EncodedMap memory self)
        public
        pure
        returns (uint256 integer)
    {
        bytes memory type_name = abi.decode(find_value(self, abi.encode("type")), (bytes));
        require(keccak256(type_name) == keccak256("Buffer"));

        EncodedArray memory data_arr = abi.decode(
            find_value(self, abi.encode("data")),
            (EncodedArray)
        );

        integer = Utils.padded_bytes_array_to_uint256(data_arr.values);
    }

    function deser_verifier_index(
        Stream memory self,
        VerifierIndex storage index
    ) external {
        EncodedMap memory map = deser_map16(self);
        index.public_len = abi.decode(find_value(map, abi.encode("public")), (uint256));
        index.max_poly_size = abi.decode(
            find_value(map, abi.encode("max_poly_size")),
            (uint256)
        );
        index.zk_rows = abi.decode(find_value(map, abi.encode("zk_rows")), (uint64));

        EncodedMap memory domain_map = abi.decode(
            find_value(map, abi.encode("domain")),
            (EncodedMap)
        );

        bytes memory domain_b = deser_buffer(domain_map);

        // The domain info is in a packed, little endian serialization format.
        // So we'll need to manually deserialize the parameters that we're
        // interested in:

        // domain_size is 64 bit and the first element, so 8 bytes and no offset:
        index.domain_size = 0;
        for (uint256 i = 0; i < 8; i++) {
            index.domain_size += uint64(uint8(domain_b[i])) << (i * 8);
        }

        // domain_gen is 256 bit and there're 8+4+32+32=76 bytes before it:
        uint256 domain_gen = 0;
        for (uint256 i = 0; i < 32; i++) {
            domain_gen += uint256(uint8(domain_b[i + 76])) << (i * 8);
        }
        index.domain_gen = Scalar.from(domain_gen);

        // wire shift coordinates
        EncodedArray memory shift_arr = abi.decode(
            find_value(map, abi.encode("shift")),
            (EncodedArray)
        );
        require(shift_arr.values.length == 7, "shift array is not of length 7");
        for (uint256 i = 0; i < 7; i++) {
            uint256 inner = deser_buffer_to_uint256(
                abi.decode(shift_arr.values[i], (EncodedMap))
            );
            index.shift[i] = Scalar.from(inner);
        }

        // domain offset for zero-knowledge
        index.w = index.domain_gen.pow(index.domain_size - index.zk_rows);

        // commitments
        EncodedArray memory sigma_comm_arr = abi.decode(
            find_value(map, abi.encode("sigma_comm")),
            (EncodedArray)
        );
        EncodedArray memory coefficients_comm_arr = abi.decode(
            find_value(map, abi.encode("coefficients_comm")),
            (EncodedArray)
        );

        PolyComm[7] memory sigma_comm;
        for (uint i = 0; i < sigma_comm.length; i++) {
            sigma_comm[i] = deser_poly_comm(abi.decode(
                sigma_comm_arr.values[i],
                (EncodedMap))
            );
        }

        PolyComm[15] memory coefficients_comm;
        for (uint i = 0; i < coefficients_comm.length; i++) {
            coefficients_comm[i] = deser_poly_comm(abi.decode(
                coefficients_comm_arr.values[i],
                (EncodedMap))
            );
        }

        index.sigma_comm = sigma_comm;
        index.coefficients_comm = coefficients_comm;
    }

    function deser_poly_comm(EncodedMap memory map)
        public
        view
        returns (PolyComm memory) 
    {
        EncodedArray memory unshifted_arr = abi.decode(
            find_value(map, abi.encode("unshifted")),
            (EncodedArray)
        );

        uint len = unshifted_arr.values.length;
        BN254.G1Point[] memory unshifted = new BN254.G1Point[](len);
        for (uint i = 0; i < len; i++) {
            EncodedMap memory buffer = abi.decode(
                unshifted_arr.values[i],
                (EncodedMap)
            );
            unshifted[i] = BN254.g1Deserialize(bytes32(deser_buffer(buffer)));
        }
        // TODO: shifted part

        return PolyComm(unshifted);
    }

    function deser_prover_proof(
        Stream memory self,
        ProverProof storage prover_proof
    ) external {
        EncodedMap memory map = deser_fixmap(self);

        // deserialize evaluations

        EncodedMap memory all_evals_map = abi.decode(
            find_value(map, abi.encode("evals")),
            (EncodedMap)
        );

        prover_proof.evals.public_evals = deser_evals(all_evals_map, "public");
        prover_proof.evals.is_public_evals_set = true;

        prover_proof.evals.z = deser_evals(all_evals_map, "z");

        PointEvaluationsArray[] memory w = deser_evals_array(
            all_evals_map,
            "w"
        );
        for (uint256 i = 0; i < 15; i++) {
            prover_proof.evals.w[i] = w[i];
        }

        PointEvaluationsArray[] memory s = deser_evals_array(
            all_evals_map,
            "s"
        );
        for (uint256 i = 0; i < 6; i++) {
            prover_proof.evals.w[i] = w[i];
        }

        // deserialize commitments

        EncodedMap memory comm_map = abi.decode(
            find_value(map, abi.encode("commitments")),
            (EncodedMap)
        );

        EncodedArray memory w_comm_arr = abi.decode(
            find_value(comm_map, abi.encode("w_comm")),
            (EncodedArray)
        );
        EncodedMap memory z_comm_map = abi.decode(
            find_value(comm_map, abi.encode("z_comm")),
            (EncodedMap)
        );
        EncodedMap memory t_comm_map = abi.decode(
            find_value(comm_map, abi.encode("t_comm")),
            (EncodedMap)
        );

        PolyComm[15] memory w_comm;
        for (uint i = 0; i < w_comm.length; i++) {
            w_comm[i] = deser_poly_comm(abi.decode(
                w_comm_arr.values[i],
                (EncodedMap))
            );
        }
        PolyComm memory z_comm = deser_poly_comm(z_comm_map);
        PolyComm memory t_comm = deser_poly_comm(t_comm_map);

        prover_proof.commitments.w_comm = w_comm;
        prover_proof.commitments.z_comm = z_comm;
        prover_proof.commitments.t_comm = t_comm;
    }

    function deser_evals(EncodedMap memory all_evals_map, string memory name)
        public
        pure
        returns (PointEvaluationsArray memory)
    {
        EncodedMap memory eval_map = abi.decode(
            find_value(all_evals_map, abi.encode(name)),
            (EncodedMap)
        );

        EncodedArray memory zeta_arr = abi.decode(
            find_value(eval_map, abi.encode("zeta")),
            (EncodedArray)
        );
        EncodedArray memory zeta_omega_arr = abi.decode(
            find_value(eval_map, abi.encode("zeta_omega")),
            (EncodedArray)
        );
        require(zeta_arr.values.length == zeta_omega_arr.values.length);
        uint256 length = zeta_arr.values.length;

        Scalar.FE[] memory zetas = new Scalar.FE[](length);
        Scalar.FE[] memory zeta_omegas = new Scalar.FE[](length);
        for (uint256 i = 0; i < zeta_arr.values.length; i++) {
            EncodedMap memory zeta_map = abi.decode(
                zeta_arr.values[i],
                (EncodedMap)
            );
            EncodedMap memory zeta_omega_map = abi.decode(
                zeta_omega_arr.values[i],
                (EncodedMap)
            );

            uint256 zeta_inner = deser_buffer_to_uint256(zeta_map);
            uint256 zeta_omega_inner = deser_buffer_to_uint256(zeta_omega_map);

            zetas[i] = Scalar.from(zeta_inner);
            zeta_omegas[i] = Scalar.from(zeta_omega_inner);
        }

        return PointEvaluationsArray(zetas, zeta_omegas);
    }

    function deser_evals_array(
        EncodedMap memory all_evals_map,
        string memory name
    ) public pure returns (PointEvaluationsArray[] memory evals) {
        EncodedArray memory eval_array = abi.decode(
            find_value(all_evals_map, abi.encode(name)),
            (EncodedArray)
        );
        uint256 length = eval_array.values.length;
        evals = new PointEvaluationsArray[](length);

        for (uint256 eval = 0; eval < length; eval++) {
            EncodedMap memory eval_map = abi.decode(
                eval_array.values[eval],
                (EncodedMap)
            );

            EncodedArray memory zeta_arr = abi.decode(
                find_value(eval_map, abi.encode("zeta")),
                (EncodedArray)
            );
            EncodedArray memory zeta_omega_arr = abi.decode(
                find_value(eval_map, abi.encode("zeta_omega")),
                (EncodedArray)
            );
            require(zeta_arr.values.length == zeta_omega_arr.values.length);
            uint256 length = zeta_arr.values.length;

            Scalar.FE[] memory zetas = new Scalar.FE[](length);
            Scalar.FE[] memory zeta_omegas = new Scalar.FE[](length);
            for (uint256 i = 0; i < zeta_arr.values.length; i++) {
                EncodedMap memory zeta_map = abi.decode(
                    zeta_arr.values[i],
                    (EncodedMap)
                );
                EncodedMap memory zeta_omega_map = abi.decode(
                    zeta_omega_arr.values[i],
                    (EncodedMap)
                );

                uint256 zeta_inner = deser_buffer_to_uint256(zeta_map);
                uint256 zeta_omega_inner = deser_buffer_to_uint256(
                    zeta_omega_map
                );

                zetas[i] = Scalar.from(zeta_inner);
                zeta_omegas[i] = Scalar.from(zeta_omega_inner);
            }
            evals[eval] = PointEvaluationsArray(zetas, zeta_omegas);
        }
    }

    function deser_lagrange_bases(
        EncodedMap memory map,
        mapping(uint256 => PolyCommFlat) storage lagrange_bases_unshifted
    ) public {
        for (uint i = 0; i < map.keys.length; i++) {
            EncodedArray memory comms = abi.decode(map.values[i], (EncodedArray));
            PolyComm[] memory polycomms = new PolyComm[](comms.values.length);

            for (uint j = 0; j < comms.values.length; j++) {
                EncodedMap memory comm = abi.decode(comms.values[i], (EncodedMap));
                EncodedArray memory unshifted_arr = abi.decode(find_value(comm, abi.encode("unshifted")), (EncodedArray));

                uint unshifted_length = unshifted_arr.values.length;
                BN254.G1Point[] memory unshifted = new BN254.G1Point[](unshifted_length);
                for (uint k = 0; k < unshifted_length; k++) {
                    EncodedMap memory unshifted_buffer = abi.decode(unshifted_arr.values[k], (EncodedMap));
                    unshifted[k] = BN254.g1Deserialize(bytes32(deser_buffer(unshifted_buffer)));
                }

                polycomms[j] = PolyComm(unshifted);
            }
            lagrange_bases_unshifted[abi.decode(map.keys[i], (uint256))] = poly_comm_flat(polycomms);
        }
    }

<<<<<<< HEAD
    // WARN: using the full urs may not be necessary, so we would only have to deserialize
    // the `verifier_urs` (which is only made of three points) and the lagrange bases.
=======
>>>>>>> 0068a4f2
    function deser_pairing_urs(Stream memory self, PairingURS storage urs) public {
        // full_srs and verifier_srs fields
        EncodedMap memory urs_map = deser_fixmap(self);

        EncodedMap memory full_urs_serialized = abi.decode(find_value(urs_map, abi.encode("full_srs")), (EncodedMap));
        EncodedMap memory verifier_urs_serialized = abi.decode(find_value(urs_map, abi.encode("verifier_srs")), (EncodedMap));

        // get data from g and h fields (g is an array of buffers and h is a buffer)
        EncodedArray memory full_urs_g_serialized = abi.decode(find_value(full_urs_serialized, abi.encode("g")), (EncodedArray));
        EncodedMap memory full_urs_h_serialized = abi.decode(find_value(full_urs_serialized, abi.encode("h")), (EncodedMap));

        EncodedArray memory verifier_urs_g_serialized = abi.decode(find_value(verifier_urs_serialized, abi.encode("g")), (EncodedArray));
        EncodedMap memory verifier_urs_h_serialized = abi.decode(find_value(verifier_urs_serialized, abi.encode("h")), (EncodedMap));

        // deserialized and save g for both URS
        uint full_urs_g_length = full_urs_g_serialized.values.length;
        BN254.G1Point[] memory full_urs_g = new BN254.G1Point[](full_urs_g_length);
        for (uint i = 0; i < full_urs_g_length; i++) {
            full_urs_g[i] = BN254.g1Deserialize(bytes32(deser_buffer(abi.decode(full_urs_g_serialized.values[i], (EncodedMap)))));
        }

        uint verifier_urs_g_length = verifier_urs_g_serialized.values.length;
        BN254.G1Point[] memory verifier_urs_g = new BN254.G1Point[](verifier_urs_g_length);
        for (uint i = 0; i < verifier_urs_g_length; i++) {
            verifier_urs_g[i] = BN254.g1Deserialize(bytes32(deser_buffer(abi.decode(verifier_urs_g_serialized.values[i], (EncodedMap)))));
        }

        // deserialized and save h for both URS
        BN254.G1Point memory full_urs_h = BN254.g1Deserialize(bytes32(deser_buffer(full_urs_h_serialized)));
        BN254.G1Point memory verifier_urs_h = BN254.g1Deserialize(bytes32(deser_buffer(verifier_urs_h_serialized)));

        // store values
        urs.full_urs.g = full_urs_g;
        urs.full_urs.h = full_urs_h;

        urs.verifier_urs.g = verifier_urs_g;
        urs.verifier_urs.h = verifier_urs_h;

        // deserialize and store lagrange bases
        EncodedMap memory lagrange_b_serialized = abi.decode(find_value(full_urs_serialized, abi.encode("lagrange_bases")), (EncodedMap));
        deser_lagrange_bases(lagrange_b_serialized, urs.lagrange_bases_unshifted);
    }

<<<<<<< HEAD
    function deser_linearization(Stream memory self) public view returns (Linearization memory) {
        // TODO: only constant_term is deserialized right now.
        EncodedArray memory arr = deser_arr32(self);

        PolishToken[] memory constant_term = new PolishToken[](arr.values.length);
        for (uint i = 0; i < arr.values.length; i++) {
            EncodedMap memory value_map = abi.decode(arr.values[i], (EncodedMap));
            constant_term[i] = deser_polishtoken(value_map);
        }
    }

    function deser_column(bytes memory col) public view returns (Column memory) {
        // if col is an encoded string, then it may be a unit value. In this case the encoded bytes
        // must not be more than 32:
        if (col.length <= 32) {
            string memory variant = abi.decode(col, (string));
            if (Utils.str_cmp(variant, "Z")) {
                return Column(ColumnVariant.Z, new bytes(0));
            }
        }
        // FIXME: this is hacky.

        // else, its an EncodedMap:
        EncodedMap memory col_map = abi.decode(col, (EncodedMap));
        (bytes memory witness_value, bool is_witness) = find_value_or_fail(col_map, abi.encode("Witness"));
        if (is_witness) {
            return Column(ColumnVariant.Witness, witness_value);
        }
        (bytes memory index_value, bool is_index) = find_value_or_fail(col_map, abi.encode("Index"));
        if (is_index) {
            string memory gate_type_variant = abi.decode(index_value, (string));
            if (Utils.str_cmp(gate_type_variant, "Zero")) {
                return Column(ColumnVariant.Index, abi.encode(GateType.Zero));
            }
            if (Utils.str_cmp(gate_type_variant, "Generic")) {
                return Column(ColumnVariant.Index, abi.encode(GateType.Generic));
            }
            if (Utils.str_cmp(gate_type_variant, "Poseidon")) {
                return Column(ColumnVariant.Index, abi.encode(GateType.Poseidon));
            }
            if (Utils.str_cmp(gate_type_variant, "CompleteAdd")) {
                return Column(ColumnVariant.Index, abi.encode(GateType.CompleteAdd));
            }
            if (Utils.str_cmp(gate_type_variant, "VarBaseMul")) {
                return Column(ColumnVariant.Index, abi.encode(GateType.VarBaseMul));
            }
            if (Utils.str_cmp(gate_type_variant, "EndoMul")) {
                return Column(ColumnVariant.Index, abi.encode(GateType.EndoMul));
            }
            if (Utils.str_cmp(gate_type_variant, "EndoMulScalar")) {
                return Column(ColumnVariant.Index, abi.encode(GateType.EndoMulScalar));
            }
            if (Utils.str_cmp(gate_type_variant, "Lookup")) {
                return Column(ColumnVariant.Index, abi.encode(GateType.Lookup));
            }
            if (Utils.str_cmp(gate_type_variant, "ForeignFieldAdd")) {
                return Column(ColumnVariant.Index, abi.encode(GateType.ForeignFieldAdd));
            }
            if (Utils.str_cmp(gate_type_variant, "ForeignFieldMul")) {
                return Column(ColumnVariant.Index, abi.encode(GateType.ForeignFieldMul));
            }
            revert("Couldn't match any GateType variant while deserializing a column.");
            // TODO: match remaining variants
        }
        (bytes memory coefficient_value, bool is_coefficient) = find_value_or_fail(col_map, abi.encode("Coefficient"));
        if (is_coefficient) {
            uint i = deser_uint(new_stream(coefficient_value));
            return Column(ColumnVariant.Coefficient, abi.encode(i));
        }
        (bytes memory permutation_value, bool is_permutation) = find_value_or_fail(col_map, abi.encode("Permutation"));
        if (is_permutation) {
            uint i = deser_uint(new_stream(permutation_value));
            return Column(ColumnVariant.Permutation, abi.encode(i));
        }
        revert("Couldn't match any Column variant while deserializing a column.");
        // TODO: remaining variants
    }

    function deser_polishtoken(EncodedMap memory map) public view returns (PolishToken memory) {
        // if its a unit variant (meaning that it doesn't have associated data):
        (bytes memory unit_value, bool is_unit) = find_value_or_fail(map, abi.encode("variant"));
        if (is_unit) {
            string memory variant = abi.decode(unit_value, (string));
            if (Utils.str_cmp(variant, "alpha")) {
                return PolishToken(PolishTokenVariant.Alpha, new bytes(0));
            } else if (Utils.str_cmp(variant, "beta")) {
                return PolishToken(PolishTokenVariant.Beta, new bytes(0));
            } else if (Utils.str_cmp(variant, "gamma")) {
                return PolishToken(PolishTokenVariant.Gamma, new bytes(0));
            } else if (Utils.str_cmp(variant, "jointcombiner")) {
                return PolishToken(PolishTokenVariant.JointCombiner, new bytes(0));
            } else if (Utils.str_cmp(variant, "endocoefficient")) {
                return PolishToken(PolishTokenVariant.EndoCoefficient, new bytes(0));
            } else if (Utils.str_cmp(variant, "dup")) {
                return PolishToken(PolishTokenVariant.Dup, new bytes(0));
            } else if (Utils.str_cmp(variant, "add")) {
                return PolishToken(PolishTokenVariant.Add, new bytes(0));
            } else if (Utils.str_cmp(variant, "mul")) {
                return PolishToken(PolishTokenVariant.Mul, new bytes(0));
            } else if (Utils.str_cmp(variant, "sub")) {
                return PolishToken(PolishTokenVariant.Sub, new bytes(0));
            } else if (Utils.str_cmp(variant, "vanishesonzeroknowledgeandpreviousrows")) {
                return PolishToken(PolishTokenVariant.VanishesOnZeroKnowledgeAndPreviousRows, new bytes(0));
            } else if (Utils.str_cmp(variant, "store")) {
                return PolishToken(PolishTokenVariant.Store, new bytes(0));
            }
        } else {
            (bytes memory mds_value, bool is_mds) = find_value_or_fail(map, abi.encode("mds"));
            if (is_mds) {
                EncodedMap memory mds_map = abi.decode(mds_value, (EncodedMap));
                uint row = abi.decode(find_value(mds_map, abi.encode("row")), (uint));
                uint col = abi.decode(find_value(mds_map, abi.encode("col")), (uint));
                return PolishToken(PolishTokenVariant.Mds, abi.encode(PolishTokenMds(row, col)));
            }
            (bytes memory literal_value, bool is_literal) = find_value_or_fail(map, abi.encode("literal"));
            if (is_literal) {
                EncodedArray memory literal_arr = abi.decode(literal_value, (EncodedArray));
                uint256 inner_int = Utils.padded_bytes_array_to_uint256(literal_arr.values);
                return PolishToken(PolishTokenVariant.Literal, abi.encode(inner_int));
            }
            (bytes memory cell_value, bool is_cell) = find_value_or_fail(map, abi.encode("variable"));
            if (is_cell) {
                EncodedMap memory variable_map = abi.decode(cell_value, (EncodedMap));
                string memory row_str = abi.decode(find_value(variable_map, abi.encode("row")), (string));
                CurrOrNext row = CurrOrNext.Curr;
                if (Utils.str_cmp(row_str, "Curr")) {
                    row = CurrOrNext.Curr;
                } else if (Utils.str_cmp(row_str, "Next")) {
                    row = CurrOrNext.Next;
                } else {
                    revert("CurrOrNext didn't match any variant while deserializing linearization.");
                }
                Column memory col = deser_column(find_value(variable_map, abi.encode("col")));

                Variable memory variable = Variable(col, row);
                return PolishToken(PolishTokenVariant.Cell, abi.encode(variable));
            }
            (bytes memory pow_value, bool is_pow) = find_value_or_fail(map, abi.encode("pow"));
            if (is_pow) {
                uint pow = deser_uint(new_stream(pow_value));
                return PolishToken(PolishTokenVariant.Pow, abi.encode(pow));
            }
            (bytes memory ulag_value, bool is_ulag) = find_value_or_fail(map, abi.encode("unnormalizedlagrangebasis"));
            if (is_ulag) {
                EncodedMap memory rowoffset_map = abi.decode(ulag_value, (EncodedMap));
                bool zk_rows = abi.decode(find_value(rowoffset_map, abi.encode("zk_rows")), (bool));
                int offset = abi.decode(find_value(rowoffset_map, abi.encode("offset")), (int));
                RowOffset memory rowoffset = RowOffset(zk_rows, offset);
                return PolishToken(PolishTokenVariant.UnnormalizedLagrangeBasis, abi.encode(rowoffset));
            }
            (bytes memory load_value, bool is_load) = find_value_or_fail(map, abi.encode("load"));
            if (is_load) {
                uint i = deser_uint(new_stream(load_value));
                return PolishToken(PolishTokenVariant.Load, abi.encode(i));
            }
        }
    }

    //  !!! FUNCTIONS BELOW ARE DEPRECATED !!!
=======
    /* WARN:
        * Functions below are part of the previous deserializer implementation,
        * and are still used for functions related to the demo. The goal is to replace
        * them with the new WIP deserializer. Please prefer using functions above.
    */
>>>>>>> 0068a4f2

    function deserializeFinalCommitments(bytes calldata data)
        public
        view
        returns (
            BN254.G1Point memory numerator,
            BN254.G1Point memory quotient,
            BN254.G2Point memory divisor
        )
    {
        numerator = abi.decode(data[:64], (BN254.G1Point));
        quotient = abi.decode(data[64:128], (BN254.G1Point));
        divisor = abi.decode(data[128:256], (BN254.G2Point));
    }

    /// @notice deserializes an array of G1Point and also returns the rest of the
    // data, excluding the consumed bytes. `i` is the index that we start to read
    // the data from.
    function deserializeG1Point(bytes calldata data, uint256 i)
        public
        view
        returns (BN254.G1Point memory p, uint256 final_i)
    {
        // read length of the data
        require(data[i] == 0xC4, "not a stream of bin8 (bytes)");

        // next byte is the length of the stream in one byte
        i += 1;
        require(data[i] == 0x20, "size of element is not 32 bytes");

        // read data
        i += 1;
        bytes32 compressed = abi.decode(data[i:i + 32], (bytes32));
        p = BN254.g1Deserialize(compressed);

        // go to next
        i += 32;

        final_i = i;
    }

    /// @notice deserializes an URS excluding the lagrange bases, and also
    // returns the final index which points at the end of the consumed data.
    function deserializeURS(bytes calldata data)
        public
        view
        returns (
            BN254.G1Point[] memory,
            BN254.G1Point memory,
            uint256
        )
    {
        uint256 i = 0;
        require(data[i] == 0x92, "not a fix array of two elements");

        i += 1;
        require(
            data[i] == 0xdc || data[i] == 0xdd,
            "not an array16 or array32"
        );
        // 0xdc means that the next 2 bytes represent the size,
        // 0xdd means that the next 4 bytes represent the size.
        uint256 byte_count = data[i] == 0xdc ? 2 : 4;

        // next bytes are size of the array
        i += 1;
        uint256 size = uint256(bytes32(data[i:i + byte_count])) >>
            ((32 - byte_count) * 8);
        // shift is necessary because conversion pads with zeros to the left
        BN254.G1Point[] memory g = new BN254.G1Point[](size);
        i += byte_count;

        // read elements
        for (uint256 elem = 0; elem < size; elem++) {
            (BN254.G1Point memory p, uint256 new_index) = deserializeG1Point(
                data,
                i
            );
            g[elem] = p;
            i = new_index;
        }

        (BN254.G1Point memory h, uint256 final_i) = deserializeG1Point(data, i);
        final_i += 1;
        return (g, h, final_i);
    }

    function deserializeScalar(bytes calldata data, uint256 i)
        public
        pure
        returns (Scalar.FE scalar, uint256 final_i)
    {
        // read length of the data
        require(data[i] == 0xC4, "not a stream of bin8 (bytes)");

        // next byte is the length of the stream in one byte
        i += 1;
        require(data[i] == 0x20, "size of element is not 32 bytes");

        // read data
        i += 1;
        uint256 inner = abi.decode(data[i:i + 32], (uint256));
        scalar = Scalar.from(inner);

        // go to next
        i += 32;

        final_i = i;
    }

    function deserializePointEvals(bytes calldata data, uint256 i)
        public
        pure
        returns (PointEvaluations memory eval, uint256 final_i)
    {
        require(data[i] == 0x92, "not a fix array of two elements");
        i += 1;
        require(data[i] == 0x91, "not a fix array of one element");
        i += 1;

        (Scalar.FE zeta, uint256 i0) = deserializeScalar(data, i);
        i = i0;
        require(data[i] == 0x91, "not a fix array of one element");
        i += 1;
        (Scalar.FE zeta_omega, uint256 i1) = deserializeScalar(data, i);
        i = i1;

        eval = PointEvaluations(zeta, zeta_omega);
        final_i = i;
    }

    function deserializeProofEvaluationsArray(bytes calldata data, uint256 i)
        public
        pure
        returns (ProofEvaluationsArray memory evals, uint256 final_i)
    {
        // WARN: This works because the test circuit evaluations have one elem per array.
        (
            PointEvaluations memory evals_non_array,
            uint256 _i
        ) = deserializePointEvals(data, i);

        Scalar.FE[] memory zeta = new Scalar.FE[](1);
        Scalar.FE[] memory zeta_omega = new Scalar.FE[](1);
        zeta[0] = evals_non_array.zeta;
        zeta_omega[0] = evals_non_array.zeta_omega;

        PointEvaluationsArray memory public_evals = PointEvaluationsArray(
            zeta,
            zeta_omega
        );

        PointEvaluationsArray[15] memory w;
        Scalar.FE[] memory zero = new Scalar.FE[](1);
        zero[0] = Scalar.zero();
        PointEvaluationsArray memory z = PointEvaluationsArray(zero, zero);
        PointEvaluationsArray[7 - 1] memory s;

        // array needed to simulate an optional param
        evals = ProofEvaluationsArray(public_evals, true, w, z, s);
        final_i = _i;
    }

    function deserializeState(bytes calldata data, uint256 i)
        public
        view
        returns (State memory)
    {
        require(data[i] == 0x93, "not a fix array of three elements");
        i += 1;

        // Creator public key:
        require(data[i] == 0xd9, "not a str 8");
        i += 1;
        // next byte is the length of the stream in one byte
        uint8 size = uint8(data[i]);
        i += 1;
        string memory creator = string(data[i:i + size]);
        i += size;

        // State hash:
        require(data[i] == 0xd9, "not a str 8");
        i += 1;
        // next byte is the length of the stream in one byte
        size = uint8(data[i]);
        i += 1;
        string memory hash_str = string(data[i:i + size]);
        uint256 hash = Utils.str_to_uint(hash_str);
        i += size;

        // Block height:
        require((data[i] >> 4) == 0x0a, "not a fixstr");
        size = uint8(data[i]) & 0x0f;
        i += 1;
        string memory height_str = string(data[i:i + size]);
        uint256 block_height = Utils.str_to_uint(height_str);
        i += size;

        return State(creator, hash, block_height);
    }
}<|MERGE_RESOLUTION|>--- conflicted
+++ resolved
@@ -62,10 +62,7 @@
 
     error EncodedMapKeyNotFound(bytes key, bytes[] stored_keys);
 
-<<<<<<< HEAD
     /// @notice returns the bytes corresponding to the queried key
-=======
->>>>>>> 0068a4f2
     function find_value(EncodedMap memory self, bytes memory key)
         public
         pure
@@ -687,11 +684,8 @@
         }
     }
 
-<<<<<<< HEAD
     // WARN: using the full urs may not be necessary, so we would only have to deserialize
     // the `verifier_urs` (which is only made of three points) and the lagrange bases.
-=======
->>>>>>> 0068a4f2
     function deser_pairing_urs(Stream memory self, PairingURS storage urs) public {
         // full_srs and verifier_srs fields
         EncodedMap memory urs_map = deser_fixmap(self);
@@ -735,7 +729,6 @@
         deser_lagrange_bases(lagrange_b_serialized, urs.lagrange_bases_unshifted);
     }
 
-<<<<<<< HEAD
     function deser_linearization(Stream memory self) public view returns (Linearization memory) {
         // TODO: only constant_term is deserialized right now.
         EncodedArray memory arr = deser_arr32(self);
@@ -894,14 +887,11 @@
         }
     }
 
-    //  !!! FUNCTIONS BELOW ARE DEPRECATED !!!
-=======
     /* WARN:
         * Functions below are part of the previous deserializer implementation,
         * and are still used for functions related to the demo. The goal is to replace
         * them with the new WIP deserializer. Please prefer using functions above.
     */
->>>>>>> 0068a4f2
 
     function deserializeFinalCommitments(bytes calldata data)
         public
