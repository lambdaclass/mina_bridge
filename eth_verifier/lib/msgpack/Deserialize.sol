--- conflicted
+++ resolved
@@ -29,11 +29,7 @@
         bytes[] values;
     }
 
-<<<<<<< HEAD
-    function new_stream(bytes calldata data) public pure returns (Stream memory) {
-=======
     function new_stream(bytes memory data) public pure returns (Stream memory) {
->>>>>>> 68ed4534
         return Stream(data, 0);
     }
 
@@ -58,10 +54,7 @@
 
     error EncodedMapKeyNotFound(bytes key, bytes[] stored_keys);
 
-<<<<<<< HEAD
-=======
     /// @notice returns the bytes corresponding to the queried key
->>>>>>> 68ed4534
     function find_value(EncodedMap memory self, bytes memory key) public pure returns (bytes memory) {
         uint256 i = 0;
         while (i != self.keys.length && keccak256(self.keys[i]) != keccak256(key)) {
@@ -395,11 +388,8 @@
     function deser_prover_proof(Stream memory self, ProverProof storage prover_proof) external {
         EncodedMap memory map = deser_fixmap(self);
 
-<<<<<<< HEAD
-=======
         // deserialize evaluations
 
->>>>>>> 68ed4534
         EncodedMap memory all_evals_map = abi.decode(find_value(map, abi.encode("evals")), (EncodedMap));
 
         prover_proof.evals.public_evals = deser_evals(all_evals_map, "public");
@@ -513,13 +503,7 @@
                     abi.decode(find_value(comm, abi.encode("unshifted")), (EncodedArray));
 
                 uint256 unshifted_length = unshifted_arr.values.length;
-<<<<<<< HEAD
-                BN254.G1Point[] memory unshifted = new BN254.G1Point[](
-                    unshifted_length
-                );
-=======
                 BN254.G1Point[] memory unshifted = new BN254.G1Point[](unshifted_length);
->>>>>>> 68ed4534
                 for (uint256 k = 0; k < unshifted_length; k++) {
                     EncodedMap memory unshifted_buffer = abi.decode(unshifted_arr.values[k], (EncodedMap));
                     unshifted[k] = BN254.g1Deserialize(bytes32(deser_buffer(unshifted_buffer)));
@@ -555,26 +539,14 @@
 
         // deserialized and save g for both URS
         uint256 full_urs_g_length = full_urs_g_serialized.values.length;
-<<<<<<< HEAD
-        BN254.G1Point[] memory full_urs_g = new BN254.G1Point[](
-            full_urs_g_length
-        );
-=======
         BN254.G1Point[] memory full_urs_g = new BN254.G1Point[](full_urs_g_length);
->>>>>>> 68ed4534
         for (uint256 i = 0; i < full_urs_g_length; i++) {
             full_urs_g[i] =
                 BN254.g1Deserialize(bytes32(deser_buffer(abi.decode(full_urs_g_serialized.values[i], (EncodedMap)))));
         }
 
         uint256 verifier_urs_g_length = verifier_urs_g_serialized.values.length;
-<<<<<<< HEAD
-        BN254.G1Point[] memory verifier_urs_g = new BN254.G1Point[](
-            verifier_urs_g_length
-        );
-=======
         BN254.G1Point[] memory verifier_urs_g = new BN254.G1Point[](verifier_urs_g_length);
->>>>>>> 68ed4534
         for (uint256 i = 0; i < verifier_urs_g_length; i++) {
             verifier_urs_g[i] = BN254.g1Deserialize(
                 bytes32(deser_buffer(abi.decode(verifier_urs_g_serialized.values[i], (EncodedMap))))
