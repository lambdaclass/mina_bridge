--- conflicted
+++ resolved
@@ -13,25 +13,13 @@
 contract FieldsTest is Test {
     function test_add_base() public {
         uint256 q = Base.MODULUS - 1;
-<<<<<<< HEAD
-        uint256 one = 1;
-
-        uint256 q_plus_one = Base.add(q, one);
-=======
         uint256 q_plus_one = Base.add(q, 1);
->>>>>>> 6c092efd
         assertEq(q_plus_one, 0, "p != 0 mod p");
     }
 
     function test_add_scalar() public {
         uint256 q = Scalar.MODULUS - 1;
-<<<<<<< HEAD
-        uint256 one = 1;
-
-        uint256 q_plus_one = Scalar.add(q, one);
-=======
         uint256 q_plus_one = Scalar.add(q, 1);
->>>>>>> 6c092efd
         assertEq(q_plus_one, 0, "p != 0 mod p");
     }
 
