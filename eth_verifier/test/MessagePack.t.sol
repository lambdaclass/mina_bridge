// SPDX-License-Identifier: UNLICENSED
pragma solidity ^0.8.13;

import {Test, console2} from "forge-std/Test.sol";
import "../lib/bn254/BN254.sol";
import "../lib/bn254/BN256G2.sol";
import "../src/Verifier.sol";
import "../lib/msgpack/Deserialize.sol";
import "../lib/Proof.sol";
import "../lib/Commitment.sol";

contract MessagePackTest is Test {
    VerifierIndex index;

    bytes public_inputs_serialized;

    // Test to check that the destructuring of the message pack byte array is correct.
    // If we know that g1Deserialize() is correct, then this asserts that the whole
    // deserialization is working.
    function test_deserialize_urs() public {
        // Data was taken from running the circuit_gen crate.

        bytes memory urs_serialized =
            hex"92dc0020c4200100000000000000000000000000000000000000000000000000000000000000c42055a8e8d2b2221c2e7641eb8f5b656e352c9e7b5aca91da8ca92fe127e7fb2c21c42003bc09f3825fafdefe1cb25b4a296b60f2129a1c3a90826c3dc2021be421aa8ec4206422698aa4f80a088fd4e0d3a3cd517c2cb1f280cb95c9313823b8f8060f1786c4203558cb03f0cf841ed3a8145a7a8084e182731a9628779ef59d3bc47bae8a1192c4202ac41dd231cb8e97ffc3281b20e6799c0ae18afc13d3de1b4b363a0cd070baa7c420b6205dfa129f52601adfd87829901f06f1fd32e22a71f44b769d674448f05d83c4205d1b9b83cdcba66ff9424c7242c67394d7956dabf5407f4105124b7239d43e80c420e95ffc0999a8997b045430aa564c7bd9a25303e8a5ebbe4a99f6329b7f2a64aac4206cca50f1237f867fee63ac65249d6911494680f42d0e71386b1586be39092f9cc4204b9b17d64b384a65d7c80c8ab0f5fff75c69fd147835599753beea03152a3923c4205c0f706b036ed361e787af70acea3533d6e349869e83368979fdbbf382a4900bc420da6652a81754a6263e677d23a55bd729205f5fb64fa39b6771d9b811e5548bafc4208db1ad69d758362a4ecacff98a6910a95b3c2697e455271b2d7c078f1894eb1fc42010f56f1046a1121b1df5c401969b5acbf80eef8bfd5438270e09243413382788c4200cca37d1a3a721792dc232bb6a95bd14143350b6784bcdd4898a0bb34dd8bd2cc4202b7a1991e05b77d911d15ae590ff6f6ad7d1ed572b34654e3ce92e38e4839425c4201977ca4631e9eea53c7ba59d334c14dac7ee1071d6bf6ebf2ab7450c16975d23c4209eb742379ee8664a8bf9c18a40a534bb2961020bd0077cd0b603d2a8b9fe5a17c4201c50af6002db8dfa5a310ce795dcb06de94ead6687687263fd59acbc8612f180c4205241cbed55fbe1193f366e7ea8ad11bc97742eb35ca39129c4931b9bef64df1ec420646e69eb7d4682ad6bff24d40bf22184694c569246385cc127b3ec4a99875a85c42046b77ed1e120130743344ea9372ea58118604c730800e0d7038f2c80211f4f90c4208f20f3c39a09b5615bd8b2a09eec7dbc11b5ea1f8fe7eb0d5a69c1264412d199c42095f0b87ed771c169a8b6c0a6e21b13ab715407a4e6637a0b8fe0a1e3278f32a7c420a80440e1a07157bad23d7a7d3ddd7445f578021650016fc4bfb3324ed967c82bc4202b94fd0b89e7e2c9d245a4e94a539b14c5db26ed5ba4b3989ef0ba0712d4582ec42068f583079aa73425184a328127be63421eae683a25be94a0aa697ce74b5b972dc4209fa10b770e452852612ea392b8521683999d0a168c5eb85a6925d1ffe21d418ac420826a0976821c9309ed896678a97634a2fb1392a64ab8c59c8380012ffb601189c4203096ba3ed0b597fa29da6caa9000a409702b1f945561e82d02ab77b0cfdb649fc4204a718bc27174d557e036bcbcb9874ce5a6e1a63ccbe491e509d4201bfcb50806c420723737cf1cc96bb40021504a4ff45d21914e9484f2113d66545a3826919a9c250a";

        (BN254.G1Point[] memory g, BN254.G1Point memory h, uint256 _i) = MsgPk.deserializeURS(urs_serialized);

        BN254.G1Point[32] memory expected_g = [
            BN254.g1Deserialize(0x0100000000000000000000000000000000000000000000000000000000000000),
            BN254.g1Deserialize(0x55a8e8d2b2221c2e7641eb8f5b656e352c9e7b5aca91da8ca92fe127e7fb2c21),
            BN254.g1Deserialize(0x03bc09f3825fafdefe1cb25b4a296b60f2129a1c3a90826c3dc2021be421aa8e),
            BN254.g1Deserialize(0x6422698aa4f80a088fd4e0d3a3cd517c2cb1f280cb95c9313823b8f8060f1786),
            BN254.g1Deserialize(0x3558cb03f0cf841ed3a8145a7a8084e182731a9628779ef59d3bc47bae8a1192),
            BN254.g1Deserialize(0x2ac41dd231cb8e97ffc3281b20e6799c0ae18afc13d3de1b4b363a0cd070baa7),
            BN254.g1Deserialize(0xb6205dfa129f52601adfd87829901f06f1fd32e22a71f44b769d674448f05d83),
            BN254.g1Deserialize(0x5d1b9b83cdcba66ff9424c7242c67394d7956dabf5407f4105124b7239d43e80),
            BN254.g1Deserialize(0xe95ffc0999a8997b045430aa564c7bd9a25303e8a5ebbe4a99f6329b7f2a64aa),
            BN254.g1Deserialize(0x6cca50f1237f867fee63ac65249d6911494680f42d0e71386b1586be39092f9c),
            BN254.g1Deserialize(0x4b9b17d64b384a65d7c80c8ab0f5fff75c69fd147835599753beea03152a3923),
            BN254.g1Deserialize(0x5c0f706b036ed361e787af70acea3533d6e349869e83368979fdbbf382a4900b),
            BN254.g1Deserialize(0xda6652a81754a6263e677d23a55bd729205f5fb64fa39b6771d9b811e5548baf),
            BN254.g1Deserialize(0x8db1ad69d758362a4ecacff98a6910a95b3c2697e455271b2d7c078f1894eb1f),
            BN254.g1Deserialize(0x10f56f1046a1121b1df5c401969b5acbf80eef8bfd5438270e09243413382788),
            BN254.g1Deserialize(0x0cca37d1a3a721792dc232bb6a95bd14143350b6784bcdd4898a0bb34dd8bd2c),
            BN254.g1Deserialize(0x2b7a1991e05b77d911d15ae590ff6f6ad7d1ed572b34654e3ce92e38e4839425),
            BN254.g1Deserialize(0x1977ca4631e9eea53c7ba59d334c14dac7ee1071d6bf6ebf2ab7450c16975d23),
            BN254.g1Deserialize(0x9eb742379ee8664a8bf9c18a40a534bb2961020bd0077cd0b603d2a8b9fe5a17),
            BN254.g1Deserialize(0x1c50af6002db8dfa5a310ce795dcb06de94ead6687687263fd59acbc8612f180),
            BN254.g1Deserialize(0x5241cbed55fbe1193f366e7ea8ad11bc97742eb35ca39129c4931b9bef64df1e),
            BN254.g1Deserialize(0x646e69eb7d4682ad6bff24d40bf22184694c569246385cc127b3ec4a99875a85),
            BN254.g1Deserialize(0x46b77ed1e120130743344ea9372ea58118604c730800e0d7038f2c80211f4f90),
            BN254.g1Deserialize(0x8f20f3c39a09b5615bd8b2a09eec7dbc11b5ea1f8fe7eb0d5a69c1264412d199),
            BN254.g1Deserialize(0x95f0b87ed771c169a8b6c0a6e21b13ab715407a4e6637a0b8fe0a1e3278f32a7),
            BN254.g1Deserialize(0xa80440e1a07157bad23d7a7d3ddd7445f578021650016fc4bfb3324ed967c82b),
            BN254.g1Deserialize(0x2b94fd0b89e7e2c9d245a4e94a539b14c5db26ed5ba4b3989ef0ba0712d4582e),
            BN254.g1Deserialize(0x68f583079aa73425184a328127be63421eae683a25be94a0aa697ce74b5b972d),
            BN254.g1Deserialize(0x9fa10b770e452852612ea392b8521683999d0a168c5eb85a6925d1ffe21d418a),
            BN254.g1Deserialize(0x826a0976821c9309ed896678a97634a2fb1392a64ab8c59c8380012ffb601189),
            BN254.g1Deserialize(0x3096ba3ed0b597fa29da6caa9000a409702b1f945561e82d02ab77b0cfdb649f),
            BN254.g1Deserialize(0x4a718bc27174d557e036bcbcb9874ce5a6e1a63ccbe491e509d4201bfcb50806)
        ];

        for (uint256 i = 0; i < expected_g.length; i++) {
            assertEq(expected_g[i].x, g[i].x, "g.x not equal");
            assertEq(expected_g[i].y, g[i].y, "g.y not equal");
        }

        BN254.G1Point memory expected_blinding =
            BN254.g1Deserialize(0x723737cf1cc96bb40021504a4ff45d21914e9484f2113d66545a3826919a9c25);

        assertEq(expected_blinding.x, h.x, "blinding x not equal");
        assertEq(expected_blinding.y, h.y, "blinding y not equal");
    }

    // Reference test to check that g1Deserialize is correct, taking a point from
    // the circuit_gen crate as reference.
    function test_deserialize_g1point() public {
        BN254.G1Point memory p = BN254.G1Point(
            0x00D2C202A8673B721E5844D8AAE839EB1ABC62386A225545C694079ABF8752C1,
            0x0DF10F9AD0DF8AC9D2BDD487B530CF559B8F19F6F4CF1EB99132C12D4AA60C81
        );
        BN254.G1Point memory deserialized =
            BN254.g1Deserialize(0xc15287bf9a0794c64555226a3862bc1aeb39e8aad844581e723b67a802c2d200);

        assertEq(p.x, deserialized.x, "x not equal");
        assertEq(p.y, deserialized.y, "y not equal");
    }

    function test_deserialize_g2point() public {
        // The test point is the first one of the verifier_srs
        bytes memory point_serialized =
            hex"edf692d95cbdde46ddda5ef7d422436779445c5e66006a42761e1f12efde0018c212f3aeb785e49712e7a9353349aaf1255dfb31b7bf60723a480d9293938e19";
        uint256 x0 = 0x1800DEEF121F1E76426A00665E5C4479674322D4F75EDADD46DEBD5CD992F6ED;
        uint256 x1 = 0x198E9393920D483A7260BFB731FB5D25F1AA493335A9E71297E485B7AEF312C2;
        uint256 y0 = 0x12C85EA5DB8C6DEB4AAB71808DCB408FE3D1E7690C43D37B4CE6CC0166FA7DAA;
        uint256 y1 = 0x090689D0585FF075EC9E99AD690C3395BC4B313370B38EF355ACDADCD122975B;

        BN254.G2Point memory point = BN256G2.G2Deserialize(point_serialized);

        assertEq(point.x0, x0, "x0 is not correct");
        assertEq(point.x1, x1, "x1 is not correct");
        assertEq(point.y0, y0, "y0 is not correct");
        assertEq(point.y1, y1, "y1 is not correct");
    }

<<<<<<< HEAD
    function test_deserialize_scalar() public {
        bytes memory scalar_serialized = hex"550028f667d034768ec0a14ac5f5a24bbcad7117110fc65b7529e003a0708419";
        Scalar.FE scalar = MsgPk.deser_scalar(scalar_serialized);
        assertEq(Scalar.FE.unwrap(scalar), 0x198470A003E029755BC60F111771ADBC4BA2F5C54AA1C08E7634D067F6280055);
=======
    function test_deserialize_public_input() public {
        public_inputs_serialized = vm.readFileBinary("public_inputs.mpk");
        Scalar.FE[] memory public_inputs = MsgPk.deser_public_inputs(public_inputs_serialized);
        assertEq(Scalar.FE.unwrap(public_inputs[2]), 0x000000000000000000000000000000000000000000002149A7476FD365F3E060);
>>>>>>> 8d8edbb8
    }

    // INFO: this doesn't assert anything, it only executes this deserialization
    // for gas profiling.
    function test_deserialize_linearization_profiling_only() public {
        bytes memory linearization_serialized = vm.readFileBinary("linearization.mpk");
        MsgPk.deser_linearization(MsgPk.new_stream(linearization_serialized), index);
    }

    // INFO: this doesn't assert anything, it only executes this deserialization
    // for gas profiling.
    function test_decode_linearization_profiling_only() public {
        bytes memory linearization_rlp = vm.readFileBinary("linearization.rlp");
        abi.decode(linearization_rlp, (Linearization));
    }

    // INFO: this doesn't assert anything, it only executes this deserialization
    // for gas profiling.
    function test_deserialize_verifier_index_profiling_only() public {
        bytes memory verifier_index_serialized = vm.readFileBinary("verifier_index.mpk");
        deser_verifier_index(verifier_index_serialized, index);
    }
}<|MERGE_RESOLUTION|>--- conflicted
+++ resolved
@@ -103,17 +103,17 @@
         assertEq(point.y1, y1, "y1 is not correct");
     }
 
-<<<<<<< HEAD
+
     function test_deserialize_scalar() public {
         bytes memory scalar_serialized = hex"550028f667d034768ec0a14ac5f5a24bbcad7117110fc65b7529e003a0708419";
         Scalar.FE scalar = MsgPk.deser_scalar(scalar_serialized);
         assertEq(Scalar.FE.unwrap(scalar), 0x198470A003E029755BC60F111771ADBC4BA2F5C54AA1C08E7634D067F6280055);
-=======
+    }
+    
     function test_deserialize_public_input() public {
         public_inputs_serialized = vm.readFileBinary("public_inputs.mpk");
         Scalar.FE[] memory public_inputs = MsgPk.deser_public_inputs(public_inputs_serialized);
         assertEq(Scalar.FE.unwrap(public_inputs[2]), 0x000000000000000000000000000000000000000000002149A7476FD365F3E060);
->>>>>>> 8d8edbb8
     }
 
     // INFO: this doesn't assert anything, it only executes this deserialization
