// SPDX-License-Identifier: UNLICENSED
pragma solidity ^0.8.13;

import {Test, console2} from "forge-std/Test.sol";
import "../lib/bn254/BN254.sol";
import "../lib/bn254/BN256G2.sol";
import "../src/Verifier.sol";
import "../lib/msgpack/Deserialize.sol";
import "../lib/Proof.sol";
import "../lib/Commitment.sol";

contract MessagePackTest is Test {
    VerifierIndex index;

    bytes public_inputs_serialized;

    // Test to check that the destructuring of the message pack byte array is correct.
    // If we know that g1Deserialize() is correct, then this asserts that the whole
    // deserialization is working.
    function test_deserialize_urs() public {
        // Data was taken from running the circuit_gen crate.

        bytes memory urs_serialized =
            hex"92dc0020c4200100000000000000000000000000000000000000000000000000000000000000c42055a8e8d2b2221c2e7641eb8f5b656e352c9e7b5aca91da8ca92fe127e7fb2c21c42003bc09f3825fafdefe1cb25b4a296b60f2129a1c3a90826c3dc2021be421aa8ec4206422698aa4f80a088fd4e0d3a3cd517c2cb1f280cb95c9313823b8f8060f1786c4203558cb03f0cf841ed3a8145a7a8084e182731a9628779ef59d3bc47bae8a1192c4202ac41dd231cb8e97ffc3281b20e6799c0ae18afc13d3de1b4b363a0cd070baa7c420b6205dfa129f52601adfd87829901f06f1fd32e22a71f44b769d674448f05d83c4205d1b9b83cdcba66ff9424c7242c67394d7956dabf5407f4105124b7239d43e80c420e95ffc0999a8997b045430aa564c7bd9a25303e8a5ebbe4a99f6329b7f2a64aac4206cca50f1237f867fee63ac65249d6911494680f42d0e71386b1586be39092f9cc4204b9b17d64b384a65d7c80c8ab0f5fff75c69fd147835599753beea03152a3923c4205c0f706b036ed361e787af70acea3533d6e349869e83368979fdbbf382a4900bc420da6652a81754a6263e677d23a55bd729205f5fb64fa39b6771d9b811e5548bafc4208db1ad69d758362a4ecacff98a6910a95b3c2697e455271b2d7c078f1894eb1fc42010f56f1046a1121b1df5c401969b5acbf80eef8bfd5438270e09243413382788c4200cca37d1a3a721792dc232bb6a95bd14143350b6784bcdd4898a0bb34dd8bd2cc4202b7a1991e05b77d911d15ae590ff6f6ad7d1ed572b34654e3ce92e38e4839425c4201977ca4631e9eea53c7ba59d334c14dac7ee1071d6bf6ebf2ab7450c16975d23c4209eb742379ee8664a8bf9c18a40a534bb2961020bd0077cd0b603d2a8b9fe5a17c4201c50af6002db8dfa5a310ce795dcb06de94ead6687687263fd59acbc8612f180c4205241cbed55fbe1193f366e7ea8ad11bc97742eb35ca39129c4931b9bef64df1ec420646e69eb7d4682ad6bff24d40bf22184694c569246385cc127b3ec4a99875a85c42046b77ed1e120130743344ea9372ea58118604c730800e0d7038f2c80211f4f90c4208f20f3c39a09b5615bd8b2a09eec7dbc11b5ea1f8fe7eb0d5a69c1264412d199c42095f0b87ed771c169a8b6c0a6e21b13ab715407a4e6637a0b8fe0a1e3278f32a7c420a80440e1a07157bad23d7a7d3ddd7445f578021650016fc4bfb3324ed967c82bc4202b94fd0b89e7e2c9d245a4e94a539b14c5db26ed5ba4b3989ef0ba0712d4582ec42068f583079aa73425184a328127be63421eae683a25be94a0aa697ce74b5b972dc4209fa10b770e452852612ea392b8521683999d0a168c5eb85a6925d1ffe21d418ac420826a0976821c9309ed896678a97634a2fb1392a64ab8c59c8380012ffb601189c4203096ba3ed0b597fa29da6caa9000a409702b1f945561e82d02ab77b0cfdb649fc4204a718bc27174d557e036bcbcb9874ce5a6e1a63ccbe491e509d4201bfcb50806c420723737cf1cc96bb40021504a4ff45d21914e9484f2113d66545a3826919a9c250a";

        (BN254.G1Point[] memory g, BN254.G1Point memory h, uint256 _i) = MsgPk.deserializeURS(urs_serialized);

        BN254.G1Point[32] memory expected_g = [
            BN254.g1Deserialize(0x0100000000000000000000000000000000000000000000000000000000000000),
            BN254.g1Deserialize(0x55a8e8d2b2221c2e7641eb8f5b656e352c9e7b5aca91da8ca92fe127e7fb2c21),
            BN254.g1Deserialize(0x03bc09f3825fafdefe1cb25b4a296b60f2129a1c3a90826c3dc2021be421aa8e),
            BN254.g1Deserialize(0x6422698aa4f80a088fd4e0d3a3cd517c2cb1f280cb95c9313823b8f8060f1786),
            BN254.g1Deserialize(0x3558cb03f0cf841ed3a8145a7a8084e182731a9628779ef59d3bc47bae8a1192),
            BN254.g1Deserialize(0x2ac41dd231cb8e97ffc3281b20e6799c0ae18afc13d3de1b4b363a0cd070baa7),
            BN254.g1Deserialize(0xb6205dfa129f52601adfd87829901f06f1fd32e22a71f44b769d674448f05d83),
            BN254.g1Deserialize(0x5d1b9b83cdcba66ff9424c7242c67394d7956dabf5407f4105124b7239d43e80),
            BN254.g1Deserialize(0xe95ffc0999a8997b045430aa564c7bd9a25303e8a5ebbe4a99f6329b7f2a64aa),
            BN254.g1Deserialize(0x6cca50f1237f867fee63ac65249d6911494680f42d0e71386b1586be39092f9c),
            BN254.g1Deserialize(0x4b9b17d64b384a65d7c80c8ab0f5fff75c69fd147835599753beea03152a3923),
            BN254.g1Deserialize(0x5c0f706b036ed361e787af70acea3533d6e349869e83368979fdbbf382a4900b),
            BN254.g1Deserialize(0xda6652a81754a6263e677d23a55bd729205f5fb64fa39b6771d9b811e5548baf),
            BN254.g1Deserialize(0x8db1ad69d758362a4ecacff98a6910a95b3c2697e455271b2d7c078f1894eb1f),
            BN254.g1Deserialize(0x10f56f1046a1121b1df5c401969b5acbf80eef8bfd5438270e09243413382788),
            BN254.g1Deserialize(0x0cca37d1a3a721792dc232bb6a95bd14143350b6784bcdd4898a0bb34dd8bd2c),
            BN254.g1Deserialize(0x2b7a1991e05b77d911d15ae590ff6f6ad7d1ed572b34654e3ce92e38e4839425),
            BN254.g1Deserialize(0x1977ca4631e9eea53c7ba59d334c14dac7ee1071d6bf6ebf2ab7450c16975d23),
            BN254.g1Deserialize(0x9eb742379ee8664a8bf9c18a40a534bb2961020bd0077cd0b603d2a8b9fe5a17),
            BN254.g1Deserialize(0x1c50af6002db8dfa5a310ce795dcb06de94ead6687687263fd59acbc8612f180),
            BN254.g1Deserialize(0x5241cbed55fbe1193f366e7ea8ad11bc97742eb35ca39129c4931b9bef64df1e),
            BN254.g1Deserialize(0x646e69eb7d4682ad6bff24d40bf22184694c569246385cc127b3ec4a99875a85),
            BN254.g1Deserialize(0x46b77ed1e120130743344ea9372ea58118604c730800e0d7038f2c80211f4f90),
            BN254.g1Deserialize(0x8f20f3c39a09b5615bd8b2a09eec7dbc11b5ea1f8fe7eb0d5a69c1264412d199),
            BN254.g1Deserialize(0x95f0b87ed771c169a8b6c0a6e21b13ab715407a4e6637a0b8fe0a1e3278f32a7),
            BN254.g1Deserialize(0xa80440e1a07157bad23d7a7d3ddd7445f578021650016fc4bfb3324ed967c82b),
            BN254.g1Deserialize(0x2b94fd0b89e7e2c9d245a4e94a539b14c5db26ed5ba4b3989ef0ba0712d4582e),
            BN254.g1Deserialize(0x68f583079aa73425184a328127be63421eae683a25be94a0aa697ce74b5b972d),
            BN254.g1Deserialize(0x9fa10b770e452852612ea392b8521683999d0a168c5eb85a6925d1ffe21d418a),
            BN254.g1Deserialize(0x826a0976821c9309ed896678a97634a2fb1392a64ab8c59c8380012ffb601189),
            BN254.g1Deserialize(0x3096ba3ed0b597fa29da6caa9000a409702b1f945561e82d02ab77b0cfdb649f),
            BN254.g1Deserialize(0x4a718bc27174d557e036bcbcb9874ce5a6e1a63ccbe491e509d4201bfcb50806)
        ];

        for (uint256 i = 0; i < expected_g.length; i++) {
            assertEq(expected_g[i].x, g[i].x, "g.x not equal");
            assertEq(expected_g[i].y, g[i].y, "g.y not equal");
        }

        BN254.G1Point memory expected_blinding =
            BN254.g1Deserialize(0x723737cf1cc96bb40021504a4ff45d21914e9484f2113d66545a3826919a9c25);

        assertEq(expected_blinding.x, h.x, "blinding x not equal");
        assertEq(expected_blinding.y, h.y, "blinding y not equal");
    }

    // Reference test to check that g1Deserialize is correct, taking a point from
    // the circuit_gen crate as reference.
    function test_deserialize_g1point() public {
        BN254.G1Point memory p = BN254.G1Point(
            0x00D2C202A8673B721E5844D8AAE839EB1ABC62386A225545C694079ABF8752C1,
            0x0DF10F9AD0DF8AC9D2BDD487B530CF559B8F19F6F4CF1EB99132C12D4AA60C81
        );
        BN254.G1Point memory deserialized =
            BN254.g1Deserialize(0xc15287bf9a0794c64555226a3862bc1aeb39e8aad844581e723b67a802c2d200);

        assertEq(p.x, deserialized.x, "x not equal");
        assertEq(p.y, deserialized.y, "y not equal");
    }

    function test_deserialize_g2point() public {
        // The test point is the first one of the verifier_srs
        bytes memory point_serialized =
            hex"edf692d95cbdde46ddda5ef7d422436779445c5e66006a42761e1f12efde0018c212f3aeb785e49712e7a9353349aaf1255dfb31b7bf60723a480d9293938e19";
        uint256 x0 = 0x1800DEEF121F1E76426A00665E5C4479674322D4F75EDADD46DEBD5CD992F6ED;
        uint256 x1 = 0x198E9393920D483A7260BFB731FB5D25F1AA493335A9E71297E485B7AEF312C2;
        uint256 y0 = 0x12C85EA5DB8C6DEB4AAB71808DCB408FE3D1E7690C43D37B4CE6CC0166FA7DAA;
        uint256 y1 = 0x090689D0585FF075EC9E99AD690C3395BC4B313370B38EF355ACDADCD122975B;

        BN254.G2Point memory point = BN256G2.G2Deserialize(point_serialized);

        assertEq(point.x0, x0, "x0 is not correct");
        assertEq(point.x1, x1, "x1 is not correct");
        assertEq(point.y0, y0, "y0 is not correct");
        assertEq(point.y1, y1, "y1 is not correct");
    }

<<<<<<< HEAD
    function test_deserialize_public_input() public {
        public_inputs_serialized = vm.readFileBinary("public_inputs.mpk");
        Scalar.FE[] memory public_inputs = MsgPk.deser_public_inputs(public_inputs_serialized);
        assertEq(Scalar.FE.unwrap(public_inputs[2]), 0x000000000000000000000000000000000000000000002149A7476FD365F3E060);
=======
    // INFO: this doesn't assert anything, it only executes this deserialization
    // for gas profiling.
    function test_deserialize_linearization_profiling_only() public {
        bytes memory linearization_serialized = vm.readFileBinary("linearization.mpk");
        MsgPk.deser_linearization(MsgPk.new_stream(linearization_serialized), index);
    }

    // INFO: this doesn't assert anything, it only executes this deserialization
    // for gas profiling.
    function test_decode_linearization_profiling_only() public {
        bytes memory linearization_rlp = vm.readFileBinary("linearization.rlp");
        abi.decode(linearization_rlp, (Linearization));
    }

    // INFO: this doesn't assert anything, it only executes this deserialization
    // for gas profiling.
    function test_deserialize_verifier_index_profiling_only() public {
        bytes memory verifier_index_serialized = vm.readFileBinary("verifier_index.mpk");
        deser_verifier_index(verifier_index_serialized, index);
>>>>>>> f8ac1854
    }
}<|MERGE_RESOLUTION|>--- conflicted
+++ resolved
@@ -102,32 +102,4 @@
         assertEq(point.y0, y0, "y0 is not correct");
         assertEq(point.y1, y1, "y1 is not correct");
     }
-
-<<<<<<< HEAD
-    function test_deserialize_public_input() public {
-        public_inputs_serialized = vm.readFileBinary("public_inputs.mpk");
-        Scalar.FE[] memory public_inputs = MsgPk.deser_public_inputs(public_inputs_serialized);
-        assertEq(Scalar.FE.unwrap(public_inputs[2]), 0x000000000000000000000000000000000000000000002149A7476FD365F3E060);
-=======
-    // INFO: this doesn't assert anything, it only executes this deserialization
-    // for gas profiling.
-    function test_deserialize_linearization_profiling_only() public {
-        bytes memory linearization_serialized = vm.readFileBinary("linearization.mpk");
-        MsgPk.deser_linearization(MsgPk.new_stream(linearization_serialized), index);
-    }
-
-    // INFO: this doesn't assert anything, it only executes this deserialization
-    // for gas profiling.
-    function test_decode_linearization_profiling_only() public {
-        bytes memory linearization_rlp = vm.readFileBinary("linearization.rlp");
-        abi.decode(linearization_rlp, (Linearization));
-    }
-
-    // INFO: this doesn't assert anything, it only executes this deserialization
-    // for gas profiling.
-    function test_deserialize_verifier_index_profiling_only() public {
-        bytes memory verifier_index_serialized = vm.readFileBinary("verifier_index.mpk");
-        deser_verifier_index(verifier_index_serialized, index);
->>>>>>> f8ac1854
-    }
 }