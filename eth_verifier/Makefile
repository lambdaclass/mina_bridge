--- conflicted
+++ resolved
@@ -21,24 +21,20 @@
     --verify --delay 5 \
     script/Deploy.s.sol:Deploy
 
-<<<<<<< HEAD
 sepolia.upload_proof:
 	forge script --rpc-url ${RPC_URL} --broadcast \
     --private-key ${PRIVATE_KEY} \
     --chain-id 11155111 \
     script/UploadProof.s.sol:UploadProof
 
-sepolia.verify:
-=======
-deploy_deser_sepolia:
+sepolia.deploy_deser:
 	forge script --rpc-url ${RPC_URL} --broadcast \
     --private-key ${PRIVATE_KEY} \
     --chain-id 11155111 \
     --verify --delay 5 \
     script/Deploy.s.sol:DeployAndDeser
 
-verify_sepolia:
->>>>>>> b29f002d
+sepolia.verify:
 	cast send --rpc-url ${RPC_URL} --gas-price 15000000000 --private-key ${PRIVATE_KEY} ${CONTRACT_ADDRESS} "partial_verify_and_store()"
 	cast send --rpc-url ${RPC_URL} --private-key ${PRIVATE_KEY} ${CONTRACT_ADDRESS} "final_verify_and_store()"
 	cast call --rpc-url ${RPC_URL} --private-key ${PRIVATE_KEY} ${CONTRACT_ADDRESS} "is_last_proof_valid()(bool)"