// SPDX-License-Identifier: GPL-3.0
pragma solidity >=0.4.16 <0.9.0;

import {Script, console2} from "forge-std/Script.sol";
import {KimchiVerifier} from "../src/Verifier.sol";
import "forge-std/console.sol";

contract Verify is Script {
    bytes verifier_index_serialized;
    bytes prover_proof_serialized;
    bytes linearization_serialized_rlp;
    bytes public_inputs_serialized;

    function run() public {
<<<<<<< HEAD
        urs_serialized = vm.readFileBinary("urs.mpk");
        verifier_index_serialized = vm.readFileBinary("verifier_index.bin");
=======
        verifier_index_serialized = vm.readFileBinary("verifier_index.mpk");
>>>>>>> 8a7cb7b5
        prover_proof_serialized = vm.readFileBinary("prover_proof.bin");
        linearization_serialized_rlp = vm.readFileBinary("linearization.rlp");
        public_inputs_serialized = vm.readFileBinary("public_inputs.mpk");

        uint256 deployerPrivateKey = vm.envUint("PRIVATE_KEY");
        vm.startBroadcast(deployerPrivateKey);

        KimchiVerifier verifier = new KimchiVerifier();
        verifier.setup();

        bool success = verifier.verify_with_index(
            verifier_index_serialized, prover_proof_serialized, linearization_serialized_rlp, public_inputs_serialized
        );

        require(success, "Verification failed.");

        vm.stopBroadcast();
    }
}<|MERGE_RESOLUTION|>--- conflicted
+++ resolved
@@ -12,12 +12,7 @@
     bytes public_inputs_serialized;
 
     function run() public {
-<<<<<<< HEAD
-        urs_serialized = vm.readFileBinary("urs.mpk");
         verifier_index_serialized = vm.readFileBinary("verifier_index.bin");
-=======
-        verifier_index_serialized = vm.readFileBinary("verifier_index.mpk");
->>>>>>> 8a7cb7b5
         prover_proof_serialized = vm.readFileBinary("prover_proof.bin");
         linearization_serialized_rlp = vm.readFileBinary("linearization.rlp");
         public_inputs_serialized = vm.readFileBinary("public_inputs.mpk");
