--- conflicted
+++ resolved
@@ -28,10 +28,6 @@
             numerator_binary
         );
 
-<<<<<<< HEAD
-        //console.log("Verification ", success ? "succeeded" : "failed");
-=======
->>>>>>> 1a26dec3
         require(success, "Verification failed.");
 
         vm.stopBroadcast();
