--- conflicted
+++ resolved
@@ -1,11 +1,7 @@
 [submodule "verifier_circuit/o1js"]
 	path = verifier_circuit/o1js
-<<<<<<< HEAD
-	url = https://github.com/o1-labs/o1js.git
-=======
-  url = https://github.com/lambdaclass/o1js.git
+    url = https://github.com/lambdaclass/o1js.git
 	branch = kzg_prover
->>>>>>> ff3d563e
 [submodule "demo/eth_verifier/lib/forge-std"]
 	path = demo/eth_verifier/lib/forge-std
 	url = https://github.com/foundry-rs/forge-std