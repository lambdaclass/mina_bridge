[package]
name = "mina_bridge_core"
version = "0.1.0"
edition = "2021"

[dependencies]
serde = { version = "1.0", features = ["derive"] }
serde_with = "3.6.0"
serde_json = "1.0"
num-bigint = "0.4.3"
rmp-serde = "1.1.2"
hex = "0.4.3"
reqwest = { version = "^0.11", features = ["blocking"] }
kimchi = { git = "https://github.com/openmina/proof-systems", branch = "ledger-newtypes-rampup4-vrf" }
mina-signer = { git = "https://github.com/openmina/proof-systems", branch = "ledger-newtypes-rampup4-vrf" }
poly-commitment = { git = "https://github.com/openmina/proof-systems", branch = "ledger-newtypes-rampup4-vrf" }
mina-curves = { git = "https://github.com/openmina/proof-systems", branch = "ledger-newtypes-rampup4-vrf" }
o1-utils = { git = "https://github.com/lambdaclass/proof-systems", branch = "add-verifier-serializations" }
ark-ff = { version = "0.3.0", features = ["parallel", "asm"] }
ark-ec = { version = "0.3.0", features = ["parallel"] }
ark-poly = { version = "0.3.0", features = ["parallel"] }
ark-serialize = "0.3.0"
mina-tree = { git = "https://github.com/lambdaclass/openmina/", branch = "mina_bridge" }
mina-p2p-messages = { git = "https://github.com/lambdaclass/openmina/", branch = "mina_bridge" }
<<<<<<< HEAD
aligned-sdk = { git = "https://github.com/lambdaclass/aligned_layer.git", branch = "fix_mina_account_ld" }
=======
aligned-sdk = { git = "https://github.com/lambdaclass/aligned_layer.git", branch = "fix_aligned_sync" }
>>>>>>> 271b6cc9
ethers = { tag = "v2.0.15-fix-reconnections", features = [
  "ws",
  "rustls",
  "solc",
], git = "https://github.com/yetanotherco/ethers-rs.git" }
rpassword = "7.3.1"
tokio = "1.39.1"
dotenv = "0.15.0"
env_logger = "0.11.5"
log = "0.4.22"
base64 = "0.22.1"
graphql_client = { version = "0.14.0", features = [
  "reqwest",
  "reqwest-blocking",
] }
alloy = { version = "0.2.1", features = ["full", "signer-keystore"] }
clap = { version = "4.5.4", features = ["derive"] }
sha3 = "0.10.8"
bincode = "1.3.3"
futures = "0.3.30"

[patch.crates-io]
ark-ff = { git = "https://github.com/openmina/algebra", branch = "openmina" }
ark-ec = { git = "https://github.com/openmina/algebra", branch = "openmina" }
ark-poly = { git = "https://github.com/openmina/algebra", branch = "openmina" }
ark-serialize = { git = "https://github.com/openmina/algebra", branch = "openmina" }<|MERGE_RESOLUTION|>--- conflicted
+++ resolved
@@ -22,11 +22,7 @@
 ark-serialize = "0.3.0"
 mina-tree = { git = "https://github.com/lambdaclass/openmina/", branch = "mina_bridge" }
 mina-p2p-messages = { git = "https://github.com/lambdaclass/openmina/", branch = "mina_bridge" }
-<<<<<<< HEAD
-aligned-sdk = { git = "https://github.com/lambdaclass/aligned_layer.git", branch = "fix_mina_account_ld" }
-=======
 aligned-sdk = { git = "https://github.com/lambdaclass/aligned_layer.git", branch = "fix_aligned_sync" }
->>>>>>> 271b6cc9
 ethers = { tag = "v2.0.15-fix-reconnections", features = [
   "ws",
   "rustls",
