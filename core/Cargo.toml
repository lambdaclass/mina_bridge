--- conflicted
+++ resolved
@@ -22,7 +22,7 @@
 ark-serialize = "0.3.0"
 mina-tree = { git = "https://github.com/lambdaclass/openmina/", branch = "mina_bridge" }
 mina-p2p-messages = { git = "https://github.com/lambdaclass/openmina/", branch = "mina_bridge" }
-aligned-sdk = { git = "https://github.com/lambdaclass/aligned_layer.git", branch = "account_inclusion_verifier" }
+aligned-sdk = { git = "https://github.com/lambdaclass/aligned_layer.git", branch = "mina" }
 ethers = { tag = "v2.0.15-fix-reconnections", features = [
   "ws",
   "rustls",
@@ -42,10 +42,6 @@
 clap = { version = "4.5.4", features = ["derive"] }
 sha3 = "0.10.8"
 bincode = "1.3.3"
-<<<<<<< HEAD
-=======
-serde_with = "1.10.0"
->>>>>>> 153b8049
 futures = "0.3.30"
 
 [patch.crates-io]
