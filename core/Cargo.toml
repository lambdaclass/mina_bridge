--- conflicted
+++ resolved
@@ -22,11 +22,7 @@
 ark-serialize = "0.3.0"
 mina-tree = { git = "https://github.com/lambdaclass/openmina/", branch = "mina_bridge" }
 mina-p2p-messages = { git = "https://github.com/lambdaclass/openmina/", branch = "mina_bridge" }
-<<<<<<< HEAD
 aligned-sdk = { git = "https://github.com/lambdaclass/aligned_layer.git", branch = "update_to_0_6" }
-=======
-aligned-sdk = { git = "https://github.com/lambdaclass/aligned_layer.git", branch = "update_to_0_5" }
->>>>>>> ce3d4b1d
 ethers = { tag = "v2.0.15-fix-reconnections", features = [
   "ws",
   "rustls",
