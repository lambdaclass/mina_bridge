use clap::{Parser, Subcommand};
use log::{error, info};
use mina_bridge_core::{
    aligned, eth, mina,
    proof::MinaProof,
    utils::{env::EnvironmentVariables, wallet::get_wallet},
};
use std::{process, time::SystemTime};

#[derive(Parser)]
#[command(version, about)]
struct Cli {
    #[command(subcommand)]
    command: Command,
}

#[derive(Subcommand)]
enum Command {
    SubmitState {
        /// Write the proof into .proof and .pub files
        #[arg(short, long)]
        save_proof: bool,
    },
    SubmitAccount {
        /// Write the proof into .proof and .pub files
        #[arg(short, long)]
        save_proof: bool,
        /// Public key string of the account to verify
        public_key: String,
        /// Hash of the state to verify the account for
        state_hash: String,
    },
}

#[tokio::main]
async fn main() {
    let cli = Cli::parse();
    let now = SystemTime::now();
    env_logger::Builder::from_env(env_logger::Env::default().default_filter_or("info")).init();

    let EnvironmentVariables {
        rpc_url,
        chain,
        batcher_addr,
        batcher_eth_addr,
        eth_rpc_url,
        proof_generator_addr,
        keystore_path,
        private_key,
    } = EnvironmentVariables::new().unwrap_or_else(|err| {
        error!("{}", err);
        process::exit(1);
    });

    let wallet = get_wallet(&chain, keystore_path.as_deref(), private_key.as_deref())
        .unwrap_or_else(|err| {
            error!("{}", err);
            process::exit(1);
        });

    match cli.command {
        Command::SubmitState { save_proof } => {
            let (proof, pub_input) = mina::get_mina_proof_of_state(&rpc_url, &chain, &eth_rpc_url)
                .await
                .unwrap_or_else(|err| {
                    error!("{}", err);
                    process::exit(1);
                });

            let verification_data = aligned::submit(
                MinaProof::State((proof, pub_input.clone())),
                &chain,
                &proof_generator_addr,
                &batcher_addr,
                &batcher_eth_addr,
                &eth_rpc_url,
                wallet.clone(),
                save_proof,
            )
            .await
            .unwrap_or_else(|err| {
                error!("{}", err);
                process::exit(1);
            });

<<<<<<< HEAD
            eth::update_chain(verification_data, &pub_input, &chain, &eth_rpc_url, wallet)
                .await
                .unwrap_or_else(|err| {
                    error!("{}", err);
                    process::exit(1);
                });
=======
            smart_contract_utility::update_chain(
                verification_data,
                &pub_input,
                &chain,
                &eth_rpc_url,
                wallet,
                &batcher_eth_addr,
            )
            .await
            .unwrap_or_else(|err| {
                error!("{}", err);
                process::exit(1);
            });
>>>>>>> 066a86df
        }
        Command::SubmitAccount {
            save_proof,
            public_key,
            state_hash,
        } => {
            let (proof, pub_input) =
                mina::get_mina_proof_of_account(&public_key, &state_hash, &rpc_url)
                    .await
                    .unwrap_or_else(|err| {
                        error!("{}", err);
                        process::exit(1);
                    });

            let verification_data = aligned::submit(
                MinaProof::Account((proof, pub_input.clone())),
                &chain,
                &proof_generator_addr,
                &batcher_addr,
                &batcher_eth_addr,
                &eth_rpc_url,
                wallet.clone(),
                save_proof,
            )
            .await
            .unwrap_or_else(|err| {
                error!("{}", err);
                process::exit(1);
            });

<<<<<<< HEAD
            if let Err(err) =
                eth::validate_account(verification_data, &pub_input, &chain, &eth_rpc_url).await
=======
            if let Err(err) = smart_contract_utility::validate_account(
                verification_data,
                &pub_input,
                &chain,
                &eth_rpc_url,
                &batcher_eth_addr,
            )
            .await
>>>>>>> 066a86df
            {
                error!("Mina account {public_key} was not validated: {err}",);
            } else {
                info!("Mina account {public_key} was validated!");
            };
        }
    }

    if let Ok(elapsed) = now.elapsed() {
        info!("Time spent: {} s", elapsed.as_secs());
    }
}<|MERGE_RESOLUTION|>--- conflicted
+++ resolved
@@ -83,15 +83,7 @@
                 process::exit(1);
             });
 
-<<<<<<< HEAD
-            eth::update_chain(verification_data, &pub_input, &chain, &eth_rpc_url, wallet)
-                .await
-                .unwrap_or_else(|err| {
-                    error!("{}", err);
-                    process::exit(1);
-                });
-=======
-            smart_contract_utility::update_chain(
+            eth::update_chain(
                 verification_data,
                 &pub_input,
                 &chain,
@@ -104,7 +96,6 @@
                 error!("{}", err);
                 process::exit(1);
             });
->>>>>>> 066a86df
         }
         Command::SubmitAccount {
             save_proof,
@@ -135,11 +126,7 @@
                 process::exit(1);
             });
 
-<<<<<<< HEAD
-            if let Err(err) =
-                eth::validate_account(verification_data, &pub_input, &chain, &eth_rpc_url).await
-=======
-            if let Err(err) = smart_contract_utility::validate_account(
+            if let Err(err) = eth::validate_account(
                 verification_data,
                 &pub_input,
                 &chain,
@@ -147,7 +134,6 @@
                 &batcher_eth_addr,
             )
             .await
->>>>>>> 066a86df
             {
                 error!("Mina account {public_key} was not validated: {err}",);
             } else {
