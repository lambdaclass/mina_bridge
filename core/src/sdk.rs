--- conflicted
+++ resolved
@@ -66,22 +66,10 @@
     )
     .await?;
 
-<<<<<<< HEAD
-    let candidate_root_state_hash = pub_input.candidate_chain_state_hashes.first().unwrap();
-    if is_state_verified(
-        &candidate_root_state_hash.to_string(),
-        state_settlement_addr,
-        eth_rpc_url,
-    )
-    .await?
-    {
-        debug!("Candidate root {candidate_root_state_hash} is verified, so the bridge chain is updated");
-=======
     if pub_input.candidate_chain_state_hashes
-        == get_bridge_chain_state_hashes(chain, eth_rpc_url).await?
+        == get_bridge_chain_state_hashes(state_settlement_addr, eth_rpc_url).await?
     {
         debug!("The bridge chain is updated to the candidate chain");
->>>>>>> 0de61993
         return Err("Latest chain is already verified".to_string());
     }
 
