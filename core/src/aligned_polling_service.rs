use std::{path::PathBuf, process, str::FromStr};

use aligned_sdk::{
    core::types::{AlignedVerificationData, Chain, ProvingSystemId, VerificationData},
    sdk::{get_next_nonce, submit_and_wait},
};
use ethers::{
    core::k256::ecdsa::SigningKey,
    signers::{Signer, Wallet},
    types::{Address, U256},
};
use log::{error, info};

use crate::proof::state_proof::{MinaStateProof, MinaStatePubInputs};

/// Submits a Mina state proof to Aligned's batcher and waits until the batch is verified.
#[allow(clippy::too_many_arguments)]
pub async fn submit_state_proof(
    proof: &MinaStateProof,
    pub_input: &MinaStatePubInputs,
    chain: &Chain,
    proof_generator_addr: &str,
    batcher_addr: &str,
    batcher_eth_addr: &str,
    eth_rpc_url: &str,
    wallet: Wallet<SigningKey>,
    save_proof: bool,
) -> Result<AlignedVerificationData, String> {
    let proof = bincode::serialize(proof)
        .map_err(|err| format!("Failed to serialize state proof: {err}"))?;
    let pub_input = bincode::serialize(pub_input)
        .map_err(|err| format!("Failed to serialize public inputs: {err}"))?;

    if save_proof {
        std::fs::write("./protocol_state.pub", &pub_input).unwrap_or_else(|err| {
            error!("{}", err);
            process::exit(1);
        });
        std::fs::write("./protocol_state.proof", &proof).unwrap_or_else(|err| {
            error!("{}", err);
            process::exit(1);
        });
    }

    let proof_generator_addr =
        Address::from_str(proof_generator_addr).map_err(|err| err.to_string())?;

    let verification_data = VerificationData {
        proving_system: ProvingSystemId::Mina,
        proof,
        pub_input: Some(pub_input),
        verification_key: None,
        vm_program_code: None,
        proof_generator_addr,
    };

    let wallet_address = wallet.address();
    let nonce = get_nonce(eth_rpc_url, wallet_address, batcher_eth_addr).await?;

<<<<<<< HEAD
    let proof_type = match verification_data.proving_system {
        ProvingSystemId::Mina => "Mina Proof of State",
        ProvingSystemId::MinaAccount => "Mina Proof of Account",
        _ => return Err("Tried to submit a non Mina proof".to_string()),
    };

    info!("Submitting {proof_type} into Aligned and waiting for the batch to be verified...");
=======
    info!(
        "Submitting Mina Proof of State into Aligned and waiting for the batch to be verified..."
    );
>>>>>>> 28d62a1d
    submit_with_nonce(
        batcher_addr,
        eth_rpc_url,
        chain,
        &verification_data,
        wallet,
        nonce,
    )
    .await
    .or_else(|err| {
        let nonce_file = &get_nonce_file(wallet_address);
        std::fs::remove_file(nonce_file)
            .map_err(|err| format!("Error trying to remove nonce file: {err}"))?;

        Err(err)
    })
}

/// Submits a Mina (state or account) proof to Aligned's batcher and waits until the batch is verified.
pub async fn submit(
    mina_proof: &VerificationData,
    chain: &Chain,
    batcher_addr: &str,
    batcher_eth_addr: &str,
    eth_rpc_url: &str,
    wallet: Wallet<SigningKey>,
) -> Result<AlignedVerificationData, String> {
    let wallet_address = wallet.address();
    let nonce = get_nonce(eth_rpc_url, wallet_address, batcher_eth_addr).await?;

    let proof_type = match mina_proof.proving_system {
        ProvingSystemId::Mina => "Mina Proof of State",
        ProvingSystemId::MinaAccount => "Mina Proof of Account",
        _ => return Err("Tried to submit a non Mina proof".to_string()),
    };

    info!("Submitting {proof_type} into Aligned and waiting for the batch to be verified...");
    submit_with_nonce(batcher_addr, eth_rpc_url, chain, mina_proof, wallet, nonce)
        .await
        .or_else(|err| {
            let nonce_file = &get_nonce_file(wallet_address);
            std::fs::remove_file(nonce_file)
                .map_err(|err| format!("Error trying to remove nonce file: {err}"))?;

            Err(err)
        })
}

async fn submit_with_nonce(
    batcher_addr: &str,
    eth_rpc_url: &str,
    chain: &Chain,
    mina_proof: &VerificationData,
    wallet: Wallet<SigningKey>,
    nonce: U256,
) -> Result<AlignedVerificationData, String> {
    let aligned_verification_data = submit_and_wait(
        batcher_addr,
        eth_rpc_url,
        chain.to_owned(),
        mina_proof,
        wallet,
        nonce,
    )
    .await
    .map_err(|err| err.to_string())?;

    if let Some(aligned_verification_data) = aligned_verification_data {
        info!("Batch was succesfully verified!");
        Ok(aligned_verification_data)
    } else {
        Err("Verification data was not returned when submitting the proof, possibly because the connection was closed sooner than expected.".to_string())
    }
}

async fn get_nonce(
    eth_rpc_url: &str,
    address: Address,
    batcher_eth_addr: &str,
) -> Result<U256, String> {
    let nonce = get_next_nonce(eth_rpc_url, address, batcher_eth_addr)
        .await
        .map_err(|err| err.to_string())?;

    let nonce_file = &get_nonce_file(address);

    let local_nonce = std::fs::read(nonce_file).unwrap_or(vec![0u8; 32]);
    let local_nonce = U256::from_big_endian(local_nonce.as_slice());

    let nonce = if local_nonce > nonce {
        local_nonce
    } else {
        nonce
    };

    let mut nonce_bytes = [0; 32];

    (nonce + U256::from(1)).to_big_endian(&mut nonce_bytes);

    std::fs::write(nonce_file, nonce_bytes)
        .map_err(|err| format!("Error writing to file in path {:?}: {err}", nonce_file))?;

    Ok(nonce)
}

fn get_nonce_file(address: Address) -> PathBuf {
    PathBuf::from(format!("nonce_{:?}.bin", address))
}<|MERGE_RESOLUTION|>--- conflicted
+++ resolved
@@ -57,19 +57,9 @@
     let wallet_address = wallet.address();
     let nonce = get_nonce(eth_rpc_url, wallet_address, batcher_eth_addr).await?;
 
-<<<<<<< HEAD
-    let proof_type = match verification_data.proving_system {
-        ProvingSystemId::Mina => "Mina Proof of State",
-        ProvingSystemId::MinaAccount => "Mina Proof of Account",
-        _ => return Err("Tried to submit a non Mina proof".to_string()),
-    };
-
-    info!("Submitting {proof_type} into Aligned and waiting for the batch to be verified...");
-=======
     info!(
         "Submitting Mina Proof of State into Aligned and waiting for the batch to be verified..."
     );
->>>>>>> 28d62a1d
     submit_with_nonce(
         batcher_addr,
         eth_rpc_url,
