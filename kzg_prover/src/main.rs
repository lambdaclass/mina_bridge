mod snarky_gate;

use std::{array, collections::HashMap, fs, ops::Neg, sync::Arc};

use ark_bn254::{G1Affine, G2Affine};
use ark_ec::{
    msm::VariableBaseMSM, short_weierstrass_jacobian::GroupAffine, AffineCurve, ProjectiveCurve,
};
use ark_ff::PrimeField;
use ark_poly::{
    univariate::DensePolynomial, Evaluations, Polynomial, Radix2EvaluationDomain, UVPolynomial,
};
use ark_serialize::{CanonicalSerialize, SerializationError};
use ark_std::{
    rand::{rngs::StdRng, SeedableRng},
    UniformRand,
};
use kimchi::{
    circuits::{
        constraints::ConstraintSystem,
        domains::EvaluationDomains,
        gate::{CircuitGate, GateType},
        polynomials::{
            generic::testing::{create_circuit, fill_in_witness},
            range_check,
        },
        wires::{Wire, COLUMNS},
    },
    curve::KimchiCurve,
    groupmap::*,
    keccak_sponge::{Keccak256FqSponge, Keccak256FrSponge},
    o1_utils::{foreign_field::BigUintForeignFieldHelpers, BigUintFieldHelpers, FieldHelpers},
    proof::ProverProof,
    prover_index::{self, ProverIndex},
    verifier::{batch_verify, Context},
};
use num::{bigint::RandBigInt, BigUint};
use num_traits::{One, Zero};
use poly_commitment::{
    commitment::{combine_commitments, combine_evaluations, CommitmentCurve, Evaluation},
    evaluation_proof::{combine_polys, DensePolynomialOrEvaluations, OpeningProof},
    pairing_proof::{PairingProof, PairingSRS},
    srs::{endos, SRS},
    PolyComm, SRS as _,
};
use snarky_gate::SnarkyGate;

type PolynomialsToCombine<'a> = &'a [(
    DensePolynomialOrEvaluations<'a, ark_bn254::Fr, Radix2EvaluationDomain<ark_bn254::Fr>>,
    Option<usize>,
    PolyComm<ark_bn254::Fr>,
)];

type BaseField = ark_bn254::Fq;
type ScalarField = ark_bn254::Fr;
type G1 = GroupAffine<ark_bn254::g1::Parameters>;

type KeccakFqSponge = Keccak256FqSponge<BaseField, G1, ScalarField>;
type KeccakFrSponge = Keccak256FrSponge<ScalarField>;

type KZGProof = PairingProof<ark_ec::bn::Bn<ark_bn254::Parameters>>;

fn main() {
    generate_verifier_circuit_proof();
    //generate_test_proof();
    generate_test_proof_ex();
}

fn generate_test_proof_ex() {
    let rng = &mut StdRng::from_seed([255u8; 32]);

    // Create range-check gadget
    let (mut next_row, mut gates) = CircuitGate::<ScalarField>::create_multi_range_check(0);

    // Create witness
    let witness = range_check::witness::create_multi::<ScalarField>(
        rng.gen_biguint_range(&BigUint::zero(), &BigUint::two_to_limb())
            .to_field()
            .expect("failed to convert to field"),
        rng.gen_biguint_range(&BigUint::zero(), &BigUint::two_to_limb())
            .to_field()
            .expect("failed to convert to field"),
        rng.gen_biguint_range(&BigUint::zero(), &BigUint::two_to_limb())
            .to_field()
            .expect("failed to convert to field"),
    );

    // Temporary workaround for lookup-table/domain-size issue
    for _ in 0..(1 << 13) {
        gates.push(CircuitGate::zero(Wire::for_row(next_row)));
        next_row += 1;
    }

    // Create constraint system
    let cs = ConstraintSystem::<ScalarField>::create(gates)
        //.lookup(vec![range_check::gadget::lookup_table()])
        .build()
        .unwrap();

    let x = ark_bn254::Fr::rand(rng);
    let mut srs = create_srs(x, cs.gates.len(), cs.domain);
    srs.full_srs.add_lagrange_basis(cs.domain.d1);

    let (_endo_r, endo_q) = G1::endos();
<<<<<<< HEAD
    let index = ProverIndex::<G1, KZGProof>::create(cs, *endo_q, srs);
=======
    let index = ProverIndex::<G1, KZGProof>::create(cs, *endo_q, Arc::new(srs.clone()));
>>>>>>> b706662f

    let group_map = <G1 as CommitmentCurve>::Map::setup();
    let proof = ProverProof::create_recursive::<KeccakFqSponge, KeccakFrSponge>(
        &group_map,
        witness,
        &[],
        &index,
        vec![],
        None,
    )
    .unwrap();

    println!("{:#?}", proof.evals.z.zeta);

    fs::write(
        "../eth_verifier/prover_proof.mpk",
        rmp_serde::to_vec_named(&proof).unwrap(),
    )
    .unwrap();
    fs::write(
        "../eth_verifier/verifier_index.mpk",
        rmp_serde::to_vec_named(&index.verifier_index()).unwrap(),
    )
    .unwrap();
    fs::write(
        "../eth_verifier/urs.mpk",
<<<<<<< HEAD
        rmp_serde::to_vec_named(&index.verifier_index().srs().verifier_srs).unwrap(),
=======
        rmp_serde::to_vec_named(&srs).unwrap(),
>>>>>>> b706662f
    )
    .unwrap();
}

fn generate_verifier_circuit_proof() {
    let rng = &mut StdRng::from_seed([0u8; 32]);

    let gates = read_gates_file();

    let cs = ConstraintSystem::<ark_bn254::Fr>::create(gates)
        .build()
        .unwrap();

    const ZK_ROWS: usize = 3;
    let domain_size = cs.gates.len() + ZK_ROWS;
    let domain = EvaluationDomains::create(domain_size).unwrap();

    let n = domain.d1.size as usize;
    let x = ark_bn254::Fr::rand(rng);

    let mut srs = create_srs(x, n, domain);

    let polynomials = create_selector_dense_polynomials(cs.clone(), domain);

    let comms: Vec<_> = polynomials
        .iter()
        .map(|p| srs.full_srs.commit(p, 1, None, rng))
        .collect();

    let polynomials_and_blinders: Vec<(
        DensePolynomialOrEvaluations<_, Radix2EvaluationDomain<_>>,
        _,
        _,
    )> = polynomials
        .iter()
        .zip(comms.iter())
        .map(|(p, comm)| {
            let p = DensePolynomialOrEvaluations::DensePolynomial(p);
            (p, None, comm.blinders.clone())
        })
        .collect();

    let evaluation_points = vec![ark_bn254::Fr::rand(rng), ark_bn254::Fr::rand(rng)];

    let evaluations: Vec<_> = polynomials
        .iter()
        .zip(comms)
        .map(|(p, commitment)| {
            let evaluations = evaluation_points
                .iter()
                .map(|x| {
                    // Inputs are chosen to use only 1 chunk
                    vec![p.evaluate(x)]
                })
                .collect();
            Evaluation {
                commitment: commitment.commitment,
                evaluations,
                degree_bound: None,
            }
        })
        .collect();

    let polyscale = ark_bn254::Fr::rand(rng);

    let pairing_proof = KZGProof::create(
        &srs,
        polynomials_and_blinders.as_slice(),
        &evaluation_points,
        polyscale,
    )
    .unwrap();

    let poly_commitment = create_poly_commitment(&evaluations, polyscale);
    let evals = combine_evaluations(&evaluations, polyscale);
    let blinding_commitment = srs.full_srs.h.mul(pairing_proof.blinding);
    let eval_commitment = srs
        .full_srs
        .commit_non_hiding(&eval_polynomial(&evaluation_points, &evals), 1, None)
        .unshifted[0]
        .into_projective();

    let divisor_commitment = srs
        .verifier_srs
        .commit_non_hiding(&divisor_polynomial(&evaluation_points), 1, None)
        .unshifted[0];
    let numerator_commitment =
        (poly_commitment - eval_commitment - blinding_commitment).into_affine();

    let numerator_serialized = serialize_g1point_for_verifier(numerator_commitment).unwrap();
    let quotient_serialized = serialize_g1point_for_verifier(pairing_proof.quotient.neg()).unwrap();
    let divisor_serialized = serialize_g2point_for_verifier(divisor_commitment).unwrap();

    let mut points_serialized = numerator_serialized.clone();
    points_serialized.extend(quotient_serialized);
    points_serialized.extend(divisor_serialized);

    fs::write("../eth_verifier/proof.mpk", points_serialized).unwrap();

    let endo_q = G1::endos().1;
    srs.full_srs.add_lagrange_basis(cs.domain.d1);
    let prover_index = ProverIndex::<G1, KZGProof>::create(cs, endo_q, Arc::new(srs.clone()));
    let verifier_index = prover_index.verifier_index();
    fs::write(
        "../eth_verifier/verifier_index.mpk",
        rmp_serde::to_vec(&verifier_index).unwrap(),
    )
    .unwrap();

    println!(
        "Is verifier circuit's KZG proof valid?: {:?}",
        pairing_proof.verify(&srs, &evaluations, polyscale, &evaluation_points)
    );
    println!("{}", verifier_index.powers_of_alpha);
}

fn generate_test_proof() {
    let public_input: Vec<ScalarField> = vec![42.into(); 5];
    let gates = create_circuit::<ScalarField>(0, public_input.len());

    // create witness
    let mut witness: [Vec<_>; COLUMNS] = array::from_fn(|_| vec![0.into(); gates.len()]);
    fill_in_witness::<ScalarField>(0, &mut witness, &[]);

    let cs = ConstraintSystem::<ScalarField>::create(gates)
        .build()
        .unwrap();

    const ZK_ROWS: usize = 3;
    let domain_size = cs.gates.len() + ZK_ROWS;
    let domain = EvaluationDomains::create(domain_size).unwrap();

    let n = domain.d1.size as usize;

    let srs = create_srs(42.into(), n, domain);
    let endo_q = G1::endos().1;
    let prover_index =
        ProverIndex::<G1, PairingProof<ark_ec::bn::Bn<ark_bn254::Parameters>>>::create(
            cs,
            endo_q,
            Arc::new(srs.clone()),
        );

    let groupmap = <G1 as CommitmentCurve>::Map::setup();
    let prover_proof = ProverProof::create::<KeccakFqSponge, KeccakFrSponge>(
        &groupmap,
        witness,
        &[],
        &prover_index,
    )
    .unwrap();

    fs::write(
        "../eth_verifier/verifier_index.mpk",
        rmp_serde::to_vec(&prover_index.verifier_index()).unwrap(),
    )
    .unwrap();

    let context = Context {
        verifier_index: &prover_index.verifier_index(),
        proof: &prover_proof,
        public_input: &public_input,
    };

    let verified =
        batch_verify::<G1, KeccakFqSponge, KeccakFrSponge, KZGProof>(&groupmap, &[context]).is_ok();
    println!("Is test circuit's KZG proof valid?: {:?}", verified);
}

fn generate_test_proof() {
    let public_input: Vec<ScalarField> = vec![42.into(); 5];
    let gates = create_circuit::<ScalarField>(0, public_input.len());

    // create witness
    let mut witness: [Vec<_>; COLUMNS] = array::from_fn(|_| vec![0.into(); gates.len()]);
    fill_in_witness::<ScalarField>(0, &mut witness, &[]);

    let cs = ConstraintSystem::<ScalarField>::create(gates)
        .build()
        .unwrap();

    const ZK_ROWS: usize = 3;
    let domain_size = cs.gates.len() + ZK_ROWS;
    let domain = EvaluationDomains::create(domain_size).unwrap();

    let n = domain.d1.size as usize;

    let srs = create_srs(42.into(), n, domain);
    let endo_q = G1::endos().1;
    let prover_index =
        ProverIndex::<G1, PairingProof<ark_ec::bn::Bn<ark_bn254::Parameters>>>::create(
            cs,
            endo_q,
            Arc::new(srs.clone()),
        );

    let groupmap = <G1 as CommitmentCurve>::Map::setup();
    let prover_proof = ProverProof::create::<KeccakFqSponge, KeccakFrSponge>(
        &groupmap,
        witness,
        &[],
        &prover_index,
    )
    .unwrap();

    fs::write(
        "../eth_verifier/verifier_index.mpk",
        rmp_serde::to_vec(&prover_index.verifier_index()).unwrap(),
    )
    .unwrap();

    let context = Context {
        verifier_index: &prover_index.verifier_index(),
        proof: &prover_proof,
        public_input: &public_input,
    };

    let verified =
        batch_verify::<G1, KeccakFqSponge, KeccakFrSponge, KZGProof>(&groupmap, &[context]).is_ok();
    println!("Is test circuit's KZG proof valid?: {:?}", verified);
}

fn serialize_g1point_for_verifier(point: G1Affine) -> Result<Vec<u8>, SerializationError> {
    let mut point_serialized = vec![];
    point.serialize_uncompressed(&mut point_serialized)?;
    point_serialized[..32].reverse();
    point_serialized[32..].reverse();
    Ok(point_serialized)
}

fn serialize_g2point_for_verifier(point: G2Affine) -> Result<Vec<u8>, SerializationError> {
    let mut point_serialized = vec![];
    point.serialize_uncompressed(&mut point_serialized)?;
    point_serialized[..64].reverse();
    point_serialized[64..].reverse();
    Ok(point_serialized)
}

fn read_gates_file() -> Vec<CircuitGate<ark_ff::Fp256<ark_bn254::FrParameters>>> {
    let gates_json = fs::read_to_string("gates.json").unwrap();
    let snarky_gates: Vec<SnarkyGate> = serde_json::from_str(&gates_json).unwrap();

    snarky_gates
        .iter()
        .map(|gate| gate.clone().into())
        .collect()
}

fn create_poly_commitment(
    evaluations: &Vec<Evaluation<GroupAffine<ark_bn254::g1::Parameters>>>,
    polyscale: ark_ff::Fp256<ark_bn254::FrParameters>,
) -> ark_ec::short_weierstrass_jacobian::GroupProjective<ark_bn254::g1::Parameters> {
    let poly_commitment = {
        let mut scalars: Vec<ark_bn254::Fr> = Vec::new();
        let mut points = Vec::new();
        combine_commitments(
            evaluations,
            &mut scalars,
            &mut points,
            polyscale,
            ark_bn254::Fr::from(1),
        );
        let scalars: Vec<_> = scalars.iter().map(|x| x.into_repr()).collect();

        VariableBaseMSM::multi_scalar_mul(&points, &scalars)
    };
    poly_commitment
}

fn create_selector_dense_polynomials(
    cs: ConstraintSystem<ark_ff::Fp256<ark_bn254::FrParameters>>,
    domain: EvaluationDomains<ark_ff::Fp256<ark_bn254::FrParameters>>,
) -> Vec<DensePolynomial<ark_ff::Fp256<ark_bn254::FrParameters>>> {
    let foreign_field_add_selector =
        selector_polynomial(GateType::ForeignFieldAdd, &cs.gates, &domain);

    let generic_selector =
        Evaluations::<ark_bn254::Fr, Radix2EvaluationDomain<ark_bn254::Fr>>::from_vec_and_domain(
            cs.gates
                .iter()
                .map(|gate| {
                    if matches!(gate.typ, GateType::Generic) {
                        ark_bn254::Fr::one()
                    } else {
                        ark_bn254::Fr::zero()
                    }
                })
                .collect(),
            cs.domain.d1,
        )
        .interpolate();

    let polynomials: Vec<_> = vec![foreign_field_add_selector, generic_selector];
    polynomials
}

fn create_srs(
    x: ark_ff::Fp256<ark_bn254::FrParameters>,
    n: usize,
    domain: EvaluationDomains<ark_ff::Fp256<ark_bn254::FrParameters>>,
) -> PairingSRS<ark_ec::bn::Bn<ark_bn254::Parameters>> {
    let mut srs = SRS::<ark_bn254::G1Affine>::create_trusted_setup(x, n);
    let verifier_srs = SRS::<ark_bn254::G2Affine>::create_trusted_setup(x, 3);
    srs.add_lagrange_basis(domain.d1);

    PairingSRS {
        full_srs: srs,
        verifier_srs,
    }
}

/// The polynomial that evaluates to each of `evals` for the respective `elm`s.
fn eval_polynomial(
    elm: &[ark_bn254::Fr],
    evals: &[ark_bn254::Fr],
) -> DensePolynomial<ark_bn254::Fr> {
    let zeta = elm[0];
    let zeta_omega = elm[1];
    let eval_zeta = evals[0];
    let eval_zeta_omega = evals[1];

    // The polynomial that evaluates to `p(zeta)` at `zeta` and `p(zeta_omega)` at
    // `zeta_omega`.
    // We write `p(x) = a + bx`, which gives
    // ```text
    // p(zeta) = a + b * zeta
    // p(zeta_omega) = a + b * zeta_omega
    // ```
    // and so
    // ```text
    // b = (p(zeta_omega) - p(zeta)) / (zeta_omega - zeta)
    // a = p(zeta) - b * zeta
    // ```
    let b = (eval_zeta_omega - eval_zeta) / (zeta_omega - zeta);
    let a = eval_zeta - b * zeta;
    DensePolynomial::from_coefficients_slice(&[a, b])
}

/// The polynomial that evaluates to `0` at the evaluation points.
fn divisor_polynomial(elm: &[ark_bn254::Fr]) -> DensePolynomial<ark_bn254::Fr> {
    elm.iter()
        .map(|value| DensePolynomial::from_coefficients_slice(&[-(*value), ark_bn254::Fr::one()]))
        .reduce(|poly1, poly2| &poly1 * &poly2)
        .unwrap()
}

/// Create selector polynomial for a circuit gate
fn selector_polynomial(
    gate_type: GateType,
    gates: &[CircuitGate<ark_bn254::Fr>],
    domain: &EvaluationDomains<ark_bn254::Fr>,
) -> DensePolynomial<ark_bn254::Fr> {
    // Coefficient form
    Evaluations::<_, Radix2EvaluationDomain<_>>::from_vec_and_domain(
        gates
            .iter()
            .map(|gate| {
                if gate.typ == gate_type {
                    ark_bn254::Fr::one()
                } else {
                    ark_bn254::Fr::zero()
                }
            })
            .collect(),
        domain.d1,
    )
    .interpolate()
}<|MERGE_RESOLUTION|>--- conflicted
+++ resolved
@@ -102,11 +102,7 @@
     srs.full_srs.add_lagrange_basis(cs.domain.d1);
 
     let (_endo_r, endo_q) = G1::endos();
-<<<<<<< HEAD
-    let index = ProverIndex::<G1, KZGProof>::create(cs, *endo_q, srs);
-=======
     let index = ProverIndex::<G1, KZGProof>::create(cs, *endo_q, Arc::new(srs.clone()));
->>>>>>> b706662f
 
     let group_map = <G1 as CommitmentCurve>::Map::setup();
     let proof = ProverProof::create_recursive::<KeccakFqSponge, KeccakFrSponge>(
@@ -119,8 +115,6 @@
     )
     .unwrap();
 
-    println!("{:#?}", proof.evals.z.zeta);
-
     fs::write(
         "../eth_verifier/prover_proof.mpk",
         rmp_serde::to_vec_named(&proof).unwrap(),
@@ -133,11 +127,7 @@
     .unwrap();
     fs::write(
         "../eth_verifier/urs.mpk",
-<<<<<<< HEAD
-        rmp_serde::to_vec_named(&index.verifier_index().srs().verifier_srs).unwrap(),
-=======
         rmp_serde::to_vec_named(&srs).unwrap(),
->>>>>>> b706662f
     )
     .unwrap();
 }
@@ -252,59 +242,6 @@
         pairing_proof.verify(&srs, &evaluations, polyscale, &evaluation_points)
     );
     println!("{}", verifier_index.powers_of_alpha);
-}
-
-fn generate_test_proof() {
-    let public_input: Vec<ScalarField> = vec![42.into(); 5];
-    let gates = create_circuit::<ScalarField>(0, public_input.len());
-
-    // create witness
-    let mut witness: [Vec<_>; COLUMNS] = array::from_fn(|_| vec![0.into(); gates.len()]);
-    fill_in_witness::<ScalarField>(0, &mut witness, &[]);
-
-    let cs = ConstraintSystem::<ScalarField>::create(gates)
-        .build()
-        .unwrap();
-
-    const ZK_ROWS: usize = 3;
-    let domain_size = cs.gates.len() + ZK_ROWS;
-    let domain = EvaluationDomains::create(domain_size).unwrap();
-
-    let n = domain.d1.size as usize;
-
-    let srs = create_srs(42.into(), n, domain);
-    let endo_q = G1::endos().1;
-    let prover_index =
-        ProverIndex::<G1, PairingProof<ark_ec::bn::Bn<ark_bn254::Parameters>>>::create(
-            cs,
-            endo_q,
-            Arc::new(srs.clone()),
-        );
-
-    let groupmap = <G1 as CommitmentCurve>::Map::setup();
-    let prover_proof = ProverProof::create::<KeccakFqSponge, KeccakFrSponge>(
-        &groupmap,
-        witness,
-        &[],
-        &prover_index,
-    )
-    .unwrap();
-
-    fs::write(
-        "../eth_verifier/verifier_index.mpk",
-        rmp_serde::to_vec(&prover_index.verifier_index()).unwrap(),
-    )
-    .unwrap();
-
-    let context = Context {
-        verifier_index: &prover_index.verifier_index(),
-        proof: &prover_proof,
-        public_input: &public_input,
-    };
-
-    let verified =
-        batch_verify::<G1, KeccakFqSponge, KeccakFrSponge, KZGProof>(&groupmap, &[context]).is_ok();
-    println!("Is test circuit's KZG proof valid?: {:?}", verified);
 }
 
 fn generate_test_proof() {
