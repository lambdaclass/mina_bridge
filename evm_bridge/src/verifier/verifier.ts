--- conflicted
+++ resolved
@@ -1,11 +1,7 @@
 import assert from 'assert';
 import { readFileSync } from 'fs';
-<<<<<<< HEAD
-import { Group, Scalar, Field, public_ } from 'o1js';
+import { circuitMain, Circuit, Group, Scalar, public_, Field } from 'o1js';
 import { PolyComm } from '../poly_commitment/commitment.js';
-=======
-import { circuitMain, Circuit, Group, Scalar, Provable, public_, Field } from 'o1js';
->>>>>>> c1b4c224
 import { SRS } from '../SRS.js';
 import { Sponge } from './sponge.js';
 
@@ -18,7 +14,7 @@
 
 let { g, h } = SRS.createFromJSON();
 
-/*
+/**
 * Will contain information necessary for executing a verification
 */
 export class VerifierIndex {
@@ -87,12 +83,9 @@
     }
 }
 
-<<<<<<< HEAD
-export class Verifier {
-    static readonly PERMUTS: number = 7;
-    static readonly COLUMNS: number = 15;
-
-    static main(sg: Group, z1: bigint, expected: Group, debug: boolean) {
+export class Verifier extends Circuit {
+    @circuitMain
+    static main(@public_ sg: Group, @public_ sg_scalar: Scalar, @public_ expected: Group) {
         let nonzero_length = g.length;
         let max_rounds = Math.ceil(Math.log2(nonzero_length));
         let padded_length = Math.pow(2, max_rounds);
@@ -102,81 +95,38 @@
         points = points.concat(g);
         points = points.concat(Array(padding).fill(Group.zero));
 
-        let scalars = [0n];
+        let scalars = [Scalar.from(0)];
         //TODO: Add challenges and s polynomial (in that case, using Scalars we could run out of memory)
-        scalars = scalars.concat(Array(padded_length).fill(1n));
+        scalars = scalars.concat(Array(padded_length).fill(Scalar.from(1)));
         assert(points.length == scalars.length, "The number of points is not the same as the number of scalars");
 
         points.push(sg);
-        scalars.push(mod(-z1 - 1n));
+        scalars.push(sg_scalar);
 
-        if (debug) {
-            Verifier.msmDebug(points, scalars).assertEquals(expected);
-        } else {
-            Verifier.msm(points, scalars).assertEquals(expected);
-        }
+        Verifier.msm(points, scalars).assertEquals(expected);
     }
 
     // Naive algorithm
-    static msm(points: Group[], scalars: bigint[]) {
+    static msm(points: Group[], scalars: Scalar[]) {
         let result = Group.zero;
 
         for (let i = 0; i < points.length; i++) {
             let point = points[i];
             let scalar = scalars[i];
-            result = result.add(point.scale(scalar));
+            let scaled = point.scale(scalar);
+            result = result.add(scaled);
         }
 
         return result;
-=======
-export class Verifier extends Circuit {
-  @circuitMain
-  static main(@public_ sg: Group, @public_ sg_scalar: Scalar, @public_ expected: Group) {
-    let nonzero_length = g.length;
-    let max_rounds = Math.ceil(Math.log2(nonzero_length));
-    let padded_length = Math.pow(2, max_rounds);
-    let padding = padded_length - nonzero_length;
-
-    let points = [h];
-    points = points.concat(g);
-    points = points.concat(Array(padding).fill(Group.zero));
-
-    let scalars = [Scalar.from(0)];
-    //TODO: Add challenges and s polynomial (in that case, using Scalars we could run out of memory)
-    scalars = scalars.concat(Array(padded_length).fill(Scalar.from(1)));
-    assert(points.length == scalars.length, "The number of points is not the same as the number of scalars");
-
-    points.push(sg);
-    scalars.push(sg_scalar);
-
-    Verifier.msm(points, scalars).assertEquals(expected);
-  }
-
-  // Naive algorithm
-  static msm(points: Group[], scalars: Scalar[]) {
-    let result = Group.zero;
-
-    for (let i = 0; i < points.length; i++) {
-      let point = points[i];
-      let scalar = scalars[i];
-      let scaled = point.scale(scalar);
-      result = result.add(scaled);
->>>>>>> c1b4c224
     }
 
     // Naive algorithm (used for debugging)
-    static msmDebug(points: Group[], scalars: bigint[]) {
+    static msmDebug(points: Group[], scalars: Scalar[]) {
         let result = Group.zero;
 
-<<<<<<< HEAD
         if (steps.length === 0) {
             console.log("Steps file not found, skipping MSM check");
         }
-=======
-  // Naive algorithm (used for debugging)
-  static msmDebug(points: Group[], scalars: Scalar[]) {
-    let result = Group.zero;
->>>>>>> c1b4c224
 
         for (let i = 0; i < points.length; i++) {
             let point = points[i];
@@ -190,14 +140,4 @@
 
         return result;
     }
-<<<<<<< HEAD
-}
-
-function mod(n: bigint) {
-    return ((n % Scalar.ORDER) + Scalar.ORDER) % Scalar.ORDER;
-=======
-
-    return result;
-  }
->>>>>>> c1b4c224
 }