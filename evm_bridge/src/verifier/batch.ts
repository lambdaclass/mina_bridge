import { Scalar } from "o1js";
import { Verifier, VerifierIndex } from './verifier.js'
import { PolyComm } from "../poly_commitment/commitment.js";
import { ProverProof, PointEvaluations } from "../prover/prover.js";

export class Batch extends Verifier {
    /**
     * will take verifier_index, proof and public inputs as args.
     * will output a "batch evaluation proof"
     *
     * essentially will partial verify proofs so they can be batched verified later.
    */
    static toBatch(verifier_index: VerifierIndex, proof: ProverProof, public_input: Scalar[]) {
        //~ 1. Check the length of evaluations inside the proof.
        this.#check_proof_evals_len(proof)

        //~ 2. Commit to the negated public input polynomial.
        let lgr_comm = verifier_index.srs.lagrangeBases.get(verifier_index.domain_size)!;
        let com = lgr_comm?.slice(0, verifier_index.public);
        let elm = public_input.map(s => s.neg());
        let non_hiding_public_comm = PolyComm.msm(com, elm);
        let public_comm = verifier_index
            .srs
            .maskCustom(non_hiding_public_comm,
                new PolyComm([Scalar.from(1)], undefined))?.commitment;
<<<<<<< HEAD
        
=======
        return public_comm;
>>>>>>> 2fe319ff
        /*
          Check the length of evaluations inside the proof.
          Commit to the negated public input polynomial.
          Run the Fiat-Shamir argument.
          
          Combine the chunked polynomials’ evaluations (TODO: most likely only the quotient polynomial is chunked) with the right powers of $\zeta^n$ and $(\zeta * \omega)^n$.
        */
        
        let original_evals = proof.evals;
        
        original_evals.combine();
        
        // let evals = proof.evals.combine(&powers_of_eval_points_for_chunks);
        //let context = Context {
        //    verifier_index,
        //    proof,
        //    public_input,
        //};
      

        /*
          Compute the commitment to the linearized polynomial $f$. To do this, add the constraints of all of the gates, of the permutation, and optionally of the lookup. (See the separate sections in the constraints section.) Any polynomial should be replaced by its associated commitment, contained in the verifier index or in the proof, unless a polynomial has its evaluation provided by the proof in which case the evaluation should be used in place of the commitment.
          Compute the (chuncked) commitment of $ft$ (see Maller’s optimization).
          List the polynomial commitments, and their associated evaluations, that are associated to the aggregated evaluation proof in the proof:
              recursion
              public input commitment
              ft commitment (chunks of it)
              permutation commitment
              index commitments that use the coefficients
              witness commitments
              coefficient commitments
              sigma commitments
              lookup commitments
        */
        return f_comm;
    }

    /*
    * Enforce the length of evaluations inside the `proof`.
    * Atm, the length of evaluations(both `zeta` and `zeta_omega`) SHOULD be 1.
    * The length value is prone to future change.
    */
    static #check_proof_evals_len(proof: ProverProof): boolean {
        const {
            w,
            z,
            s,
            coefficients,
            lookup,
            genericSelector,
            poseidonSelector
        } = proof.evals;

        const valid_evals_len = (evals: PointEvaluations<Array<Scalar>>): boolean =>
            evals.zeta.length === 1 && evals.zetaOmega.length === 1;

        // auxiliary
        let arrays = [w, s, coefficients];
        let singles = [z, genericSelector, poseidonSelector];
        if (lookup) {
            const {
                sorted,
                aggreg,
                table,
                runtime
            } = lookup;

            arrays.push(sorted);
            singles.push(aggreg, table);
            if (runtime) singles.push(runtime);
        }

        // true if all evaluation lengths are valid
        return arrays.every((evals) => evals.every(valid_evals_len)) &&
            singles.every(valid_evals_len);
    }
}<|MERGE_RESOLUTION|>--- conflicted
+++ resolved
@@ -23,11 +23,6 @@
             .srs
             .maskCustom(non_hiding_public_comm,
                 new PolyComm([Scalar.from(1)], undefined))?.commitment;
-<<<<<<< HEAD
-        
-=======
-        return public_comm;
->>>>>>> 2fe319ff
         /*
           Check the length of evaluations inside the proof.
           Commit to the negated public input polynomial.
@@ -35,18 +30,18 @@
           
           Combine the chunked polynomials’ evaluations (TODO: most likely only the quotient polynomial is chunked) with the right powers of $\zeta^n$ and $(\zeta * \omega)^n$.
         */
-        
+
         let original_evals = proof.evals;
-        
+
         original_evals.combine();
-        
+
         // let evals = proof.evals.combine(&powers_of_eval_points_for_chunks);
         //let context = Context {
         //    verifier_index,
         //    proof,
         //    public_input,
         //};
-      
+
 
         /*
           Compute the commitment to the linearized polynomial $f$. To do this, add the constraints of all of the gates, of the permutation, and optionally of the lookup. (See the separate sections in the constraints section.) Any polynomial should be replaced by its associated commitment, contained in the verifier index or in the proof, unless a polynomial has its evaluation provided by the proof in which case the evaluation should be used in place of the commitment.
@@ -62,7 +57,7 @@
               sigma commitments
               lookup commitments
         */
-        return f_comm;
+        return public_comm;
     }
 
     /*
