// SPDX-License-Identifier: GPL-3.0
pragma solidity >=0.4.16 <0.9.0;

import {Scalar, Base} from "./Fields.sol";
<<<<<<< HEAD
import {BN254} from "../src/BN254.sol";

import "forge-std/console.sol";
=======
import {VerifierIndex} from "./VerifierIndex.sol";
import {PolyComm, polycomm_msm, mask_custom} from "./Commitment.sol";
import {BN254} from "./BN254.sol";
>>>>>>> ca4f6287

library Kimchi {
    struct Proof {
        uint256 data;
    }

    function deserializeProof(
        uint8[69] calldata serialized_proof
    ) public view returns (ProverProof memory proof) {
        uint256 i = 0;
        uint8 firstbyte = serialized_proof[i];
        // first byte is 0x92, indicating this is a map with 2 elements
        if (firstbyte != 0x92) {
            // TODO: return error
            proof.opening_proof_quotient = BN254.P1();
            return proof;
        }

        // read lenght of the data
        i += 1;
        if (serialized_proof[i] != 0xC4) {
            // TODO! not implemented!
            proof.opening_proof_quotient = BN254.P1();
            return proof;
        }

        // next byte is the length of the data in one byte
        i += 1;
        if (serialized_proof[i] != 0x20) {
            // length of data is not 32 bytes
            // TODO! not implemented!
            proof.opening_proof_quotient = BN254.P1();
            return proof;
        }

        // read data
        i += 1;
        uint256 data_quotient = 0;
        for (uint256 j = 0; j < 32; j++) {
            data_quotient =
                data_quotient +
                uint256(serialized_proof[j + i]) *
                (2 ** (8 * (31 - j)));
        }

        proof.opening_proof_quotient = BN254.g1Deserialize(
            bytes32(data_quotient)
        );

        // read blinding
        i += 32;
        // read length of the data
        if (serialized_proof[i] != 0xC4) {
            // TODO! not implemented!
            proof.opening_proof_quotient = BN254.P1();
            return proof;
        }

        // next byte is the length of the data in one byte
        i += 1;
        if (serialized_proof[i] != 0x20) {
            // length of data is not 32 bytes
            // TODO! not implemented!
            proof.opening_proof_quotient = BN254.P1();
            return proof;
        }

        // read data
        i += 1;
        uint256 data_blinding = 0;
        for (uint256 j = 0; j < 32; j++) {
            data_blinding =
                data_blinding +
                uint256(serialized_proof[j + i]) *
                (2 ** (8 * (31 - j)));
        }

        proof.opening_proof_blinding = data_blinding;
        return proof;
    }

    struct ProofInput {
        uint256[] serializedProof;
    }

    struct ProverProof {
        BN254.G1 opening_proof_quotient;
        uint256 opening_proof_blinding;
    }
}

contract KimchiVerifier {
    VerifierIndex verifier_index;

    // 1) deserialize
    // 2) staticcall to precompile of pairing check

    function verify(uint256[] memory serializedProof)
        public
        view
        returns (bool)
    {
        bool success;
        assembly {
            let freeMemPointer := 0x40
            success := staticcall(
                gas(),
                0x8,
                add(freeMemPointer, 28),
                add(freeMemPointer, 0x40),
                0x00,
                0x00
            )
        }

        //require(success);
        /*
        This is a list of steps needed for verification, we need to determine which
        ones can be skipped or simplified.

        Partial verification:
            1. Check the length of evaluations insde the proof.
            2. Commit to the negated public input poly
            3. Fiat-Shamir (MAY SKIP OR VASTLY SIMPLIFY)
            4. Combined chunk polynomials evaluations
            5. Commitment to linearized polynomial f
            6. Chunked commitment of ft
            7. List poly commitments for final verification

        Final verification:
            1. Combine commitments, compute final poly commitment (MSM)
            2. Combine evals
            3. Commit divisor and eval polynomials
            4. Compute numerator commitment
            5. Compute scaled quotient
            6. Check numerator == scaled_quotient
        */
        return true;
    }

    /*
        Partial verification:
            1. Check the length of evaluations insde the proof. SKIPPED
            2. Commit to the negated public input poly
            3. Fiat-Shamir (MAY SKIP OR VASTLY SIMPLIFY)
            4. Combined chunk polynomials evaluations
            5. Commitment to linearized polynomial f
            6. Chunked commitment of ft
            7. List poly commitments for final verification
    */
    error IncorrectPublicInputLength();

    function partial_verify(Scalar.FE[] memory public_inputs) public view {
        uint256 chunk_size = verifier_index.domain_size <
            verifier_index.max_poly_size
            ? 1
            : verifier_index.domain_size / verifier_index.max_poly_size;

        if (public_inputs.length != verifier_index.public_len) {
            revert IncorrectPublicInputLength();
        }
        PolyComm[] memory lgr_comm = verifier_index.urs.lagrange_bases[
            verifier_index.domain_size
        ];
        PolyComm[] memory comm = new PolyComm[](verifier_index.public_len);
        // INFO: can use unchecked on for loops to save gas
        for (uint256 i = 0; i < verifier_index.public_len; i++) {
            comm[i] = lgr_comm[i];
        }
        PolyComm memory public_comm;
        if (public_inputs.length == 0) {
            BN254.G1[] memory blindings = new BN254.G1[](chunk_size);
            for (uint256 i = 0; i < chunk_size; i++) {
                blindings[i] = verifier_index.blinding_commitment;
            }
            public_comm = PolyComm(blindings);
        } else {
            Scalar.FE[] memory elm = new Scalar.FE[](public_inputs.length);
            for (uint i = 0; i < elm.length; i++) {
                elm[i] = public_inputs[i].neg();
            }
            BN254.G1 memory public_comm = polycomm_msm(comm, elm);
            Scalar.FE[] memory blinders = new Scalar.FE[](public_comm.unshifted.length);
            for (uint i = 0; i < public_comm.unshifted.length; i++) {
                blinders[i] = Scalar.FE.wrap(1);
            }
            public_comm = mask_custom(verifier_index.urs, public_comm, blinders).commitment;
        }
    }

    /* TODO WIP
    function deserialize_proof(
        uint256[] calldata public_inputs,
        uint256[] calldata serialized_proof
    ) returns (Proof memory) {}
    */
}<|MERGE_RESOLUTION|>--- conflicted
+++ resolved
@@ -2,15 +2,11 @@
 pragma solidity >=0.4.16 <0.9.0;
 
 import {Scalar, Base} from "./Fields.sol";
-<<<<<<< HEAD
-import {BN254} from "../src/BN254.sol";
-
-import "forge-std/console.sol";
-=======
+import {BN254} from "./BN254.sol";
 import {VerifierIndex} from "./VerifierIndex.sol";
 import {PolyComm, polycomm_msm, mask_custom} from "./Commitment.sol";
-import {BN254} from "./BN254.sol";
->>>>>>> ca4f6287
+
+import "forge-std/console.sol";
 
 library Kimchi {
     struct Proof {
@@ -108,11 +104,9 @@
     // 1) deserialize
     // 2) staticcall to precompile of pairing check
 
-    function verify(uint256[] memory serializedProof)
-        public
-        view
-        returns (bool)
-    {
+    function verify(
+        uint256[] memory serializedProof
+    ) public view returns (bool) {
         bool success;
         assembly {
             let freeMemPointer := 0x40
@@ -193,11 +187,14 @@
                 elm[i] = public_inputs[i].neg();
             }
             BN254.G1 memory public_comm = polycomm_msm(comm, elm);
-            Scalar.FE[] memory blinders = new Scalar.FE[](public_comm.unshifted.length);
+            Scalar.FE[] memory blinders = new Scalar.FE[](
+                public_comm.unshifted.length
+            );
             for (uint i = 0; i < public_comm.unshifted.length; i++) {
                 blinders[i] = Scalar.FE.wrap(1);
             }
-            public_comm = mask_custom(verifier_index.urs, public_comm, blinders).commitment;
+            public_comm = mask_custom(verifier_index.urs, public_comm, blinders)
+                .commitment;
         }
     }
 
