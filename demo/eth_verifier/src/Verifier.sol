--- conflicted
+++ resolved
@@ -5,16 +5,12 @@
 import {BN254} from "./BN254.sol";
 import {VerifierIndex} from "./VerifierIndex.sol";
 import {PolyComm, polycomm_msm, mask_custom} from "./Commitment.sol";
-<<<<<<< HEAD
-
-import "forge-std/console.sol";
-=======
-import "./BN254.sol";
+
+// import "forge-std/console.sol";
 import {console} from "forge-std/Test.sol";
 
-using { BN254.neg } for BN254.G1Point;
-using { Scalar.neg } for Scalar.FE;
->>>>>>> 56b08580
+using {BN254.neg} for BN254.G1Point;
+using {Scalar.neg} for Scalar.FE;
 
 library Kimchi {
     struct Proof {
@@ -82,7 +78,7 @@
         // evals
 
         // opening proof
-        BN254.G1 opening_proof_quotient;
+        BN254.G1Point opening_proof_quotient;
         uint256 opening_proof_blinding;
     }
 
@@ -186,24 +182,18 @@
             for (uint i = 0; i < elm.length; i++) {
                 elm[i] = public_inputs[i].neg();
             }
-<<<<<<< HEAD
-            BN254.G1 memory public_comm = polycomm_msm(comm, elm);
+            PolyComm memory public_comm_tmp = polycomm_msm(comm, elm);
             Scalar.FE[] memory blinders = new Scalar.FE[](
-                public_comm.unshifted.length
+                public_comm_tmp.unshifted.length
             );
-            for (uint i = 0; i < public_comm.unshifted.length; i++) {
-                blinders[i] = Scalar.FE.wrap(1);
-            }
-            public_comm = mask_custom(verifier_index.urs, public_comm, blinders)
-                .commitment;
-=======
-            PolyComm memory public_comm_tmp = polycomm_msm(comm, elm);
-            Scalar.FE[] memory blinders = new Scalar.FE[](public_comm_tmp.unshifted.length);
             for (uint i = 0; i < public_comm_tmp.unshifted.length; i++) {
                 blinders[i] = Scalar.FE.wrap(1);
             }
-            public_comm = mask_custom(verifier_index.urs, public_comm_tmp, blinders).commitment;
->>>>>>> 56b08580
+            public_comm = mask_custom(
+                verifier_index.urs,
+                public_comm_tmp,
+                blinders
+            ).commitment;
         }
     }
 
