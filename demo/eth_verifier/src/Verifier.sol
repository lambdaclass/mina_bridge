// SPDX-License-Identifier: GPL-3.0
pragma solidity >=0.4.16 <0.9.0;

<<<<<<< HEAD
import "./Fields.sol";
import "./BN254.sol";
import {VerifierIndex} from "./VerifierIndex.sol";
import "./Commitment.sol";
import "./Oracles.sol";
import "./Proof.sol";
import "./State.sol";

// import "forge-std/console.sol";
import {console} from "forge-std/Test.sol";
=======
import "../lib/Fields.sol";
import "../lib/BN254.sol";
import "../lib/VerifierIndex.sol";
import "../lib/Commitment.sol";
>>>>>>> 546fe4ee

using {BN254.neg} for BN254.G1Point;
using {Scalar.neg} for Scalar.FE;

library Kimchi {
    struct Proof {
        uint256 data;
    }

    struct ProofInput {
        uint256[] serializedProof;
    }

    struct ProverProof {
        // evals

        // opening proof
        BN254.G1Point opening_proof_quotient;
        uint256 opening_proof_blinding;
    }

    struct Evals {
        Base.FE zeta;
        Base.FE zeta_omega;
    }

    /*
    function deserializeEvals(
        uint8[71] calldata serialized_evals
    ) public view returns (Evals memory evals) {}
    */
}

contract KimchiVerifier {
    VerifierIndex verifier_index;
    ProverProof proof;

    State state;

    function setup(
        BN254.G1Point[] memory g,
        BN254.G1Point memory h,
        uint256 public_len,
        uint256 domain_size,
<<<<<<< HEAD
        uint256 max_poly_size,
        ProofEvaluations memory evals
    ) {
=======
        uint256 max_poly_size
    ) public {
>>>>>>> 546fe4ee
        for (uint i = 0; i < g.length; i++) {
            verifier_index.urs.g.push(g[i]);
        }
        verifier_index.urs.h = h;
        calculate_lagrange_bases(g, h, domain_size, verifier_index.urs.lagrange_bases_unshifted);
        verifier_index.public_len = public_len;
        verifier_index.domain_size = domain_size;
        verifier_index.max_poly_size = max_poly_size;

        proof.evals = evals;
    }

    // 1) deserialize
    // 2) staticcall to precompile of pairing check

    function verify(
        uint256[] memory serializedProof
    ) public view returns (bool) {
        bool success;

        /* NOTE: this is an example of the use of the precompile
        assembly {
            let freeMemPointer := 0x40
            success := staticcall(
                gas(),
                0x8,
                add(freeMemPointer, 28),
                add(freeMemPointer, 0x40),
                0x00,
                0x00
            )
        }
        */

        //require(success);
        /*
        This is a list of steps needed for verification, we need to determine which
        ones can be skipped or simplified.

        Partial verification:
            1. Check the length of evaluations insde the proof.
            2. Commit to the negated public input poly
            3. Fiat-Shamir (MAY SKIP OR VASTLY SIMPLIFY)
            4. Combined chunk polynomials evaluations
            5. Commitment to linearized polynomial f
            6. Chunked commitment of ft
            7. List poly commitments for final verification

        Final verification:
            1. Combine commitments, compute final poly commitment (MSM)
            2. Combine evals
            3. Commit divisor and eval polynomials
            4. Compute numerator commitment
            5. Compute scaled quotient
            6. Check numerator == scaled_quotient
        */
        return true;
    }

    /*
        Partial verification:
            1. Check the length of evaluations insde the proof. SKIPPED
            2. Commit to the negated public input poly
            3. Fiat-Shamir (MAY SKIP OR VASTLY SIMPLIFY)
            4. Combined chunk polynomials evaluations
            5. Commitment to linearized polynomial f
            6. Chunked commitment of ft
            7. List poly commitments for final verification
    */
    error IncorrectPublicInputLength();

    function partial_verify(Scalar.FE[] memory public_inputs) public {
        uint256 chunk_size = verifier_index.domain_size <
            verifier_index.max_poly_size
            ? 1
            : verifier_index.domain_size / verifier_index.max_poly_size;

        if (public_inputs.length != verifier_index.public_len) {
            revert IncorrectPublicInputLength();
        }
        PolyCommFlat memory lgr_comm_flat = verifier_index.urs.lagrange_bases_unshifted[
            verifier_index.domain_size
        ];
        PolyComm[] memory comm = new PolyComm[](verifier_index.public_len);
        PolyComm[] memory lgr_comm = poly_comm_unflat(lgr_comm_flat);
        // INFO: can use unchecked on for loops to save gas
        for (uint256 i = 0; i < verifier_index.public_len; i++) {
            comm[i] = lgr_comm[i];
        }
        PolyComm memory public_comm;
        if (public_inputs.length == 0) {
            BN254.G1Point[] memory blindings = new BN254.G1Point[](chunk_size);
            for (uint256 i = 0; i < chunk_size; i++) {
                blindings[i] = verifier_index.urs.h;
            }
            public_comm = PolyComm(blindings);
        } else {
            Scalar.FE[] memory elm = new Scalar.FE[](public_inputs.length);
            for (uint i = 0; i < elm.length; i++) {
                elm[i] = public_inputs[i].neg();
            }
            PolyComm memory public_comm_tmp = polycomm_msm(comm, elm);
            Scalar.FE[] memory blinders = new Scalar.FE[](
                public_comm_tmp.unshifted.length
            );
            for (uint i = 0; i < public_comm_tmp.unshifted.length; i++) {
                blinders[i] = Scalar.FE.wrap(1);
            }
            public_comm = mask_custom(
                verifier_index.urs,
                public_comm_tmp,
                blinders
            ).commitment;
        }

        Oracles.fiat_shamir(verifier_index);
    }

    /* TODO WIP
    function deserialize_proof(
        uint256[] calldata public_inputs,
        uint256[] calldata serialized_proof
    ) returns (Proof memory) {}
    */

    /// @notice This is used exclusively in `test_PartialVerify()`.
    function set_verifier_index_for_testing() public {
        verifier_index.max_poly_size = 1;
    }

    /// @notice store a mina state
    function store(bytes calldata data) public {
        state.data = data;
    }

    /// @notice retrieve a mina state
    function retrieve() public view returns (bytes memory) {
        // serialize in a useful format (MessagePack)
        return state.data;
    }
}<|MERGE_RESOLUTION|>--- conflicted
+++ resolved
@@ -1,23 +1,13 @@
 // SPDX-License-Identifier: GPL-3.0
 pragma solidity >=0.4.16 <0.9.0;
 
-<<<<<<< HEAD
-import "./Fields.sol";
-import "./BN254.sol";
-import {VerifierIndex} from "./VerifierIndex.sol";
-import "./Commitment.sol";
-import "./Oracles.sol";
-import "./Proof.sol";
-import "./State.sol";
-
-// import "forge-std/console.sol";
-import {console} from "forge-std/Test.sol";
-=======
 import "../lib/Fields.sol";
 import "../lib/BN254.sol";
 import "../lib/VerifierIndex.sol";
 import "../lib/Commitment.sol";
->>>>>>> 546fe4ee
+import "../lib/Proof.sol";
+import "../lib/State.sol";
+import "../lib/Oracles.sol";
 
 using {BN254.neg} for BN254.G1Point;
 using {Scalar.neg} for Scalar.FE;
@@ -62,14 +52,9 @@
         BN254.G1Point memory h,
         uint256 public_len,
         uint256 domain_size,
-<<<<<<< HEAD
         uint256 max_poly_size,
         ProofEvaluations memory evals
-    ) {
-=======
-        uint256 max_poly_size
     ) public {
->>>>>>> 546fe4ee
         for (uint i = 0; i < g.length; i++) {
             verifier_index.urs.g.push(g[i]);
         }
