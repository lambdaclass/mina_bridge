// SPDX-License-Identifier: GPL-3.0
pragma solidity >=0.4.16 <0.9.0;

import {Kimchi} from "../../src/Verifier.sol";
import "../Commitment.sol";
import "../BN254.sol";
import "../Evaluations.sol";
import "../Proof.sol";
import "../State.sol";
import "../Utils.sol";
import {console} from "forge-std/console.sol";

library MsgPk {
<<<<<<< HEAD
    function deserializeFinalCommitments(bytes calldata data)
        public
        view
        returns (
            BN254.G1Point memory numerator,
            BN254.G1Point memory quotient,
            BN254.G2Point memory divisor
        )
    {
        numerator = abi.decode(data[:64], (BN254.G1Point));
        quotient = abi.decode(data[64:128], (BN254.G1Point));
        divisor = abi.decode(data[128:256], (BN254.G2Point));
    }

=======
    struct Stream {
        bytes data;
        uint curr_index;
    }

    struct EncodedArray {
        bytes[] values;
    }

    struct EncodedMap {
        string[] keys;
        bytes[] values;
    }

    function from_data(bytes calldata data) public pure returns (Stream memory) {
        return Stream(data, 0);
    }

    /// @notice returns current byte and advances index.
    function next(Stream memory self) public pure returns (bytes1 b) {
        b = self.data[self.curr_index];
        self.curr_index += 1;
    }

    /// @notice returns current byte without advancing index.
    function curr(Stream memory self) public pure returns (bytes1) {
        return self.data[self.curr_index];
    }

    function next_n(
        Stream memory self,
        uint n
    ) public pure returns (bytes memory consumed) {
        consumed = new bytes(n);
        for (uint i = 1; i <= n; i++) {
            consumed[i] = self.data[self.curr_index + i];
        }
        self.curr_index += n;
    }

    error NonImplementedType();
    /// @notice deserializes the next type and returns the encoded data.
    function trim_encode(Stream memory self) public pure returns (bytes memory) {
        bytes1 prefix = curr(self);
        if (prefix >> 5 == 0x05) {
            return abi.encode(deser_fixstr(self));
        } else if (prefix == 0xC4) {
            return abi.encode(deser_bin8(self));
        } else if (prefix >> 4 == 0x08) {
            return abi.encode(deser_fixmap(self));
        } else {
            revert NonImplementedType();
        }
    }

    function deser_fixstr(Stream memory self) public pure returns (string memory) {
        bytes1 first = next(self);
        require(first >> 5 == 0x05, "not a fixstr");
        uint n = uint256(uint8(first & 0x1F)); // low nibble + lsb of high nibble

        return string(next_n(self, n));
    }

    function deser_bin8(Stream memory self) public pure returns (bytes memory) {
        require(next(self) == 0xC4, "not a stream of bin8 (bytes)");

        // next byte is the length of the stream in one byte
        uint n = uint256(uint8(next(self)));

        // read data
        return next_n(self, n);
    }

    function deser_fixarr(Stream memory self) public pure returns (EncodedArray memory arr) {
        bytes1 first = next(self);
        require(first >> 4 == 0x09, "not a fixarr");
        uint n = uint256(uint8(first & 0x0F)); // low nibble

        arr = EncodedArray(new bytes[](n));

        for (uint i = 0; i < n; i++) {
            arr.values[i] = trim_encode(self);
        }
    }

    function deser_fixmap(Stream memory self) public pure returns (EncodedMap memory map) {
        bytes1 first = next(self);
        require(first >> 4 == 0x08, "not a fixmap");
        uint n = uint256(uint8(first & 0x0F)); // low nibble

        map = EncodedMap(new string[](n), new bytes[](n));

        for (uint i = 0; i < n; i++) {
            map.keys[i] = deser_fixstr(self);
            map.values[i] = trim_encode(self);
        }
    }


    //  !!! FUNCTIONS BELOW ARE DEPRECATED !!!


>>>>>>> 1037f494
    /// @notice deserializes an array of G1Point and also returns the rest of the
    // data, excluding the consumed bytes. `i` is the index that we start to read
    // the data from.
    function deserializeG1Point(
        bytes calldata data,
        uint256 i
    ) public view returns (BN254.G1Point memory p, uint256 final_i) {
        // read length of the data
        require(data[i] == 0xC4, "not a stream of bin8 (bytes)");

        // next byte is the length of the stream in one byte
        i += 1;
        require(data[i] == 0x20, "size of element is not 32 bytes");

        // read data
        i += 1;
        bytes32 compressed = abi.decode(data[i:i + 32], (bytes32));
        p = BN254.g1Deserialize(compressed);

        // go to next
        i += 32;

        final_i = i;
    }

    /// @notice deserializes an URS excluding the lagrange bases, and also
    // returns the final index which points at the end of the consumed data.
    function deserializeURS(
        bytes calldata data
    )
        public
        view
        returns (BN254.G1Point[] memory, BN254.G1Point memory, uint256)
    {
        uint256 i = 0;
        require(data[i] == 0x92, "not a fix array of two elements");

        i += 1;
        require(
            data[i] == 0xdc || data[i] == 0xdd,
            "not an array16 or array32"
        );
        // 0xdc means that the next 2 bytes represent the size,
        // 0xdd means that the next 4 bytes represent the size.
        uint256 byte_count = data[i] == 0xdc ? 2 : 4;

        // next bytes are size of the array
        i += 1;
        uint256 size = uint256(bytes32(data[i:i + byte_count])) >>
            ((32 - byte_count) * 8);
        // shift is necessary because conversion pads with zeros to the left
        BN254.G1Point[] memory g = new BN254.G1Point[](size);
        i += byte_count;

        // read elements
        for (uint256 elem = 0; elem < size; elem++) {
            (BN254.G1Point memory p, uint256 new_index) = deserializeG1Point(
                data,
                i
            );
            g[elem] = p;
            i = new_index;
        }

        (BN254.G1Point memory h, uint256 final_i) = deserializeG1Point(data, i);
        final_i += 1;
        return (g, h, final_i);
    }

    function deserializeOpeningProof(
        bytes calldata serialized_proof
    ) public view returns (Kimchi.ProverProof memory proof) {
        uint256 i = 0;
        bytes1 firstbyte = serialized_proof[i];
        // first byte is 0x92, indicating this is an array with 2 elements
        require(firstbyte == 0x92, "first byte is not 0x92");

        // read length of the data
        i += 1;
        require(serialized_proof[i] == 0xC4, "second byte is not 0xC4");

        // next byte is the length of the data in one byte
        i += 1;
        require(serialized_proof[i] == 0x20, "size of element is not 32 bytes");

        // read data
        i += 1;
        bytes32 data_quotient = abi.decode(
            serialized_proof[i:i + 32],
            (bytes32)
        );

        proof.opening_proof_quotient = BN254.g1Deserialize(data_quotient);

        // read blinding
        i += 32;
        // read length of the data
        require(serialized_proof[i] == 0xC4, "second byte is not 0xC4");

        // next byte is the length of the data in one byte
        i += 1;
        require(serialized_proof[i] == 0x20, "size of element is not 32 bytes");

        // read data
        i += 1;
        uint256 data_blinding = abi.decode(
            serialized_proof[i:i + 32],
            (uint256)
        );

        proof.opening_proof_blinding = data_blinding;
        return proof;
    }

    function deserializeScalar(
        bytes calldata data,
        uint256 i
    ) public pure returns (Scalar.FE scalar, uint256 final_i) {
        // read length of the data
        require(data[i] == 0xC4, "not a stream of bin8 (bytes)");

        // next byte is the length of the stream in one byte
        i += 1;
        require(data[i] == 0x20, "size of element is not 32 bytes");

        // read data
        i += 1;
        uint256 inner = abi.decode(data[i:i + 32], (uint256));
        scalar = Scalar.from(inner);

        // go to next
        i += 32;

        final_i = i;
    }

    function deserializePointEvals(
        bytes calldata data,
        uint256 i
    ) public pure returns (PointEvaluations memory eval, uint256 final_i) {
        require(data[i] == 0x92, "not a fix array of two elements");
        i += 1;
        require(data[i] == 0x91, "not a fix array of one element");
        i += 1;

        (Scalar.FE zeta, uint i0) = deserializeScalar(data, i);
        i = i0;
        require(data[i] == 0x91, "not a fix array of one element");
        i += 1;
        (Scalar.FE zeta_omega, uint i1) = deserializeScalar(data, i);
        i = i1;

        eval = PointEvaluations(zeta, zeta_omega);
        final_i = i;
    }

    function deserializeProofEvaluations(
        bytes calldata data,
        uint256 i
    ) public pure returns (ProofEvaluations memory evals, uint256 final_i) {
        // WARN: This works because the test circuit evaluations have one elem per array.
        (
            PointEvaluations memory evals_non_array,
            uint _i
        ) = deserializePointEvals(data, i);

        Scalar.FE[] memory zeta = new Scalar.FE[](1);
        Scalar.FE[] memory zeta_omega = new Scalar.FE[](1);
        zeta[0] = evals_non_array.zeta;
        zeta_omega[0] = evals_non_array.zeta_omega;

        PointEvaluationsArray memory _public_evals = PointEvaluationsArray(
            zeta,
            zeta_omega
        );

        // array needed to simulate an optional param
        PointEvaluationsArray[]
            memory public_evals = new PointEvaluationsArray[](1);
        public_evals[0] = _public_evals;
        evals = ProofEvaluations(public_evals);
        final_i = _i;
    }

    function deserializeState(
        bytes calldata data,
        uint256 i
    ) public view returns (State memory) {
        require(data[i] == 0x93, "not a fix array of three elements");
        i += 1;

        // Creator public key:
        require(data[i] == 0xd9, "not a str 8");
        i += 1;
        // next byte is the length of the stream in one byte
        uint8 size = uint8(data[i]);
        i += 1;
        console.log(size);
        string memory creator = string(data[i:i + size]);
        i += size;

        // State hash:
        require(data[i] == 0xd9, "not a str 8");
        i += 1;
        // next byte is the length of the stream in one byte
        size = uint8(data[i]);
        i += 1;
        string memory hash_str = string(data[i:i + size]);
        uint hash = Utils.str_to_uint(hash_str);
        i += size;

        // Block height:
        require((data[i] >> 4) == 0x0a, "not a fixstr");
        size = uint8(data[i]) & 0x0f;
        i += 1;
        string memory height_str = string(data[i:i + size]);
        uint block_height = Utils.str_to_uint(height_str);
        i += size;

        return State(creator, hash, block_height);
    }
}<|MERGE_RESOLUTION|>--- conflicted
+++ resolved
@@ -11,7 +11,107 @@
 import {console} from "forge-std/console.sol";
 
 library MsgPk {
-<<<<<<< HEAD
+    struct Stream {
+        bytes data;
+        uint curr_index;
+    }
+
+    struct EncodedArray {
+        bytes[] values;
+    }
+
+    struct EncodedMap {
+        string[] keys;
+        bytes[] values;
+    }
+
+    function from_data(bytes calldata data) public pure returns (Stream memory) {
+        return Stream(data, 0);
+    }
+
+    /// @notice returns current byte and advances index.
+    function next(Stream memory self) public pure returns (bytes1 b) {
+        b = self.data[self.curr_index];
+        self.curr_index += 1;
+    }
+
+    /// @notice returns current byte without advancing index.
+    function curr(Stream memory self) public pure returns (bytes1) {
+        return self.data[self.curr_index];
+    }
+
+    function next_n(
+        Stream memory self,
+        uint n
+    ) public pure returns (bytes memory consumed) {
+        consumed = new bytes(n);
+        for (uint i = 1; i <= n; i++) {
+            consumed[i] = self.data[self.curr_index + i];
+        }
+        self.curr_index += n;
+    }
+
+    error NonImplementedType();
+    /// @notice deserializes the next type and returns the encoded data.
+    function trim_encode(Stream memory self) public pure returns (bytes memory) {
+        bytes1 prefix = curr(self);
+        if (prefix >> 5 == 0x05) {
+            return abi.encode(deser_fixstr(self));
+        } else if (prefix == 0xC4) {
+            return abi.encode(deser_bin8(self));
+        } else if (prefix >> 4 == 0x08) {
+            return abi.encode(deser_fixmap(self));
+        } else {
+            revert NonImplementedType();
+        }
+    }
+
+    function deser_fixstr(Stream memory self) public pure returns (string memory) {
+        bytes1 first = next(self);
+        require(first >> 5 == 0x05, "not a fixstr");
+        uint n = uint256(uint8(first & 0x1F)); // low nibble + lsb of high nibble
+
+        return string(next_n(self, n));
+    }
+
+    function deser_bin8(Stream memory self) public pure returns (bytes memory) {
+        require(next(self) == 0xC4, "not a stream of bin8 (bytes)");
+
+        // next byte is the length of the stream in one byte
+        uint n = uint256(uint8(next(self)));
+
+        // read data
+        return next_n(self, n);
+    }
+
+    function deser_fixarr(Stream memory self) public pure returns (EncodedArray memory arr) {
+        bytes1 first = next(self);
+        require(first >> 4 == 0x09, "not a fixarr");
+        uint n = uint256(uint8(first & 0x0F)); // low nibble
+
+        arr = EncodedArray(new bytes[](n));
+
+        for (uint i = 0; i < n; i++) {
+            arr.values[i] = trim_encode(self);
+        }
+    }
+
+    function deser_fixmap(Stream memory self) public pure returns (EncodedMap memory map) {
+        bytes1 first = next(self);
+        require(first >> 4 == 0x08, "not a fixmap");
+        uint n = uint256(uint8(first & 0x0F)); // low nibble
+
+        map = EncodedMap(new string[](n), new bytes[](n));
+
+        for (uint i = 0; i < n; i++) {
+            map.keys[i] = deser_fixstr(self);
+            map.values[i] = trim_encode(self);
+        }
+    }
+
+
+    //  !!! FUNCTIONS BELOW ARE DEPRECATED !!!
+
     function deserializeFinalCommitments(bytes calldata data)
         public
         view
@@ -25,111 +125,6 @@
         quotient = abi.decode(data[64:128], (BN254.G1Point));
         divisor = abi.decode(data[128:256], (BN254.G2Point));
     }
-
-=======
-    struct Stream {
-        bytes data;
-        uint curr_index;
-    }
-
-    struct EncodedArray {
-        bytes[] values;
-    }
-
-    struct EncodedMap {
-        string[] keys;
-        bytes[] values;
-    }
-
-    function from_data(bytes calldata data) public pure returns (Stream memory) {
-        return Stream(data, 0);
-    }
-
-    /// @notice returns current byte and advances index.
-    function next(Stream memory self) public pure returns (bytes1 b) {
-        b = self.data[self.curr_index];
-        self.curr_index += 1;
-    }
-
-    /// @notice returns current byte without advancing index.
-    function curr(Stream memory self) public pure returns (bytes1) {
-        return self.data[self.curr_index];
-    }
-
-    function next_n(
-        Stream memory self,
-        uint n
-    ) public pure returns (bytes memory consumed) {
-        consumed = new bytes(n);
-        for (uint i = 1; i <= n; i++) {
-            consumed[i] = self.data[self.curr_index + i];
-        }
-        self.curr_index += n;
-    }
-
-    error NonImplementedType();
-    /// @notice deserializes the next type and returns the encoded data.
-    function trim_encode(Stream memory self) public pure returns (bytes memory) {
-        bytes1 prefix = curr(self);
-        if (prefix >> 5 == 0x05) {
-            return abi.encode(deser_fixstr(self));
-        } else if (prefix == 0xC4) {
-            return abi.encode(deser_bin8(self));
-        } else if (prefix >> 4 == 0x08) {
-            return abi.encode(deser_fixmap(self));
-        } else {
-            revert NonImplementedType();
-        }
-    }
-
-    function deser_fixstr(Stream memory self) public pure returns (string memory) {
-        bytes1 first = next(self);
-        require(first >> 5 == 0x05, "not a fixstr");
-        uint n = uint256(uint8(first & 0x1F)); // low nibble + lsb of high nibble
-
-        return string(next_n(self, n));
-    }
-
-    function deser_bin8(Stream memory self) public pure returns (bytes memory) {
-        require(next(self) == 0xC4, "not a stream of bin8 (bytes)");
-
-        // next byte is the length of the stream in one byte
-        uint n = uint256(uint8(next(self)));
-
-        // read data
-        return next_n(self, n);
-    }
-
-    function deser_fixarr(Stream memory self) public pure returns (EncodedArray memory arr) {
-        bytes1 first = next(self);
-        require(first >> 4 == 0x09, "not a fixarr");
-        uint n = uint256(uint8(first & 0x0F)); // low nibble
-
-        arr = EncodedArray(new bytes[](n));
-
-        for (uint i = 0; i < n; i++) {
-            arr.values[i] = trim_encode(self);
-        }
-    }
-
-    function deser_fixmap(Stream memory self) public pure returns (EncodedMap memory map) {
-        bytes1 first = next(self);
-        require(first >> 4 == 0x08, "not a fixmap");
-        uint n = uint256(uint8(first & 0x0F)); // low nibble
-
-        map = EncodedMap(new string[](n), new bytes[](n));
-
-        for (uint i = 0; i < n; i++) {
-            map.keys[i] = deser_fixstr(self);
-            map.values[i] = trim_encode(self);
-        }
-    }
-
-
-    //  !!! FUNCTIONS BELOW ARE DEPRECATED !!!
-
-
->>>>>>> 1037f494
     /// @notice deserializes an array of G1Point and also returns the rest of the
     // data, excluding the consumed bytes. `i` is the index that we start to read
     // the data from.
