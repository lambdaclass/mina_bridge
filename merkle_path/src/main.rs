use merkle_path::process_input_json;

<<<<<<< HEAD
fn main() {
    let args: Vec<String> = std::env::args().collect();

    let merkle_tree_path = &args[1];
    let merkle_root_path = &args[2];
    process_input_json(merkle_tree_path, merkle_root_path, "./out.bin");
=======
fn main() -> Result<(), String> {
    let input_path = std::env::args()
        .nth(1)
        .ok_or("Error: No input file provided")?;
    process_input_json(&input_path, "./out.bin")
>>>>>>> 8e34a108
}<|MERGE_RESOLUTION|>--- conflicted
+++ resolved
@@ -1,17 +1,9 @@
 use merkle_path::process_input_json;
 
-<<<<<<< HEAD
-fn main() {
-    let args: Vec<String> = std::env::args().collect();
+fn main() -> Result<(), String> {
+    let mut args = std::env::args();
 
-    let merkle_tree_path = &args[1];
-    let merkle_root_path = &args[2];
-    process_input_json(merkle_tree_path, merkle_root_path, "./out.bin");
-=======
-fn main() -> Result<(), String> {
-    let input_path = std::env::args()
-        .nth(1)
-        .ok_or("Error: No input file provided")?;
-    process_input_json(&input_path, "./out.bin")
->>>>>>> 8e34a108
+    let merkle_tree_path = args.nth(1).ok_or("Error: No merkle tree file provided")?;
+    let merkle_root_path = args.nth(2).ok_or("Error: No merkle root file provided")?;
+    process_input_json(&merkle_tree_path, &merkle_root_path, "./out.bin")
 }