--- conflicted
+++ resolved
@@ -1,16 +1,11 @@
-<<<<<<< HEAD
-.PHONY: run setup_test
-=======
-.PHONY: run gen_contract_abi deploy_contract
->>>>>>> 9d7f853c
+.PHONY: run gen_contract_abi deploy_contract setup_test
 
 run:
 	@cargo run --manifest-path core/Cargo.toml --release
 
-<<<<<<< HEAD
 setup_test:
 	@bash integration_test.sh
-=======
+
 gen_contract_abi:
 	forge build --root contract/
 	cp contract/out/MinaBridge.sol/MinaBridge.json core/abi/MinaBridge.json
@@ -23,5 +18,4 @@
 	--rpc-url http://localhost:8545 \
 	--private-key 0x2a871d0798f97d79848a013d4936a73bf4cc922c825d33c1cf7073dff6d409c6 \
 	contract/script/MinaBridge.s.sol:MinaBridgeDeployer
-# deploy_contract_anvil uses Anvil wallet 9, same as Aligned for deploying its contracts.
->>>>>>> 9d7f853c
+# deploy_contract_anvil uses Anvil wallet 9, same as Aligned for deploying its contracts.