.PHONY: run

run:
<<<<<<< HEAD
	@echo "Fetching Mina protocol state and its proof..."
	@cargo run --manifest-path polling_service/parser/Cargo.toml --release -- ${MINA_RPC_URL} .
	@echo "Done!"
	@echo "Sending Mina protocol state and its proof to Aligned..."
	@cargo run --manifest-path ${ALIGNED_PATH}/batcher/aligned/Cargo.toml --release -- submit \
		--proving_system Mina \
		--proof protocol_state.proof \
		--public_input protocol_state.pub \
		--proof_generator_addr 0x66f9664f97F2b50F62D13eA064982f936dE76657
	@echo "Done!"

verify_account:
	@echo "Generating proof of account inclusion..."
	@cargo run --manifest-path account_inclusion/script/Cargo.toml --release
	@echo "Done!"
	@echo "Sending Account inclusion proof to Aligned..."
	@cargo run --manifest-path ${ALIGNED_PATH}/batcher/aligned/Cargo.toml --release -- submit \
		--proving_system SP1 \
		--proof account_inclusion.proof \
		--vm_program account_inclusion/program/elf/riscv32im-succinct-zkvm-elf \
		--proof_generator_addr 0x66f9664f97F2b50F62D13eA064982f936dE76657
	@echo "Done!"
=======
	@cargo run --manifest-path core/Cargo.toml --release
>>>>>>> 94d49e41
<|MERGE_RESOLUTION|>--- conflicted
+++ resolved
@@ -1,17 +1,7 @@
 .PHONY: run
 
 run:
-<<<<<<< HEAD
-	@echo "Fetching Mina protocol state and its proof..."
-	@cargo run --manifest-path polling_service/parser/Cargo.toml --release -- ${MINA_RPC_URL} .
-	@echo "Done!"
-	@echo "Sending Mina protocol state and its proof to Aligned..."
-	@cargo run --manifest-path ${ALIGNED_PATH}/batcher/aligned/Cargo.toml --release -- submit \
-		--proving_system Mina \
-		--proof protocol_state.proof \
-		--public_input protocol_state.pub \
-		--proof_generator_addr 0x66f9664f97F2b50F62D13eA064982f936dE76657
-	@echo "Done!"
+	@cargo run --manifest-path core/Cargo.toml --release
 
 verify_account:
 	@echo "Generating proof of account inclusion..."
@@ -23,7 +13,4 @@
 		--proof account_inclusion.proof \
 		--vm_program account_inclusion/program/elf/riscv32im-succinct-zkvm-elf \
 		--proof_generator_addr 0x66f9664f97F2b50F62D13eA064982f936dE76657
-	@echo "Done!"
-=======
-	@cargo run --manifest-path core/Cargo.toml --release
->>>>>>> 94d49e41
+	@echo "Done!"