.PHONY: run gen_contract_abi deploy_contract

run:
	@cargo run --manifest-path core/Cargo.toml --release

gen_contract_abi:
	forge build --root contract/
	cp contract/out/MinaBridge.sol/MinaBridge.json core/abi/MinaBridge.json

deploy_contract_anvil:
	forge script \
	--non-interactive \
	--root contract/ \
	--broadcast \
	--rpc-url http://localhost:8545 \
	--private-key 0x2a871d0798f97d79848a013d4936a73bf4cc922c825d33c1cf7073dff6d409c6 \
	contract/script/MinaBridge.s.sol:MinaBridgeDeployer
# deploy_contract_anvil uses Anvil wallet 9, same as Aligned for deploying its contracts.

<<<<<<< HEAD
deploy_contract:
	forge script \
	--non-interactive \
	--root contract/ \
	--broadcast \
	--rpc-url ${ETH_RPC_URL} \
	--private-key ${ETH_PRIVATE_KEY} \
	contract/script/MinaBridge.s.sol:MinaBridgeDeployer
=======
verify_account_inclusion:
	@cargo run --manifest-path account_inclusion/Cargo.toml --release -- ${PUBLIC_KEY}
>>>>>>> bbd6cd77
<|MERGE_RESOLUTION|>--- conflicted
+++ resolved
@@ -17,7 +17,6 @@
 	contract/script/MinaBridge.s.sol:MinaBridgeDeployer
 # deploy_contract_anvil uses Anvil wallet 9, same as Aligned for deploying its contracts.
 
-<<<<<<< HEAD
 deploy_contract:
 	forge script \
 	--non-interactive \
@@ -26,7 +25,6 @@
 	--rpc-url ${ETH_RPC_URL} \
 	--private-key ${ETH_PRIVATE_KEY} \
 	contract/script/MinaBridge.s.sol:MinaBridgeDeployer
-=======
+
 verify_account_inclusion:
-	@cargo run --manifest-path account_inclusion/Cargo.toml --release -- ${PUBLIC_KEY}
->>>>>>> bbd6cd77
+	@cargo run --manifest-path account_inclusion/Cargo.toml --release -- ${PUBLIC_KEY}